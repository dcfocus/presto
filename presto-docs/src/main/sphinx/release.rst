*************
Release Notes
*************

.. toctree::
    :maxdepth: 1

<<<<<<< HEAD
=======
    release/release-0.166
    release/release-0.165
    release/release-0.164
    release/release-0.163
    release/release-0.162
    release/release-0.161
    release/release-0.160
    release/release-0.159
    release/release-0.158
    release/release-0.157.1
>>>>>>> 50c7a009
    release/release-0.157
    release/release-0.156
    release/release-0.155
    release/release-0.154
    release/release-0.153
    release/release-0.152.3
    release/release-0.152.2
    release/release-0.152.1
    release/release-0.152
    release/release-0.151
    release/release-0.150
    release/release-0.149
    release/release-0.148
    release/release-0.147
    release/release-0.146
    release/release-0.145
    release/release-0.144.7
    release/release-0.144.6
    release/release-0.144.5
    release/release-0.144.4
    release/release-0.144.3
    release/release-0.144.2
    release/release-0.144.1
    release/release-0.144
    release/release-0.143
    release/release-0.142
    release/release-0.141
    release/release-0.140
    release/release-0.139
    release/release-0.138
    release/release-0.137
    release/release-0.136
    release/release-0.135
    release/release-0.134
    release/release-0.133
    release/release-0.132
    release/release-0.131
    release/release-0.130
    release/release-0.129
    release/release-0.128
    release/release-0.127
    release/release-0.126
    release/release-0.125
    release/release-0.124
    release/release-0.123
    release/release-0.122
    release/release-0.121
    release/release-0.120
    release/release-0.119
    release/release-0.118
    release/release-0.117
    release/release-0.116
    release/release-0.115
    release/release-0.114
    release/release-0.113
    release/release-0.112
    release/release-0.111
    release/release-0.110
    release/release-0.109
    release/release-0.108
    release/release-0.107
    release/release-0.106
    release/release-0.105
    release/release-0.104
    release/release-0.103
    release/release-0.102
    release/release-0.101
    release/release-0.100
    release/release-0.99
    release/release-0.98
    release/release-0.97
    release/release-0.96
    release/release-0.95
    release/release-0.94
    release/release-0.93
    release/release-0.92
    release/release-0.91
    release/release-0.90
    release/release-0.89
    release/release-0.88
    release/release-0.87
    release/release-0.86
    release/release-0.85
    release/release-0.84
    release/release-0.83
    release/release-0.82
    release/release-0.81
    release/release-0.80
    release/release-0.79
    release/release-0.78
    release/release-0.77
    release/release-0.76
    release/release-0.75
    release/release-0.74
    release/release-0.73
    release/release-0.72
    release/release-0.71
    release/release-0.70
    release/release-0.69
    release/release-0.68
    release/release-0.67
    release/release-0.66
    release/release-0.65
    release/release-0.64
    release/release-0.63
    release/release-0.62
    release/release-0.61
    release/release-0.60
    release/release-0.59
    release/release-0.58
    release/release-0.57
    release/release-0.56
    release/release-0.55
    release/release-0.54<|MERGE_RESOLUTION|>--- conflicted
+++ resolved
@@ -5,8 +5,6 @@
 .. toctree::
     :maxdepth: 1
 
-<<<<<<< HEAD
-=======
     release/release-0.166
     release/release-0.165
     release/release-0.164
@@ -17,7 +15,6 @@
     release/release-0.159
     release/release-0.158
     release/release-0.157.1
->>>>>>> 50c7a009
     release/release-0.157
     release/release-0.156
     release/release-0.155
