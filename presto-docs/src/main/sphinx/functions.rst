***********************
Functions and Operators
***********************

.. toctree::
    :maxdepth: 1

    functions/logical
    functions/comparison
    functions/conditional
    functions/lambda
    functions/conversion
    functions/math
    functions/bitwise
    functions/decimal
    functions/string
    functions/regexp
    functions/binary
    functions/json
    functions/datetime
    functions/aggregate
    functions/window
    functions/array
    functions/map
    functions/url
    functions/geospatial
    functions/color
<<<<<<< HEAD
    functions/teradata
    functions/twitter
=======
    functions/session
    functions/teradata
>>>>>>> 8803a376
<|MERGE_RESOLUTION|>--- conflicted
+++ resolved
@@ -25,10 +25,6 @@
     functions/url
     functions/geospatial
     functions/color
-<<<<<<< HEAD
-    functions/teradata
-    functions/twitter
-=======
     functions/session
     functions/teradata
->>>>>>> 8803a376
+    functions/twitter