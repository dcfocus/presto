--- conflicted
+++ resolved
@@ -15,7 +15,6 @@
 
 import com.facebook.presto.OutputBuffers;
 import com.facebook.presto.OutputBuffers.OutputBufferId;
-import com.facebook.presto.ScheduledSplit;
 import com.facebook.presto.TaskSource;
 import com.facebook.presto.client.NodeVersion;
 import com.facebook.presto.event.query.QueryMonitor;
@@ -109,7 +108,7 @@
 
         TaskInfo taskInfo = sqlTask.updateTask(TEST_SESSION,
                 Optional.of(PLAN_FRAGMENT),
-                ImmutableList.<TaskSource>of(),
+                ImmutableList.of(),
                 createInitialEmptyOutputBuffers(PARTITIONED)
                     .withNoMoreBufferIds());
         assertEquals(taskInfo.getTaskStatus().getState(), TaskState.RUNNING);
@@ -119,7 +118,7 @@
 
         taskInfo = sqlTask.updateTask(TEST_SESSION,
                 Optional.of(PLAN_FRAGMENT),
-                ImmutableList.of(new TaskSource(TABLE_SCAN_NODE_ID, ImmutableSet.<ScheduledSplit>of(), true)),
+                ImmutableList.of(new TaskSource(TABLE_SCAN_NODE_ID, ImmutableSet.of(), true)),
                 createInitialEmptyOutputBuffers(PARTITIONED)
                     .withNoMoreBufferIds());
         assertEquals(taskInfo.getTaskStatus().getState(), TaskState.FINISHED);
@@ -172,7 +171,7 @@
 
         TaskInfo taskInfo = sqlTask.updateTask(TEST_SESSION,
                 Optional.of(PLAN_FRAGMENT),
-                ImmutableList.<TaskSource>of(),
+                ImmutableList.of(),
                 createInitialEmptyOutputBuffers(PARTITIONED)
                     .withBuffer(OUT, 0)
                     .withNoMoreBufferIds());
@@ -229,7 +228,7 @@
         assertFalse(bufferResult.isDone());
 
         // close the sources (no splits will ever be added)
-        updateTask(sqlTask, ImmutableList.of(new TaskSource(TABLE_SCAN_NODE_ID, ImmutableSet.<ScheduledSplit>of(), true)), outputBuffers);
+        updateTask(sqlTask, ImmutableList.of(new TaskSource(TABLE_SCAN_NODE_ID, ImmutableSet.of(), true)), outputBuffers);
 
         // finish the task by calling abort on it
         sqlTask.abortTaskResults(OUT);
@@ -302,13 +301,7 @@
                 new QueryContext(new QueryId("query"), new DataSize(1, MEGABYTE), new MemoryPool(new MemoryPoolId("test"), new DataSize(1, GIGABYTE)), new MemoryPool(new MemoryPoolId("testSystem"), new DataSize(1, GIGABYTE)), taskNotificationExecutor),
                 sqlTaskExecutionFactory,
                 taskNotificationExecutor,
-<<<<<<< HEAD
-                Functions.<SqlTask>identity(),
-                new DataSize(32, MEGABYTE),
-                true);
-=======
                 Functions.identity(),
                 new DataSize(32, MEGABYTE));
->>>>>>> 50c7a009
     }
 }