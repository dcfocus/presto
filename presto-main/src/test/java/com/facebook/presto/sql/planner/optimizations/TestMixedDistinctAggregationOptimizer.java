--- conflicted
+++ resolved
@@ -15,13 +15,8 @@
 
 import com.facebook.presto.Session;
 import com.facebook.presto.SystemSessionProperties;
-import com.facebook.presto.sql.analyzer.FeaturesConfig;
 import com.facebook.presto.sql.planner.Plan;
-<<<<<<< HEAD
-import com.facebook.presto.sql.planner.Symbol;
-=======
 import com.facebook.presto.sql.planner.assertions.ExpectedValueProvider;
->>>>>>> 50c7a009
 import com.facebook.presto.sql.planner.assertions.PlanAssert;
 import com.facebook.presto.sql.planner.assertions.PlanMatchPattern;
 import com.facebook.presto.sql.tree.FunctionCall;
@@ -33,13 +28,16 @@
 import org.testng.annotations.Test;
 
 import java.util.List;
+import java.util.Map;
 import java.util.Optional;
 
 import static com.facebook.presto.sql.planner.assertions.PlanMatchPattern.aggregation;
+import static com.facebook.presto.sql.planner.assertions.PlanMatchPattern.anySymbol;
 import static com.facebook.presto.sql.planner.assertions.PlanMatchPattern.anyTree;
 import static com.facebook.presto.sql.planner.assertions.PlanMatchPattern.functionCall;
 import static com.facebook.presto.sql.planner.assertions.PlanMatchPattern.groupingSet;
 import static com.facebook.presto.sql.planner.assertions.PlanMatchPattern.project;
+import static com.facebook.presto.sql.planner.assertions.PlanMatchPattern.tableScan;
 import static com.facebook.presto.testing.TestingSession.testSessionBuilder;
 import static com.facebook.presto.tpch.TpchMetadata.TINY_SCHEMA_NAME;
 
@@ -58,7 +56,7 @@
         this.queryRunner = new LocalQueryRunner(defaultSession);
         queryRunner.createCatalog(queryRunner.getDefaultSession().getCatalog().get(),
                 new TpchConnectorFactory(1),
-                ImmutableMap.<String, String>of());
+                ImmutableMap.of());
     }
 
     @Test
@@ -74,16 +72,6 @@
         String distinctAggregation = "ORDERDATE";
 
         // Second Aggregation data
-<<<<<<< HEAD
-        List<Symbol> groupByKeysSecond = ImmutableList.of(groupBy);
-        List<FunctionCall> aggregationsSecond = ImmutableList.of(
-                functionCall("arbitrary", "*"),
-                functionCall("count", "*"));
-
-        // First Aggregation data
-        List<Symbol> groupByKeysFirst = ImmutableList.of(groupBy, distinctAggregation, group);
-        List<FunctionCall> aggregationsFirst = ImmutableList.of(functionCall("max", "totalprice"));
-=======
         List<String> groupByKeysSecond = ImmutableList.of(groupBy);
         Map<Optional<String>, ExpectedValueProvider<FunctionCall>> aggregationsSecond = ImmutableMap.of(
                 Optional.of("arbitrary"), PlanMatchPattern.functionCall("arbitrary", false, ImmutableList.of(anySymbol())),
@@ -95,7 +83,6 @@
                 Optional.of("MAX"), functionCall("max", ImmutableList.of("TOTALPRICE")));
 
         PlanMatchPattern tableScan = tableScan("orders", ImmutableMap.of("TOTALPRICE", "totalprice", "CUSTKEY", "custkey", "ORDERDATE", "orderdate"));
->>>>>>> 50c7a009
 
         // GroupingSet symbols
         ImmutableList.Builder<List<String>> groups = ImmutableList.builder();
@@ -105,22 +92,17 @@
                 aggregation(ImmutableList.of(groupByKeysSecond), aggregationsSecond, ImmutableMap.of(), Optional.empty(),
                         project(
                                 aggregation(ImmutableList.of(groupByKeysFirst), aggregationsFirst, ImmutableMap.of(), Optional.empty(),
-<<<<<<< HEAD
-                                        groupingSet(groups.build(),
-                                                anyTree())))));
-=======
                                         groupingSet(groups.build(), group,
                                                 anyTree(tableScan))))));
->>>>>>> 50c7a009
 
         List<PlanOptimizer> optimizerProvider = ImmutableList.of(
                 new UnaliasSymbolReferences(),
                 new PruneIdentityProjections(),
                 new OptimizeMixedDistinctAggregations(queryRunner.getMetadata()),
                 new PruneUnreferencedOutputs());
-        Plan actualPlan = queryRunner.inTransaction(transactionSession -> queryRunner.createPlan(transactionSession, sql, new FeaturesConfig(), optimizerProvider));
 
         queryRunner.inTransaction(transactionSession -> {
+            Plan actualPlan = queryRunner.createPlan(transactionSession, sql, optimizerProvider);
             PlanAssert.assertPlan(transactionSession, queryRunner.getMetadata(), actualPlan, expectedPlanPattern);
             return null;
         });
