--- conflicted
+++ resolved
@@ -305,23 +305,11 @@
         {
             QualifiedName qualifiedName = DereferenceExpression.getQualifiedName(node);
 
-<<<<<<< HEAD
-            Field field = Iterables.getOnlyElement(matches);
-            if (field.getType() instanceof RowType) {
-                RowType rowType = checkType(field.getType(), RowType.class, "field.getType()");
-                Type rowFieldType = null;
-                for (RowField rowField : rowType.getFields()) {
-                    if (rowField.getName().get().equalsIgnoreCase(node.getName().getSuffix())) {
-                        rowFieldType = rowField.getType();
-                        break;
-                    }
-=======
             // If this Dereference looks like column reference, try match it to column first.
             if (qualifiedName != null) {
                 List<Field> matches = tupleDescriptor.resolveFields(qualifiedName);
                 if (matches.size() > 1) {
                     throw new SemanticException(AMBIGUOUS_ATTRIBUTE, node, "Column '%s' is ambiguous", node);
->>>>>>> 85955daf
                 }
 
                 if (matches.size() == 1) {
