/*
 * Licensed under the Apache License, Version 2.0 (the "License");
 * you may not use this file except in compliance with the License.
 * You may obtain a copy of the License at
 *
 *     http://www.apache.org/licenses/LICENSE-2.0
 *
 * Unless required by applicable law or agreed to in writing, software
 * distributed under the License is distributed on an "AS IS" BASIS,
 * WITHOUT WARRANTIES OR CONDITIONS OF ANY KIND, either express or implied.
 * See the License for the specific language governing permissions and
 * limitations under the License.
 */
package com.facebook.presto.sql.planner;

import com.facebook.presto.spi.type.Type;
import com.facebook.presto.sql.analyzer.Analysis;
import com.facebook.presto.sql.analyzer.ResolvedField;
import com.facebook.presto.sql.tree.Cast;
import com.facebook.presto.sql.tree.DereferenceExpression;
import com.facebook.presto.sql.tree.Expression;
import com.facebook.presto.sql.tree.ExpressionRewriter;
import com.facebook.presto.sql.tree.ExpressionTreeRewriter;
import com.facebook.presto.sql.tree.FieldReference;
<<<<<<< HEAD
import com.facebook.presto.sql.tree.QualifiedNameReference;
=======
import com.facebook.presto.sql.tree.Identifier;
import com.facebook.presto.sql.tree.LambdaArgumentDeclaration;
import com.facebook.presto.sql.tree.LambdaExpression;
import com.google.common.collect.ImmutableList;
>>>>>>> 50c7a009

import java.util.HashMap;
import java.util.List;
import java.util.Map;
import java.util.Optional;

import static com.google.common.base.Preconditions.checkArgument;
import static com.google.common.base.Preconditions.checkState;
import static java.util.Objects.requireNonNull;

/**
 * Keeps track of fields and expressions and their mapping to symbols in the current plan
 */
class TranslationMap
{
    // all expressions are rewritten in terms of fields declared by this relation plan
    private final RelationPlan rewriteBase;
    private final Analysis analysis;

    // current mappings of underlying field -> symbol for translating direct field references
    private final Symbol[] fieldSymbols;

    // current mappings of sub-expressions -> symbol
    private final Map<Expression, Symbol> expressionToSymbols = new HashMap<>();
    private final Map<Expression, Expression> expressionToExpressions = new HashMap<>();

    public TranslationMap(RelationPlan rewriteBase, Analysis analysis)
    {
        this.rewriteBase = requireNonNull(rewriteBase, "rewriteBase is null");
        this.analysis = requireNonNull(analysis, "analysis is null");

        fieldSymbols = new Symbol[rewriteBase.getFieldMappings().size()];
    }

    public RelationPlan getRelationPlan()
    {
        return rewriteBase;
    }

    public Analysis getAnalysis()
    {
        return analysis;
    }

    public void setFieldMappings(List<Symbol> symbols)
    {
        checkArgument(symbols.size() == fieldSymbols.length, "size of symbols list (%s) doesn't match number of expected fields (%s)", symbols.size(), fieldSymbols.length);

        for (int i = 0; i < symbols.size(); i++) {
            this.fieldSymbols[i] = symbols.get(i);
        }
    }

    public void copyMappingsFrom(TranslationMap other)
    {
        checkArgument(other.fieldSymbols.length == fieldSymbols.length,
                "number of fields in other (%s) doesn't match number of expected fields (%s)",
                other.fieldSymbols.length,
                fieldSymbols.length);

        expressionToSymbols.putAll(other.expressionToSymbols);
        expressionToExpressions.putAll(other.expressionToExpressions);
        System.arraycopy(other.fieldSymbols, 0, fieldSymbols, 0, other.fieldSymbols.length);
    }

    public void putExpressionMappingsFrom(TranslationMap other)
    {
        expressionToSymbols.putAll(other.expressionToSymbols);
        expressionToExpressions.putAll(other.expressionToExpressions);
    }

    public Expression rewrite(Expression expression)
    {
        // first, translate names from sql-land references to plan symbols
        Expression mapped = translateNamesToSymbols(expression);

        // then rewrite subexpressions in terms of the current mappings
        return ExpressionTreeRewriter.rewriteWith(new ExpressionRewriter<Void>()
        {
            @Override
            public Expression rewriteExpression(Expression node, Void context, ExpressionTreeRewriter<Void> treeRewriter)
            {
                if (expressionToSymbols.containsKey(node)) {
                    return expressionToSymbols.get(node).toSymbolReference();
                }
                else if (expressionToExpressions.containsKey(node)) {
                    Expression mapping = getMapping(node);
                    mapping = translateNamesToSymbols(mapping);
                    return treeRewriter.defaultRewrite(mapping, context);
                }
                else {
                    return treeRewriter.defaultRewrite(node, context);
                }
            }
        }, mapped);
    }

    private Expression getMapping(Expression expression)
    {
        if (!expressionToExpressions.containsKey(expression)) {
            return expression;
        }

        Expression mapped = expressionToExpressions.get(expression);
        Expression translated = translateNamesToSymbols(mapped);
        if (!translated.equals(expression) && expressionToExpressions.containsKey(translated)) {
            mapped = getMapping(translated);
        }

        return mapped;
    }

    public void put(Expression expression, Symbol symbol)
    {
        if (expression instanceof FieldReference) {
            int fieldIndex = ((FieldReference) expression).getFieldIndex();
            fieldSymbols[fieldIndex] = symbol;
            expressionToSymbols.put(rewriteBase.getSymbol(fieldIndex).toSymbolReference(), symbol);
            return;
        }

        Expression translated = translateNamesToSymbols(expression);
        expressionToSymbols.put(translated, symbol);

        // also update the field mappings if this expression is a field reference
        rewriteBase.getScope().tryResolveField(expression)
                .filter(ResolvedField::isLocal)
                .ifPresent(field -> fieldSymbols[rewriteBase.getDescriptor().indexOf(field.getField())] = symbol);
    }

    public boolean containsSymbol(Expression expression)
    {
        if (expression instanceof FieldReference) {
            int field = ((FieldReference) expression).getFieldIndex();
            return fieldSymbols[field] != null;
        }

        Expression translated = translateNamesToSymbols(expression);
        return expressionToSymbols.containsKey(translated);
    }

    public Symbol get(Expression expression)
    {
        if (expression instanceof FieldReference) {
            int field = ((FieldReference) expression).getFieldIndex();
            checkArgument(fieldSymbols[field] != null, "No mapping for field: %s", field);
            return fieldSymbols[field];
        }

        Expression translated = translateNamesToSymbols(expression);
        if (!expressionToSymbols.containsKey(translated)) {
            checkArgument(expressionToExpressions.containsKey(translated), "No mapping for expression: %s", expression);
            return get(expressionToExpressions.get(translated));
        }

        return expressionToSymbols.get(translated);
    }

    public void put(Expression expression, Expression rewritten)
    {
        expressionToExpressions.put(translateNamesToSymbols(expression), rewritten);
    }

    public void addIntermediateMapping(Expression expression, Expression rewritten)
    {
        if (rewritten.equals(expression)) {
            return;
        }

        Expression translated = translateNamesToSymbols(expression);
        if (expressionToExpressions.containsKey(translated)) {
            Expression previousMapping = expressionToExpressions.get(translated);
            if (!previousMapping.equals(rewritten)) {
                put(expression, rewritten);
                addIntermediateMapping(rewritten, previousMapping);
            }
        }
        else {
            put(expression, rewritten);
        }
    }

    private Expression translateNamesToSymbols(Expression expression)
    {
        return ExpressionTreeRewriter.rewriteWith(new ExpressionRewriter<Void>()
        {
            @Override
            public Expression rewriteExpression(Expression node, Void context, ExpressionTreeRewriter<Void> treeRewriter)
            {
                Expression rewrittenExpression = treeRewriter.defaultRewrite(node, context);
                return coerceIfNecessary(node, rewrittenExpression);
            }

            @Override
            public Expression rewriteFieldReference(FieldReference node, Void context, ExpressionTreeRewriter<Void> treeRewriter)
            {
                Symbol symbol = rewriteBase.getSymbol(node.getFieldIndex());
                checkState(symbol != null, "No symbol mapping for node '%s' (%s)", node, node.getFieldIndex());
                return symbol.toSymbolReference();
            }

            @Override
            public Expression rewriteIdentifier(Identifier node, Void context, ExpressionTreeRewriter<Void> treeRewriter)
            {
                return rewriteExpressionWithResolvedName(node);
            }

            private Expression rewriteExpressionWithResolvedName(Expression node)
            {
                return getSymbol(rewriteBase, node)
                        .map(symbol -> coerceIfNecessary(node, symbol.toSymbolReference()))
                        .orElse(node);
            }

            @Override
            public Expression rewriteDereferenceExpression(DereferenceExpression node, Void context, ExpressionTreeRewriter<Void> treeRewriter)
            {
                Optional<ResolvedField> resolvedField = rewriteBase.getScope().tryResolveField(node);
                if (resolvedField.isPresent()) {
                    if (resolvedField.get().isLocal()) {
                        return getSymbol(rewriteBase, node)
                                .map(symbol -> coerceIfNecessary(node, symbol.toSymbolReference()))
                                .orElseThrow(() -> new IllegalStateException("No symbol mapping for node " + node));
                    }
                    // do not rewrite outer references, it will be handled in outer scope planner
                    return node;
                }
                return rewriteExpression(node, context, treeRewriter);
            }

            private Expression coerceIfNecessary(Expression original, Expression rewritten)
            {
                Type coercion = analysis.getCoercion(original);
                if (coercion != null) {
                    rewritten = new Cast(
                            rewritten,
                            coercion.getTypeSignature().toString(),
                            false,
                            analysis.isTypeOnlyCoercion(original));
                }
                return rewritten;
            }
        }, expression);
    }

    Optional<Symbol> getSymbol(RelationPlan plan, Expression expression)
    {
        return plan.getScope()
                .tryResolveField(expression)
                .filter(ResolvedField::isLocal)
                .map(field -> plan.getFieldMappings().get(field.getFieldIndex()));
    }
}<|MERGE_RESOLUTION|>--- conflicted
+++ resolved
@@ -22,16 +22,13 @@
 import com.facebook.presto.sql.tree.ExpressionRewriter;
 import com.facebook.presto.sql.tree.ExpressionTreeRewriter;
 import com.facebook.presto.sql.tree.FieldReference;
-<<<<<<< HEAD
-import com.facebook.presto.sql.tree.QualifiedNameReference;
-=======
 import com.facebook.presto.sql.tree.Identifier;
 import com.facebook.presto.sql.tree.LambdaArgumentDeclaration;
 import com.facebook.presto.sql.tree.LambdaExpression;
 import com.google.common.collect.ImmutableList;
->>>>>>> 50c7a009
 
 import java.util.HashMap;
+import java.util.IdentityHashMap;
 import java.util.List;
 import java.util.Map;
 import java.util.Optional;
@@ -48,6 +45,7 @@
     // all expressions are rewritten in terms of fields declared by this relation plan
     private final RelationPlan rewriteBase;
     private final Analysis analysis;
+    private final IdentityHashMap<LambdaArgumentDeclaration, Symbol> lambdaDeclarationToSymbolMap;
 
     // current mappings of underlying field -> symbol for translating direct field references
     private final Symbol[] fieldSymbols;
@@ -56,10 +54,11 @@
     private final Map<Expression, Symbol> expressionToSymbols = new HashMap<>();
     private final Map<Expression, Expression> expressionToExpressions = new HashMap<>();
 
-    public TranslationMap(RelationPlan rewriteBase, Analysis analysis)
+    public TranslationMap(RelationPlan rewriteBase, Analysis analysis, IdentityHashMap<LambdaArgumentDeclaration, Symbol> lambdaDeclarationToSymbolMap)
     {
         this.rewriteBase = requireNonNull(rewriteBase, "rewriteBase is null");
         this.analysis = requireNonNull(analysis, "analysis is null");
+        this.lambdaDeclarationToSymbolMap = requireNonNull(lambdaDeclarationToSymbolMap, "lambdaDeclarationToSymbolMap is null");
 
         fieldSymbols = new Symbol[rewriteBase.getFieldMappings().size()];
     }
@@ -72,6 +71,11 @@
     public Analysis getAnalysis()
     {
         return analysis;
+    }
+
+    public IdentityHashMap<LambdaArgumentDeclaration, Symbol> getLambdaDeclarationToSymbolMap()
+    {
+        return lambdaDeclarationToSymbolMap;
     }
 
     public void setFieldMappings(List<Symbol> symbols)
@@ -234,7 +238,14 @@
             @Override
             public Expression rewriteIdentifier(Identifier node, Void context, ExpressionTreeRewriter<Void> treeRewriter)
             {
-                return rewriteExpressionWithResolvedName(node);
+                LambdaArgumentDeclaration referencedLambdaArgumentDeclaration = analysis.getLambdaArgumentReference(node);
+                if (referencedLambdaArgumentDeclaration != null) {
+                    Symbol symbol = lambdaDeclarationToSymbolMap.get(referencedLambdaArgumentDeclaration);
+                    return coerceIfNecessary(node, symbol.toSymbolReference());
+                }
+                else {
+                    return rewriteExpressionWithResolvedName(node);
+                }
             }
 
             private Expression rewriteExpressionWithResolvedName(Expression node)
@@ -260,6 +271,19 @@
                 return rewriteExpression(node, context, treeRewriter);
             }
 
+            @Override
+            public Expression rewriteLambdaExpression(LambdaExpression node, Void context, ExpressionTreeRewriter<Void> treeRewriter)
+            {
+                checkState(analysis.getCoercion(node) == null, "cannot coerce a lambda expression");
+
+                ImmutableList.Builder<LambdaArgumentDeclaration> newArguments = ImmutableList.builder();
+                for (LambdaArgumentDeclaration argument : node.getArguments()) {
+                    newArguments.add(new LambdaArgumentDeclaration(lambdaDeclarationToSymbolMap.get(argument).getName()));
+                }
+                Expression rewrittenBody = treeRewriter.rewrite(node.getBody(), null);
+                return new LambdaExpression(newArguments.build(), rewrittenBody);
+            }
+
             private Expression coerceIfNecessary(Expression original, Expression rewritten)
             {
                 Type coercion = analysis.getCoercion(original);
@@ -272,7 +296,7 @@
                 }
                 return rewritten;
             }
-        }, expression);
+        }, expression, null);
     }
 
     Optional<Symbol> getSymbol(RelationPlan plan, Expression expression)
