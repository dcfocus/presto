/*
 * Licensed under the Apache License, Version 2.0 (the "License");
 * you may not use this file except in compliance with the License.
 * You may obtain a copy of the License at
 *
 *     http://www.apache.org/licenses/LICENSE-2.0
 *
 * Unless required by applicable law or agreed to in writing, software
 * distributed under the License is distributed on an "AS IS" BASIS,
 * WITHOUT WARRANTIES OR CONDITIONS OF ANY KIND, either express or implied.
 * See the License for the specific language governing permissions and
 * limitations under the License.
 */
package com.facebook.presto.sql.planner.optimizations;

import com.facebook.presto.Session;
import com.facebook.presto.metadata.Signature;
import com.facebook.presto.spi.block.SortOrder;
import com.facebook.presto.spi.type.Type;
import com.facebook.presto.sql.planner.DeterminismEvaluator;
import com.facebook.presto.sql.planner.PartitioningScheme;
import com.facebook.presto.sql.planner.PlanNodeIdAllocator;
import com.facebook.presto.sql.planner.Symbol;
import com.facebook.presto.sql.planner.SymbolAllocator;
import com.facebook.presto.sql.planner.plan.AggregationNode;
import com.facebook.presto.sql.planner.plan.ApplyNode;
import com.facebook.presto.sql.planner.plan.AssignUniqueId;
import com.facebook.presto.sql.planner.plan.Assignments;
import com.facebook.presto.sql.planner.plan.DeleteNode;
import com.facebook.presto.sql.planner.plan.DistinctLimitNode;
import com.facebook.presto.sql.planner.plan.EnforceSingleRowNode;
import com.facebook.presto.sql.planner.plan.ExceptNode;
import com.facebook.presto.sql.planner.plan.ExchangeNode;
import com.facebook.presto.sql.planner.plan.ExplainAnalyzeNode;
import com.facebook.presto.sql.planner.plan.FilterNode;
import com.facebook.presto.sql.planner.plan.GroupIdNode;
import com.facebook.presto.sql.planner.plan.IndexJoinNode;
import com.facebook.presto.sql.planner.plan.IndexSourceNode;
import com.facebook.presto.sql.planner.plan.IntersectNode;
import com.facebook.presto.sql.planner.plan.JoinNode;
import com.facebook.presto.sql.planner.plan.LimitNode;
import com.facebook.presto.sql.planner.plan.MarkDistinctNode;
import com.facebook.presto.sql.planner.plan.OutputNode;
import com.facebook.presto.sql.planner.plan.PlanNode;
import com.facebook.presto.sql.planner.plan.ProjectNode;
import com.facebook.presto.sql.planner.plan.RemoteSourceNode;
import com.facebook.presto.sql.planner.plan.RowNumberNode;
import com.facebook.presto.sql.planner.plan.SampleNode;
import com.facebook.presto.sql.planner.plan.SemiJoinNode;
import com.facebook.presto.sql.planner.plan.SetOperationNode;
import com.facebook.presto.sql.planner.plan.SimplePlanRewriter;
import com.facebook.presto.sql.planner.plan.SortNode;
import com.facebook.presto.sql.planner.plan.TableFinishNode;
import com.facebook.presto.sql.planner.plan.TableScanNode;
import com.facebook.presto.sql.planner.plan.TableWriterNode;
import com.facebook.presto.sql.planner.plan.TopNNode;
import com.facebook.presto.sql.planner.plan.TopNRowNumberNode;
import com.facebook.presto.sql.planner.plan.UnionNode;
import com.facebook.presto.sql.planner.plan.UnnestNode;
import com.facebook.presto.sql.planner.plan.ValuesNode;
import com.facebook.presto.sql.planner.plan.WindowNode;
import com.facebook.presto.sql.tree.Expression;
import com.facebook.presto.sql.tree.ExpressionRewriter;
import com.facebook.presto.sql.tree.ExpressionTreeRewriter;
import com.facebook.presto.sql.tree.FunctionCall;
import com.facebook.presto.sql.tree.NullLiteral;
import com.facebook.presto.sql.tree.SymbolReference;
import com.google.common.base.Preconditions;
import com.google.common.collect.ImmutableList;
import com.google.common.collect.ImmutableListMultimap;
import com.google.common.collect.ImmutableMap;
import com.google.common.collect.Iterables;
import com.google.common.collect.ListMultimap;
import com.google.common.collect.Lists;

import java.util.ArrayList;
import java.util.Collection;
import java.util.HashMap;
import java.util.HashSet;
import java.util.List;
import java.util.Map;
import java.util.Optional;
import java.util.Set;

import static com.facebook.presto.util.ImmutableCollectors.toImmutableList;
import static com.facebook.presto.util.ImmutableCollectors.toImmutableSet;
import static java.util.Objects.requireNonNull;

/**
 * Re-maps symbol references that are just aliases of each other (e.g., due to projections like {@code $0 := $1})
 * <p/>
 * E.g.,
 * <p/>
 * {@code Output[$0, $1] -> Project[$0 := $2, $1 := $3 * 100] -> Aggregate[$2, $3 := sum($4)] -> ...}
 * <p/>
 * gets rewritten as
 * <p/>
 * {@code Output[$2, $1] -> Project[$2, $1 := $3 * 100] -> Aggregate[$2, $3 := sum($4)] -> ...}
 */
public class UnaliasSymbolReferences
        implements PlanOptimizer
{
    @Override
    public PlanNode optimize(PlanNode plan, Session session, Map<Symbol, Type> types, SymbolAllocator symbolAllocator, PlanNodeIdAllocator idAllocator)
    {
        requireNonNull(plan, "plan is null");
        requireNonNull(session, "session is null");
        requireNonNull(types, "types is null");
        requireNonNull(symbolAllocator, "symbolAllocator is null");
        requireNonNull(idAllocator, "idAllocator is null");

        return SimplePlanRewriter.rewriteWith(new Rewriter(), plan);
    }

    private static class Rewriter
            extends SimplePlanRewriter<Void>
    {
        private final Map<Symbol, Symbol> mapping = new HashMap<>();

        @Override
        public PlanNode visitAggregation(AggregationNode node, RewriteContext<Void> context)
        {
            PlanNode source = context.rewrite(node.getSource());

            ImmutableMap.Builder<Symbol, Signature> functionInfos = ImmutableMap.builder();
            ImmutableMap.Builder<Symbol, FunctionCall> functionCalls = ImmutableMap.builder();
            ImmutableMap.Builder<Symbol, Symbol> masks = ImmutableMap.builder();
            for (Map.Entry<Symbol, FunctionCall> entry : node.getAggregations().entrySet()) {
                Symbol symbol = entry.getKey();
                Symbol canonical = canonicalize(symbol);
                FunctionCall canonicalCall = (FunctionCall) canonicalize(entry.getValue());
                functionCalls.put(canonical, canonicalCall);
                functionInfos.put(canonical, node.getFunctions().get(symbol));
            }
            for (Map.Entry<Symbol, Symbol> entry : node.getMasks().entrySet()) {
                masks.put(canonicalize(entry.getKey()), canonicalize(entry.getValue()));
            }

            List<List<Symbol>> groupingSets = node.getGroupingSets().stream()
                    .map(this::canonicalizeAndDistinct)
                    .collect(toImmutableList());

            return new AggregationNode(
                    node.getId(),
                    source,
                    functionCalls.build(),
                    functionInfos.build(),
                    masks.build(),
                    groupingSets,
                    node.getStep(),
                    canonicalize(node.getHashSymbol()),
                    canonicalize(node.getGroupIdSymbol()));
        }

        @Override
        public PlanNode visitGroupId(GroupIdNode node, RewriteContext<Void> context)
        {
            PlanNode source = context.rewrite(node.getSource());

            Map<Symbol, Symbol> newGroupingMappings = new HashMap<>();
            ImmutableList.Builder<List<Symbol>> newGroupingSets = ImmutableList.builder();

            for (List<Symbol> groupingSet : node.getGroupingSets()) {
                ImmutableList.Builder<Symbol> newGroupingSet = ImmutableList.builder();
                for (Symbol output : groupingSet) {
                    newGroupingMappings.putIfAbsent(canonicalize(output), canonicalize(node.getGroupingSetMappings().get(output)));
                    newGroupingSet.add(canonicalize(output));
                }
                newGroupingSets.add(newGroupingSet.build());
            }

            Map<Symbol, Symbol> newArgumentMappings = new HashMap<>();
            for (Symbol output : node.getArgumentMappings().keySet()) {
                Symbol canonicalOutput = canonicalize(output);
                if (newArgumentMappings.containsKey(canonicalOutput)) {
                    map(output, canonicalOutput);
                }
                else {
                    newArgumentMappings.put(canonicalOutput, canonicalize(node.getArgumentMappings().get(output)));
                }
            }

            return new GroupIdNode(node.getId(), source, newGroupingSets.build(), newGroupingMappings, newArgumentMappings, canonicalize(node.getGroupIdSymbol()));
        }

        @Override
        public PlanNode visitExplainAnalyze(ExplainAnalyzeNode node, RewriteContext<Void> context)
        {
            PlanNode source = context.rewrite(node.getSource());
            return new ExplainAnalyzeNode(node.getId(), source, canonicalize(node.getOutputSymbol()));
        }

        @Override
        public PlanNode visitMarkDistinct(MarkDistinctNode node, RewriteContext<Void> context)
        {
            PlanNode source = context.rewrite(node.getSource());
            List<Symbol> symbols = canonicalizeAndDistinct(node.getDistinctSymbols());
            return new MarkDistinctNode(node.getId(), source, canonicalize(node.getMarkerSymbol()), symbols, canonicalize(node.getHashSymbol()));
        }

        @Override
        public PlanNode visitUnnest(UnnestNode node, RewriteContext<Void> context)
        {
            PlanNode source = context.rewrite(node.getSource());
            ImmutableMap.Builder<Symbol, List<Symbol>> builder = ImmutableMap.builder();
            for (Map.Entry<Symbol, List<Symbol>> entry : node.getUnnestSymbols().entrySet()) {
                builder.put(canonicalize(entry.getKey()), entry.getValue());
            }
            return new UnnestNode(node.getId(), source, canonicalizeAndDistinct(node.getReplicateSymbols()), builder.build(), node.getOrdinalitySymbol());
        }

        @Override
        public PlanNode visitWindow(WindowNode node, RewriteContext<Void> context)
        {
            PlanNode source = context.rewrite(node.getSource());

            ImmutableMap.Builder<Symbol, WindowNode.Function> functions = ImmutableMap.builder();
            for (Map.Entry<Symbol, WindowNode.Function> entry : node.getWindowFunctions().entrySet()) {
                Symbol symbol = entry.getKey();

                FunctionCall canonicalFunctionCall = (FunctionCall) canonicalize(entry.getValue().getFunctionCall());
                Signature signature = entry.getValue().getSignature();
                WindowNode.Frame canonicalFrame = canonicalize(entry.getValue().getFrame());

                functions.put(canonicalize(symbol), new WindowNode.Function(canonicalFunctionCall, signature, canonicalFrame));
            }

            ImmutableMap.Builder<Symbol, SortOrder> orderings = ImmutableMap.builder();
            for (Map.Entry<Symbol, SortOrder> entry : node.getOrderings().entrySet()) {
                orderings.put(canonicalize(entry.getKey()), entry.getValue());
            }

            return new WindowNode(
                    node.getId(),
                    source,
                    canonicalizeAndDistinct(node.getSpecification()),
                    functions.build(),
                    canonicalize(node.getHashSymbol()),
                    canonicalize(node.getPrePartitionedInputs()),
                    node.getPreSortedOrderPrefix());
        }

        private WindowNode.Frame canonicalize(WindowNode.Frame frame)
        {
            return new WindowNode.Frame(frame.getType(),
                    frame.getStartType(), canonicalize(frame.getStartValue()),
                    frame.getEndType(), canonicalize(frame.getEndValue()));
        }

        @Override
        public PlanNode visitTableScan(TableScanNode node, RewriteContext<Void> context)
        {
            Expression originalConstraint = null;
            if (node.getOriginalConstraint() != null) {
                originalConstraint = canonicalize(node.getOriginalConstraint());
            }
            return new TableScanNode(
                    node.getId(),
                    node.getTable(),
                    node.getOutputSymbols(),
                    node.getAssignments(),
                    node.getLayout(),
                    node.getCurrentConstraint(),
                    originalConstraint);
        }

        @Override
        public PlanNode visitExchange(ExchangeNode node, RewriteContext<Void> context)
        {
            List<PlanNode> sources = node.getSources().stream()
                    .map(context::rewrite)
                    .collect(toImmutableList());

            List<List<Symbol>> inputs = new ArrayList<>();
            for (int i = 0; i < node.getInputs().size(); i++) {
                inputs.add(new ArrayList<>());
            }
            Set<Symbol> addedOutputs = new HashSet<>();
            ImmutableList.Builder<Symbol> outputs = ImmutableList.builder();
            for (int symbolIndex = 0; symbolIndex < node.getOutputSymbols().size(); symbolIndex++) {
                Symbol canonicalOutput = canonicalize(node.getOutputSymbols().get(symbolIndex));
                if (addedOutputs.add(canonicalOutput)) {
                    outputs.add(canonicalOutput);
                    for (int i = 0; i < node.getInputs().size(); i++) {
                        List<Symbol> input = node.getInputs().get(i);
                        inputs.get(i).add(canonicalize(input.get(symbolIndex)));
                    }
                }
            }

            PartitioningScheme partitioningScheme = new PartitioningScheme(
                    node.getPartitioningScheme().getPartitioning().translate(this::canonicalize),
                    outputs.build(),
                    canonicalize(node.getPartitioningScheme().getHashColumn()),
                    node.getPartitioningScheme().isReplicateNulls(),
                    node.getPartitioningScheme().getBucketToPartition());

            return new ExchangeNode(node.getId(), node.getType(), node.getScope(), partitioningScheme, sources, inputs);
        }

        @Override
        public PlanNode visitRemoteSource(RemoteSourceNode node, RewriteContext<Void> context)
        {
            return new RemoteSourceNode(node.getId(), node.getSourceFragmentIds(), canonicalizeAndDistinct(node.getOutputSymbols()));
        }

        @Override
        public PlanNode visitLimit(LimitNode node, RewriteContext<Void> context)
        {
            return context.defaultRewrite(node);
        }

        @Override
        public PlanNode visitDistinctLimit(DistinctLimitNode node, RewriteContext<Void> context)
        {
            return new DistinctLimitNode(node.getId(), context.rewrite(node.getSource()), node.getLimit(), node.isPartial(), canonicalize(node.getHashSymbol()));
        }

        @Override
        public PlanNode visitSample(SampleNode node, RewriteContext<Void> context)
        {
            return new SampleNode(node.getId(), context.rewrite(node.getSource()), node.getSampleRatio(), node.getSampleType());
        }

        @Override
        public PlanNode visitValues(ValuesNode node, RewriteContext<Void> context)
        {
            return context.defaultRewrite(node);
        }

        @Override
        public PlanNode visitDelete(DeleteNode node, RewriteContext<Void> context)
        {
            return new DeleteNode(node.getId(), context.rewrite(node.getSource()), node.getTarget(), canonicalize(node.getRowId()), node.getOutputSymbols());
        }

        @Override
        public PlanNode visitTableFinish(TableFinishNode node, RewriteContext<Void> context)
        {
            return context.defaultRewrite(node);
        }

        @Override
        public PlanNode visitRowNumber(RowNumberNode node, RewriteContext<Void> context)
        {
            return new RowNumberNode(node.getId(), context.rewrite(node.getSource()), canonicalizeAndDistinct(node.getPartitionBy()), canonicalize(node.getRowNumberSymbol()), node.getMaxRowCountPerPartition(), canonicalize(node.getHashSymbol()));
        }

        @Override
        public PlanNode visitTopNRowNumber(TopNRowNumberNode node, RewriteContext<Void> context)
        {
            return new TopNRowNumberNode(
                    node.getId(),
                    context.rewrite(node.getSource()),
                    canonicalizeAndDistinct(node.getSpecification()),
                    canonicalize(node.getRowNumberSymbol()),
                    node.getMaxRowCountPerPartition(),
                    node.isPartial(),
                    canonicalize(node.getHashSymbol()));
        }

        @Override
        public PlanNode visitFilter(FilterNode node, RewriteContext<Void> context)
        {
            PlanNode source = context.rewrite(node.getSource());

            return new FilterNode(node.getId(), source, canonicalize(node.getPredicate()));
        }

        @Override
        public PlanNode visitProject(ProjectNode node, RewriteContext<Void> context)
        {
            PlanNode source = context.rewrite(node.getSource());

            Map<Expression, Symbol> computedExpressions = new HashMap<>();

            Map<Symbol, Expression> assignments = new LinkedHashMap<>();
            for (Map.Entry<Symbol, Expression> entry : node.getAssignments().entrySet()) {
                Expression expression = canonicalize(entry.getValue());

                if (expression instanceof SymbolReference) {
                    // Always map a trivial symbol projection
                    Symbol symbol = Symbol.from(expression);
                    if (!symbol.equals(entry.getKey())) {
                        map(entry.getKey(), symbol);
                    }
                }
                else if (DeterminismEvaluator.isDeterministic(expression) && !(expression instanceof NullLiteral)) {
                    // Try to map same deterministic expressions within a projection into the same symbol
                    // Omit NullLiterals since those have ambiguous types
                    Symbol computedSymbol = computedExpressions.get(expression);
                    if (computedSymbol == null) {
                        // If we haven't seen the expression before in this projection, record it
                        computedExpressions.put(expression, entry.getKey());
                    }
                    else {
                        // If we have seen the expression before and if it is deterministic
                        // then we can rewrite references to the current symbol in terms of the parallel computedSymbol in the projection
                        map(entry.getKey(), computedSymbol);
                    }
                }

                Symbol canonical = canonicalize(entry.getKey());

                if (!assignments.containsKey(canonical)) {
                    assignments.put(canonical, expression);
                }
            }

            return new ProjectNode(node.getId(), source, assignments);
        }

        @Override
        public PlanNode visitOutput(OutputNode node, RewriteContext<Void> context)
        {
            PlanNode source = context.rewrite(node.getSource());

            List<Symbol> canonical = Lists.transform(node.getOutputSymbols(), this::canonicalize);
            return new OutputNode(node.getId(), source, node.getColumnNames(), canonical);
        }

        @Override
        public PlanNode visitEnforceSingleRow(EnforceSingleRowNode node, RewriteContext<Void> context)
        {
            PlanNode source = context.rewrite(node.getSource());

            return new EnforceSingleRowNode(node.getId(), source);
        }

        @Override
        public PlanNode visitAssignUniqueId(AssignUniqueId node, RewriteContext<Void> context)
        {
            PlanNode source = context.rewrite(node.getSource());

            return new AssignUniqueId(node.getId(), source, node.getIdColumn());
        }

        @Override
        public PlanNode visitApply(ApplyNode node, RewriteContext<Void> context)
        {
            PlanNode source = context.rewrite(node.getInput());
            PlanNode subquery = context.rewrite(node.getSubquery());
            List<Symbol> canonicalCorrelation = Lists.transform(node.getCorrelation(), this::canonicalize);

            return new ApplyNode(node.getId(), source, subquery, canonicalCorrelation);
        }

        @Override
        public PlanNode visitTopN(TopNNode node, RewriteContext<Void> context)
        {
            PlanNode source = context.rewrite(node.getSource());

            ImmutableList.Builder<Symbol> symbols = ImmutableList.builder();
            ImmutableMap.Builder<Symbol, SortOrder> orderings = ImmutableMap.builder();
            for (Symbol symbol : node.getOrderBy()) {
                Symbol canonical = canonicalize(symbol);
                symbols.add(canonical);
                orderings.put(canonical, node.getOrderings().get(symbol));
            }

            return new TopNNode(node.getId(), source, node.getCount(), symbols.build(), orderings.build(), node.isPartial());
        }

        @Override
        public PlanNode visitSort(SortNode node, RewriteContext<Void> context)
        {
            PlanNode source = context.rewrite(node.getSource());

            Set<Symbol> added = new HashSet<>();
            ImmutableList.Builder<Symbol> symbols = ImmutableList.builder();
            ImmutableMap.Builder<Symbol, SortOrder> orderings = ImmutableMap.builder();
            for (Symbol symbol : node.getOrderBy()) {
                Symbol canonical = canonicalize(symbol);
                if (added.add(canonical)) {
                    symbols.add(canonical);
                    orderings.put(canonical, node.getOrderings().get(symbol));
                }
            }

            return new SortNode(node.getId(), source, symbols.build(), orderings.build());
        }

        @Override
        public PlanNode visitJoin(JoinNode node, RewriteContext<Void> context)
        {
            PlanNode left = context.rewrite(node.getLeft());
            PlanNode right = context.rewrite(node.getRight());

<<<<<<< HEAD
            return new JoinNode(node.getId(), node.getType(), left, right, canonicalizeJoinCriteria(node.getCriteria()), node.getFilter().map(this::canonicalize), canonicalize(node.getLeftHashSymbol()), canonicalize(node.getRightHashSymbol()));
=======
            List<JoinNode.EquiJoinClause> canonicalCriteria = canonicalizeJoinCriteria(node.getCriteria());
            Optional<Expression> canonicalFilter = node.getFilter().map(this::canonicalize);
            Optional<Symbol> canonicalLeftHashSymbol = canonicalize(node.getLeftHashSymbol());
            Optional<Symbol> canonicalRightHashSymbol = canonicalize(node.getRightHashSymbol());

            if (node.getType().equals(INNER)) {
                canonicalCriteria.stream()
                        .filter(clause -> types.get(clause.getLeft()).equals(types.get(clause.getRight())))
                        .filter(clause -> node.getOutputSymbols().contains(clause.getLeft()))
                        .forEach(clause -> map(clause.getRight(), clause.getLeft()));
            }

            return new JoinNode(node.getId(), node.getType(), left, right, canonicalCriteria, canonicalizeAndDistinct(node.getOutputSymbols()), canonicalFilter, canonicalLeftHashSymbol, canonicalRightHashSymbol);
>>>>>>> 50c7a009
        }

        @Override
        public PlanNode visitSemiJoin(SemiJoinNode node, RewriteContext<Void> context)
        {
            PlanNode source = context.rewrite(node.getSource());
            PlanNode filteringSource = context.rewrite(node.getFilteringSource());

            return new SemiJoinNode(node.getId(), source, filteringSource, canonicalize(node.getSourceJoinSymbol()), canonicalize(node.getFilteringSourceJoinSymbol()), canonicalize(node.getSemiJoinOutput()), canonicalize(node.getSourceHashSymbol()), canonicalize(node.getFilteringSourceHashSymbol()));
        }

        @Override
        public PlanNode visitIndexSource(IndexSourceNode node, RewriteContext<Void> context)
        {
            return new IndexSourceNode(node.getId(), node.getIndexHandle(), node.getTableHandle(), node.getLayout(), canonicalize(node.getLookupSymbols()), node.getOutputSymbols(), node.getAssignments(), node.getEffectiveTupleDomain());
        }

        @Override
        public PlanNode visitIndexJoin(IndexJoinNode node, RewriteContext<Void> context)
        {
            PlanNode probeSource = context.rewrite(node.getProbeSource());
            PlanNode indexSource = context.rewrite(node.getIndexSource());

            return new IndexJoinNode(node.getId(), node.getType(), probeSource, indexSource, canonicalizeIndexJoinCriteria(node.getCriteria()), canonicalize(node.getProbeHashSymbol()), canonicalize(node.getIndexHashSymbol()));
        }

        @Override
        public PlanNode visitUnion(UnionNode node, RewriteContext<Void> context)
        {
            return new UnionNode(node.getId(), rewriteSources(node, context).build(), canonicalizeSetOperationSymbolMap(node.getSymbolMapping()), canonicalize(node.getOutputSymbols()));
        }

        @Override
        public PlanNode visitIntersect(IntersectNode node, RewriteContext<Void> context)
        {
            return new IntersectNode(node.getId(), rewriteSources(node, context).build(), canonicalizeSetOperationSymbolMap(node.getSymbolMapping()), canonicalize(node.getOutputSymbols()));
        }

        @Override
        public PlanNode visitExcept(ExceptNode node, RewriteContext<Void> context)
        {
            return new ExceptNode(node.getId(), rewriteSources(node, context).build(), canonicalizeSetOperationSymbolMap(node.getSymbolMapping()), canonicalize(node.getOutputSymbols()));
        }

        private ImmutableList.Builder<PlanNode> rewriteSources(SetOperationNode node, RewriteContext<Void> context)
        {
            ImmutableList.Builder<PlanNode> rewrittenSources = ImmutableList.builder();
            for (PlanNode source : node.getSources()) {
                rewrittenSources.add(context.rewrite(source));
            }
            return rewrittenSources;
        }

        @Override
        public PlanNode visitTableWriter(TableWriterNode node, RewriteContext<Void> context)
        {
            PlanNode source = context.rewrite(node.getSource());

            // Intentionally does not use canonicalizeAndDistinct as that would remove columns
            ImmutableList<Symbol> columns = node.getColumns().stream()
                    .map(this::canonicalize)
                    .collect(toImmutableList());

            return new TableWriterNode(
                    node.getId(),
                    source,
                    node.getTarget(),
                    columns,
                    node.getColumnNames(),
                    node.getOutputSymbols(),
                    node.getPartitioningScheme().map(partitioningScheme -> canonicalizePartitionFunctionBinding(partitioningScheme, source)));
        }

        @Override
        protected PlanNode visitPlan(PlanNode node, RewriteContext<Void> context)
        {
            throw new UnsupportedOperationException("Unsupported plan node " + node.getClass().getSimpleName());
        }

        private void map(Symbol symbol, Symbol canonical)
        {
            Preconditions.checkArgument(!symbol.equals(canonical), "Can't map symbol to itself: %s", symbol);
            mapping.put(symbol, canonical);
        }

<<<<<<< HEAD
=======
        private Assignments canonicalize(Assignments oldAssignments)
        {
            Map<Expression, Symbol> computedExpressions = new HashMap<>();
            Assignments.Builder assignments = Assignments.builder();
            for (Map.Entry<Symbol, Expression> entry : oldAssignments.getMap().entrySet()) {
                Expression expression = canonicalize(entry.getValue());

                if (expression instanceof SymbolReference) {
                    // Always map a trivial symbol projection
                    Symbol symbol = Symbol.from(expression);
                    if (!symbol.equals(entry.getKey())) {
                        map(entry.getKey(), symbol);
                    }
                }
                else if (DeterminismEvaluator.isDeterministic(expression) && !(expression instanceof NullLiteral)) {
                    // Try to map same deterministic expressions within a projection into the same symbol
                    // Omit NullLiterals since those have ambiguous types
                    Symbol computedSymbol = computedExpressions.get(expression);
                    if (computedSymbol == null) {
                        // If we haven't seen the expression before in this projection, record it
                        computedExpressions.put(expression, entry.getKey());
                    }
                    else {
                        // If we have seen the expression before and if it is deterministic
                        // then we can rewrite references to the current symbol in terms of the parallel computedSymbol in the projection
                        map(entry.getKey(), computedSymbol);
                    }
                }

                Symbol canonical = canonicalize(entry.getKey());
                assignments.put(canonical, expression);
            }
            return assignments.build();
        }

>>>>>>> 50c7a009
        private Optional<Symbol> canonicalize(Optional<Symbol> symbol)
        {
            if (symbol.isPresent()) {
                return Optional.of(canonicalize(symbol.get()));
            }
            return Optional.empty();
        }

        private Symbol canonicalize(Symbol symbol)
        {
            Symbol canonical = symbol;
            while (mapping.containsKey(canonical)) {
                canonical = mapping.get(canonical);
            }
            return canonical;
        }

        private Expression canonicalize(Expression value)
        {
            return ExpressionTreeRewriter.rewriteWith(new ExpressionRewriter<Void>()
            {
                @Override
                public Expression rewriteSymbolReference(SymbolReference node, Void context, ExpressionTreeRewriter<Void> treeRewriter)
                {
                    Symbol canonical = canonicalize(Symbol.from(node));
                    return canonical.toSymbolReference();
                }
            }, value);
        }

        private List<Symbol> canonicalizeAndDistinct(List<Symbol> outputs)
        {
            Set<Symbol> added = new HashSet<>();
            ImmutableList.Builder<Symbol> builder = ImmutableList.builder();
            for (Symbol symbol : outputs) {
                Symbol canonical = canonicalize(symbol);
                if (added.add(canonical)) {
                    builder.add(canonical);
                }
            }
            return builder.build();
        }

        private WindowNode.Specification canonicalizeAndDistinct(WindowNode.Specification specification)
        {
            ImmutableMap.Builder<Symbol, SortOrder> orderings = ImmutableMap.builder();
            for (Map.Entry<Symbol, SortOrder> entry : specification.getOrderings().entrySet()) {
                orderings.put(canonicalize(entry.getKey()), entry.getValue());
            }

            return new WindowNode.Specification(
                    canonicalizeAndDistinct(specification.getPartitionBy()),
                    canonicalizeAndDistinct(specification.getOrderBy()),
                    orderings.build());
        }

        private List<Symbol> canonicalize(List<Symbol> symbols)
        {
            return symbols.stream()
                    .map(this::canonicalize)
                    .collect(toImmutableList());
        }

        private Set<Symbol> canonicalize(Set<Symbol> symbols)
        {
            return symbols.stream()
                    .map(this::canonicalize)
                    .collect(toImmutableSet());
        }

        private List<JoinNode.EquiJoinClause> canonicalizeJoinCriteria(List<JoinNode.EquiJoinClause> criteria)
        {
            ImmutableList.Builder<JoinNode.EquiJoinClause> builder = ImmutableList.builder();
            for (JoinNode.EquiJoinClause clause : criteria) {
                builder.add(new JoinNode.EquiJoinClause(canonicalize(clause.getLeft()), canonicalize(clause.getRight())));
            }

            return builder.build();
        }

        private List<IndexJoinNode.EquiJoinClause> canonicalizeIndexJoinCriteria(List<IndexJoinNode.EquiJoinClause> criteria)
        {
            ImmutableList.Builder<IndexJoinNode.EquiJoinClause> builder = ImmutableList.builder();
            for (IndexJoinNode.EquiJoinClause clause : criteria) {
                builder.add(new IndexJoinNode.EquiJoinClause(canonicalize(clause.getProbe()), canonicalize(clause.getIndex())));
            }

            return builder.build();
        }

        private ListMultimap<Symbol, Symbol> canonicalizeSetOperationSymbolMap(ListMultimap<Symbol, Symbol> setOperationSymbolMap)
        {
            ImmutableListMultimap.Builder<Symbol, Symbol> builder = ImmutableListMultimap.builder();
            for (Map.Entry<Symbol, Collection<Symbol>> entry : setOperationSymbolMap.asMap().entrySet()) {
                builder.putAll(canonicalize(entry.getKey()), Iterables.transform(entry.getValue(), this::canonicalize));
            }
            return builder.build();
        }

        private PartitioningScheme canonicalizePartitionFunctionBinding(PartitioningScheme scheme, PlanNode source)
        {
            Set<Symbol> addedOutputs = new HashSet<>();
            ImmutableList.Builder<Symbol> outputs = ImmutableList.builder();
            for (Symbol symbol : source.getOutputSymbols()) {
                Symbol canonicalOutput = canonicalize(symbol);
                if (addedOutputs.add(canonicalOutput)) {
                    outputs.add(canonicalOutput);
                }
            }

            return new PartitioningScheme(
                    scheme.getPartitioning().translate(this::canonicalize),
                    outputs.build(),
                    canonicalize(scheme.getHashColumn()),
                    scheme.isReplicateNulls(),
                    scheme.getBucketToPartition());
        }
    }
}<|MERGE_RESOLUTION|>--- conflicted
+++ resolved
@@ -82,8 +82,10 @@
 import java.util.Optional;
 import java.util.Set;
 
+import static com.facebook.presto.sql.planner.plan.JoinNode.Type.INNER;
 import static com.facebook.presto.util.ImmutableCollectors.toImmutableList;
 import static com.facebook.presto.util.ImmutableCollectors.toImmutableSet;
+import static com.google.common.base.Preconditions.checkState;
 import static java.util.Objects.requireNonNull;
 
 /**
@@ -109,13 +111,19 @@
         requireNonNull(symbolAllocator, "symbolAllocator is null");
         requireNonNull(idAllocator, "idAllocator is null");
 
-        return SimplePlanRewriter.rewriteWith(new Rewriter(), plan);
+        return SimplePlanRewriter.rewriteWith(new Rewriter(types), plan);
     }
 
     private static class Rewriter
             extends SimplePlanRewriter<Void>
     {
         private final Map<Symbol, Symbol> mapping = new HashMap<>();
+        private final Map<Symbol, Type> types;
+
+        private Rewriter(Map<Symbol, Type> types)
+        {
+            this.types = types;
+        }
 
         @Override
         public PlanNode visitAggregation(AggregationNode node, RewriteContext<Void> context)
@@ -271,6 +279,8 @@
                     .map(context::rewrite)
                     .collect(toImmutableList());
 
+            mapExchangeNodeSymbols(node);
+
             List<List<Symbol>> inputs = new ArrayList<>();
             for (int i = 0; i < node.getInputs().size(); i++) {
                 inputs.add(new ArrayList<>());
@@ -298,6 +308,52 @@
             return new ExchangeNode(node.getId(), node.getType(), node.getScope(), partitioningScheme, sources, inputs);
         }
 
+        private void mapExchangeNodeSymbols(ExchangeNode node)
+        {
+            if (node.getInputs().size() == 1) {
+                mapExchangeNodeOutputToInputSymbols(node);
+                return;
+            }
+
+            // Mapping from list [node.getInput(0).get(symbolIndex), node.getInput(1).get(symbolIndex), ...] to node.getOutputSymbols(symbolIndex).
+            // All symbols are canonical.
+            Map<List<Symbol>, Symbol> inputsToOutputs = new HashMap<>();
+            // Map each same list of input symbols [I1, I2, ..., In] to the same output symbol O
+            for (int symbolIndex = 0; symbolIndex < node.getOutputSymbols().size(); symbolIndex++) {
+                Symbol canonicalOutput = canonicalize(node.getOutputSymbols().get(symbolIndex));
+                List<Symbol> canonicalInputs = canonicalizeExchangeNodeInputs(node, symbolIndex);
+                Symbol output = inputsToOutputs.get(canonicalInputs);
+
+                if (output == null || canonicalOutput.equals(output)) {
+                    inputsToOutputs.put(canonicalInputs, canonicalOutput);
+                }
+                else {
+                    map(canonicalOutput, output);
+                }
+            }
+        }
+
+        private void mapExchangeNodeOutputToInputSymbols(ExchangeNode node)
+        {
+            checkState(node.getInputs().size() == 1);
+
+            for (int symbolIndex = 0; symbolIndex < node.getOutputSymbols().size(); symbolIndex++) {
+                Symbol canonicalOutput = canonicalize(node.getOutputSymbols().get(symbolIndex));
+                Symbol canonicalInput = canonicalize(node.getInputs().get(0).get(symbolIndex));
+
+                if (!canonicalOutput.equals(canonicalInput)) {
+                    map(canonicalOutput, canonicalInput);
+                }
+            }
+        }
+
+        private List<Symbol> canonicalizeExchangeNodeInputs(ExchangeNode node, int symbolIndex)
+        {
+            return node.getInputs().stream()
+                    .map(input -> canonicalize(input.get(symbolIndex)))
+                    .collect(toImmutableList());
+        }
+
         @Override
         public PlanNode visitRemoteSource(RemoteSourceNode node, RewriteContext<Void> context)
         {
@@ -371,11 +427,188 @@
         public PlanNode visitProject(ProjectNode node, RewriteContext<Void> context)
         {
             PlanNode source = context.rewrite(node.getSource());
-
+            return new ProjectNode(node.getId(), source, canonicalize(node.getAssignments()));
+        }
+
+        @Override
+        public PlanNode visitOutput(OutputNode node, RewriteContext<Void> context)
+        {
+            PlanNode source = context.rewrite(node.getSource());
+
+            List<Symbol> canonical = Lists.transform(node.getOutputSymbols(), this::canonicalize);
+            return new OutputNode(node.getId(), source, node.getColumnNames(), canonical);
+        }
+
+        @Override
+        public PlanNode visitEnforceSingleRow(EnforceSingleRowNode node, RewriteContext<Void> context)
+        {
+            PlanNode source = context.rewrite(node.getSource());
+
+            return new EnforceSingleRowNode(node.getId(), source);
+        }
+
+        @Override
+        public PlanNode visitAssignUniqueId(AssignUniqueId node, RewriteContext<Void> context)
+        {
+            PlanNode source = context.rewrite(node.getSource());
+
+            return new AssignUniqueId(node.getId(), source, node.getIdColumn());
+        }
+
+        @Override
+        public PlanNode visitApply(ApplyNode node, RewriteContext<Void> context)
+        {
+            PlanNode source = context.rewrite(node.getInput());
+            PlanNode subquery = context.rewrite(node.getSubquery());
+            List<Symbol> canonicalCorrelation = Lists.transform(node.getCorrelation(), this::canonicalize);
+
+            return new ApplyNode(node.getId(), source, subquery, canonicalize(node.getSubqueryAssignments()), canonicalCorrelation);
+        }
+
+        @Override
+        public PlanNode visitTopN(TopNNode node, RewriteContext<Void> context)
+        {
+            PlanNode source = context.rewrite(node.getSource());
+
+            ImmutableList.Builder<Symbol> symbols = ImmutableList.builder();
+            ImmutableMap.Builder<Symbol, SortOrder> orderings = ImmutableMap.builder();
+            for (Symbol symbol : node.getOrderBy()) {
+                Symbol canonical = canonicalize(symbol);
+                symbols.add(canonical);
+                orderings.put(canonical, node.getOrderings().get(symbol));
+            }
+
+            return new TopNNode(node.getId(), source, node.getCount(), symbols.build(), orderings.build(), node.isPartial());
+        }
+
+        @Override
+        public PlanNode visitSort(SortNode node, RewriteContext<Void> context)
+        {
+            PlanNode source = context.rewrite(node.getSource());
+
+            Set<Symbol> added = new HashSet<>();
+            ImmutableList.Builder<Symbol> symbols = ImmutableList.builder();
+            ImmutableMap.Builder<Symbol, SortOrder> orderings = ImmutableMap.builder();
+            for (Symbol symbol : node.getOrderBy()) {
+                Symbol canonical = canonicalize(symbol);
+                if (added.add(canonical)) {
+                    symbols.add(canonical);
+                    orderings.put(canonical, node.getOrderings().get(symbol));
+                }
+            }
+
+            return new SortNode(node.getId(), source, symbols.build(), orderings.build());
+        }
+
+        @Override
+        public PlanNode visitJoin(JoinNode node, RewriteContext<Void> context)
+        {
+            PlanNode left = context.rewrite(node.getLeft());
+            PlanNode right = context.rewrite(node.getRight());
+
+            List<JoinNode.EquiJoinClause> canonicalCriteria = canonicalizeJoinCriteria(node.getCriteria());
+            Optional<Expression> canonicalFilter = node.getFilter().map(this::canonicalize);
+            Optional<Symbol> canonicalLeftHashSymbol = canonicalize(node.getLeftHashSymbol());
+            Optional<Symbol> canonicalRightHashSymbol = canonicalize(node.getRightHashSymbol());
+
+            if (node.getType().equals(INNER)) {
+                canonicalCriteria.stream()
+                        .filter(clause -> types.get(clause.getLeft()).equals(types.get(clause.getRight())))
+                        .filter(clause -> node.getOutputSymbols().contains(clause.getLeft()))
+                        .forEach(clause -> map(clause.getRight(), clause.getLeft()));
+            }
+
+            return new JoinNode(node.getId(), node.getType(), left, right, canonicalCriteria, canonicalizeAndDistinct(node.getOutputSymbols()), canonicalFilter, canonicalLeftHashSymbol, canonicalRightHashSymbol);
+        }
+
+        @Override
+        public PlanNode visitSemiJoin(SemiJoinNode node, RewriteContext<Void> context)
+        {
+            PlanNode source = context.rewrite(node.getSource());
+            PlanNode filteringSource = context.rewrite(node.getFilteringSource());
+
+            return new SemiJoinNode(node.getId(), source, filteringSource, canonicalize(node.getSourceJoinSymbol()), canonicalize(node.getFilteringSourceJoinSymbol()), canonicalize(node.getSemiJoinOutput()), canonicalize(node.getSourceHashSymbol()), canonicalize(node.getFilteringSourceHashSymbol()));
+        }
+
+        @Override
+        public PlanNode visitIndexSource(IndexSourceNode node, RewriteContext<Void> context)
+        {
+            return new IndexSourceNode(node.getId(), node.getIndexHandle(), node.getTableHandle(), node.getLayout(), canonicalize(node.getLookupSymbols()), node.getOutputSymbols(), node.getAssignments(), node.getEffectiveTupleDomain());
+        }
+
+        @Override
+        public PlanNode visitIndexJoin(IndexJoinNode node, RewriteContext<Void> context)
+        {
+            PlanNode probeSource = context.rewrite(node.getProbeSource());
+            PlanNode indexSource = context.rewrite(node.getIndexSource());
+
+            return new IndexJoinNode(node.getId(), node.getType(), probeSource, indexSource, canonicalizeIndexJoinCriteria(node.getCriteria()), canonicalize(node.getProbeHashSymbol()), canonicalize(node.getIndexHashSymbol()));
+        }
+
+        @Override
+        public PlanNode visitUnion(UnionNode node, RewriteContext<Void> context)
+        {
+            return new UnionNode(node.getId(), rewriteSources(node, context).build(), canonicalizeSetOperationSymbolMap(node.getSymbolMapping()), canonicalizeAndDistinct(node.getOutputSymbols()));
+        }
+
+        @Override
+        public PlanNode visitIntersect(IntersectNode node, RewriteContext<Void> context)
+        {
+            return new IntersectNode(node.getId(), rewriteSources(node, context).build(), canonicalizeSetOperationSymbolMap(node.getSymbolMapping()), canonicalizeAndDistinct(node.getOutputSymbols()));
+        }
+
+        @Override
+        public PlanNode visitExcept(ExceptNode node, RewriteContext<Void> context)
+        {
+            return new ExceptNode(node.getId(), rewriteSources(node, context).build(), canonicalizeSetOperationSymbolMap(node.getSymbolMapping()), canonicalizeAndDistinct(node.getOutputSymbols()));
+        }
+
+        private static ImmutableList.Builder<PlanNode> rewriteSources(SetOperationNode node, RewriteContext<Void> context)
+        {
+            ImmutableList.Builder<PlanNode> rewrittenSources = ImmutableList.builder();
+            for (PlanNode source : node.getSources()) {
+                rewrittenSources.add(context.rewrite(source));
+            }
+            return rewrittenSources;
+        }
+
+        @Override
+        public PlanNode visitTableWriter(TableWriterNode node, RewriteContext<Void> context)
+        {
+            PlanNode source = context.rewrite(node.getSource());
+
+            // Intentionally does not use canonicalizeAndDistinct as that would remove columns
+            ImmutableList<Symbol> columns = node.getColumns().stream()
+                    .map(this::canonicalize)
+                    .collect(toImmutableList());
+
+            return new TableWriterNode(
+                    node.getId(),
+                    source,
+                    node.getTarget(),
+                    columns,
+                    node.getColumnNames(),
+                    node.getOutputSymbols(),
+                    node.getPartitioningScheme().map(partitioningScheme -> canonicalizePartitionFunctionBinding(partitioningScheme, source)));
+        }
+
+        @Override
+        protected PlanNode visitPlan(PlanNode node, RewriteContext<Void> context)
+        {
+            throw new UnsupportedOperationException("Unsupported plan node " + node.getClass().getSimpleName());
+        }
+
+        private void map(Symbol symbol, Symbol canonical)
+        {
+            Preconditions.checkArgument(!symbol.equals(canonical), "Can't map symbol to itself: %s", symbol);
+            mapping.put(symbol, canonical);
+        }
+
+        private Assignments canonicalize(Assignments oldAssignments)
+        {
             Map<Expression, Symbol> computedExpressions = new HashMap<>();
-
-            Map<Symbol, Expression> assignments = new LinkedHashMap<>();
-            for (Map.Entry<Symbol, Expression> entry : node.getAssignments().entrySet()) {
+            Assignments.Builder assignments = Assignments.builder();
+            for (Map.Entry<Symbol, Expression> entry : oldAssignments.getMap().entrySet()) {
                 Expression expression = canonicalize(entry.getValue());
 
                 if (expression instanceof SymbolReference) {
@@ -401,231 +634,11 @@
                 }
 
                 Symbol canonical = canonicalize(entry.getKey());
-
-                if (!assignments.containsKey(canonical)) {
-                    assignments.put(canonical, expression);
-                }
-            }
-
-            return new ProjectNode(node.getId(), source, assignments);
-        }
-
-        @Override
-        public PlanNode visitOutput(OutputNode node, RewriteContext<Void> context)
-        {
-            PlanNode source = context.rewrite(node.getSource());
-
-            List<Symbol> canonical = Lists.transform(node.getOutputSymbols(), this::canonicalize);
-            return new OutputNode(node.getId(), source, node.getColumnNames(), canonical);
-        }
-
-        @Override
-        public PlanNode visitEnforceSingleRow(EnforceSingleRowNode node, RewriteContext<Void> context)
-        {
-            PlanNode source = context.rewrite(node.getSource());
-
-            return new EnforceSingleRowNode(node.getId(), source);
-        }
-
-        @Override
-        public PlanNode visitAssignUniqueId(AssignUniqueId node, RewriteContext<Void> context)
-        {
-            PlanNode source = context.rewrite(node.getSource());
-
-            return new AssignUniqueId(node.getId(), source, node.getIdColumn());
-        }
-
-        @Override
-        public PlanNode visitApply(ApplyNode node, RewriteContext<Void> context)
-        {
-            PlanNode source = context.rewrite(node.getInput());
-            PlanNode subquery = context.rewrite(node.getSubquery());
-            List<Symbol> canonicalCorrelation = Lists.transform(node.getCorrelation(), this::canonicalize);
-
-            return new ApplyNode(node.getId(), source, subquery, canonicalCorrelation);
-        }
-
-        @Override
-        public PlanNode visitTopN(TopNNode node, RewriteContext<Void> context)
-        {
-            PlanNode source = context.rewrite(node.getSource());
-
-            ImmutableList.Builder<Symbol> symbols = ImmutableList.builder();
-            ImmutableMap.Builder<Symbol, SortOrder> orderings = ImmutableMap.builder();
-            for (Symbol symbol : node.getOrderBy()) {
-                Symbol canonical = canonicalize(symbol);
-                symbols.add(canonical);
-                orderings.put(canonical, node.getOrderings().get(symbol));
-            }
-
-            return new TopNNode(node.getId(), source, node.getCount(), symbols.build(), orderings.build(), node.isPartial());
-        }
-
-        @Override
-        public PlanNode visitSort(SortNode node, RewriteContext<Void> context)
-        {
-            PlanNode source = context.rewrite(node.getSource());
-
-            Set<Symbol> added = new HashSet<>();
-            ImmutableList.Builder<Symbol> symbols = ImmutableList.builder();
-            ImmutableMap.Builder<Symbol, SortOrder> orderings = ImmutableMap.builder();
-            for (Symbol symbol : node.getOrderBy()) {
-                Symbol canonical = canonicalize(symbol);
-                if (added.add(canonical)) {
-                    symbols.add(canonical);
-                    orderings.put(canonical, node.getOrderings().get(symbol));
-                }
-            }
-
-            return new SortNode(node.getId(), source, symbols.build(), orderings.build());
-        }
-
-        @Override
-        public PlanNode visitJoin(JoinNode node, RewriteContext<Void> context)
-        {
-            PlanNode left = context.rewrite(node.getLeft());
-            PlanNode right = context.rewrite(node.getRight());
-
-<<<<<<< HEAD
-            return new JoinNode(node.getId(), node.getType(), left, right, canonicalizeJoinCriteria(node.getCriteria()), node.getFilter().map(this::canonicalize), canonicalize(node.getLeftHashSymbol()), canonicalize(node.getRightHashSymbol()));
-=======
-            List<JoinNode.EquiJoinClause> canonicalCriteria = canonicalizeJoinCriteria(node.getCriteria());
-            Optional<Expression> canonicalFilter = node.getFilter().map(this::canonicalize);
-            Optional<Symbol> canonicalLeftHashSymbol = canonicalize(node.getLeftHashSymbol());
-            Optional<Symbol> canonicalRightHashSymbol = canonicalize(node.getRightHashSymbol());
-
-            if (node.getType().equals(INNER)) {
-                canonicalCriteria.stream()
-                        .filter(clause -> types.get(clause.getLeft()).equals(types.get(clause.getRight())))
-                        .filter(clause -> node.getOutputSymbols().contains(clause.getLeft()))
-                        .forEach(clause -> map(clause.getRight(), clause.getLeft()));
-            }
-
-            return new JoinNode(node.getId(), node.getType(), left, right, canonicalCriteria, canonicalizeAndDistinct(node.getOutputSymbols()), canonicalFilter, canonicalLeftHashSymbol, canonicalRightHashSymbol);
->>>>>>> 50c7a009
-        }
-
-        @Override
-        public PlanNode visitSemiJoin(SemiJoinNode node, RewriteContext<Void> context)
-        {
-            PlanNode source = context.rewrite(node.getSource());
-            PlanNode filteringSource = context.rewrite(node.getFilteringSource());
-
-            return new SemiJoinNode(node.getId(), source, filteringSource, canonicalize(node.getSourceJoinSymbol()), canonicalize(node.getFilteringSourceJoinSymbol()), canonicalize(node.getSemiJoinOutput()), canonicalize(node.getSourceHashSymbol()), canonicalize(node.getFilteringSourceHashSymbol()));
-        }
-
-        @Override
-        public PlanNode visitIndexSource(IndexSourceNode node, RewriteContext<Void> context)
-        {
-            return new IndexSourceNode(node.getId(), node.getIndexHandle(), node.getTableHandle(), node.getLayout(), canonicalize(node.getLookupSymbols()), node.getOutputSymbols(), node.getAssignments(), node.getEffectiveTupleDomain());
-        }
-
-        @Override
-        public PlanNode visitIndexJoin(IndexJoinNode node, RewriteContext<Void> context)
-        {
-            PlanNode probeSource = context.rewrite(node.getProbeSource());
-            PlanNode indexSource = context.rewrite(node.getIndexSource());
-
-            return new IndexJoinNode(node.getId(), node.getType(), probeSource, indexSource, canonicalizeIndexJoinCriteria(node.getCriteria()), canonicalize(node.getProbeHashSymbol()), canonicalize(node.getIndexHashSymbol()));
-        }
-
-        @Override
-        public PlanNode visitUnion(UnionNode node, RewriteContext<Void> context)
-        {
-            return new UnionNode(node.getId(), rewriteSources(node, context).build(), canonicalizeSetOperationSymbolMap(node.getSymbolMapping()), canonicalize(node.getOutputSymbols()));
-        }
-
-        @Override
-        public PlanNode visitIntersect(IntersectNode node, RewriteContext<Void> context)
-        {
-            return new IntersectNode(node.getId(), rewriteSources(node, context).build(), canonicalizeSetOperationSymbolMap(node.getSymbolMapping()), canonicalize(node.getOutputSymbols()));
-        }
-
-        @Override
-        public PlanNode visitExcept(ExceptNode node, RewriteContext<Void> context)
-        {
-            return new ExceptNode(node.getId(), rewriteSources(node, context).build(), canonicalizeSetOperationSymbolMap(node.getSymbolMapping()), canonicalize(node.getOutputSymbols()));
-        }
-
-        private ImmutableList.Builder<PlanNode> rewriteSources(SetOperationNode node, RewriteContext<Void> context)
-        {
-            ImmutableList.Builder<PlanNode> rewrittenSources = ImmutableList.builder();
-            for (PlanNode source : node.getSources()) {
-                rewrittenSources.add(context.rewrite(source));
-            }
-            return rewrittenSources;
-        }
-
-        @Override
-        public PlanNode visitTableWriter(TableWriterNode node, RewriteContext<Void> context)
-        {
-            PlanNode source = context.rewrite(node.getSource());
-
-            // Intentionally does not use canonicalizeAndDistinct as that would remove columns
-            ImmutableList<Symbol> columns = node.getColumns().stream()
-                    .map(this::canonicalize)
-                    .collect(toImmutableList());
-
-            return new TableWriterNode(
-                    node.getId(),
-                    source,
-                    node.getTarget(),
-                    columns,
-                    node.getColumnNames(),
-                    node.getOutputSymbols(),
-                    node.getPartitioningScheme().map(partitioningScheme -> canonicalizePartitionFunctionBinding(partitioningScheme, source)));
-        }
-
-        @Override
-        protected PlanNode visitPlan(PlanNode node, RewriteContext<Void> context)
-        {
-            throw new UnsupportedOperationException("Unsupported plan node " + node.getClass().getSimpleName());
-        }
-
-        private void map(Symbol symbol, Symbol canonical)
-        {
-            Preconditions.checkArgument(!symbol.equals(canonical), "Can't map symbol to itself: %s", symbol);
-            mapping.put(symbol, canonical);
-        }
-
-<<<<<<< HEAD
-=======
-        private Assignments canonicalize(Assignments oldAssignments)
-        {
-            Map<Expression, Symbol> computedExpressions = new HashMap<>();
-            Assignments.Builder assignments = Assignments.builder();
-            for (Map.Entry<Symbol, Expression> entry : oldAssignments.getMap().entrySet()) {
-                Expression expression = canonicalize(entry.getValue());
-
-                if (expression instanceof SymbolReference) {
-                    // Always map a trivial symbol projection
-                    Symbol symbol = Symbol.from(expression);
-                    if (!symbol.equals(entry.getKey())) {
-                        map(entry.getKey(), symbol);
-                    }
-                }
-                else if (DeterminismEvaluator.isDeterministic(expression) && !(expression instanceof NullLiteral)) {
-                    // Try to map same deterministic expressions within a projection into the same symbol
-                    // Omit NullLiterals since those have ambiguous types
-                    Symbol computedSymbol = computedExpressions.get(expression);
-                    if (computedSymbol == null) {
-                        // If we haven't seen the expression before in this projection, record it
-                        computedExpressions.put(expression, entry.getKey());
-                    }
-                    else {
-                        // If we have seen the expression before and if it is deterministic
-                        // then we can rewrite references to the current symbol in terms of the parallel computedSymbol in the projection
-                        map(entry.getKey(), computedSymbol);
-                    }
-                }
-
-                Symbol canonical = canonicalize(entry.getKey());
                 assignments.put(canonical, expression);
             }
             return assignments.build();
         }
 
->>>>>>> 50c7a009
         private Optional<Symbol> canonicalize(Optional<Symbol> symbol)
         {
             if (symbol.isPresent()) {
@@ -682,13 +695,6 @@
                     orderings.build());
         }
 
-        private List<Symbol> canonicalize(List<Symbol> symbols)
-        {
-            return symbols.stream()
-                    .map(this::canonicalize)
-                    .collect(toImmutableList());
-        }
-
         private Set<Symbol> canonicalize(Set<Symbol> symbols)
         {
             return symbols.stream()
@@ -719,8 +725,12 @@
         private ListMultimap<Symbol, Symbol> canonicalizeSetOperationSymbolMap(ListMultimap<Symbol, Symbol> setOperationSymbolMap)
         {
             ImmutableListMultimap.Builder<Symbol, Symbol> builder = ImmutableListMultimap.builder();
+            Set<Symbol> addedSymbols = new HashSet<>();
             for (Map.Entry<Symbol, Collection<Symbol>> entry : setOperationSymbolMap.asMap().entrySet()) {
-                builder.putAll(canonicalize(entry.getKey()), Iterables.transform(entry.getValue(), this::canonicalize));
+                Symbol canonicalOutputSymbol = canonicalize(entry.getKey());
+                if (addedSymbols.add(canonicalOutputSymbol)) {
+                    builder.putAll(canonicalOutputSymbol, Iterables.transform(entry.getValue(), this::canonicalize));
+                }
             }
             return builder.build();
         }
