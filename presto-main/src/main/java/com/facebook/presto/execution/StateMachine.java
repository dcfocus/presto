/*
 * Licensed under the Apache License, Version 2.0 (the "License");
 * you may not use this file except in compliance with the License.
 * You may obtain a copy of the License at
 *
 *     http://www.apache.org/licenses/LICENSE-2.0
 *
 * Unless required by applicable law or agreed to in writing, software
 * distributed under the License is distributed on an "AS IS" BASIS,
 * WITHOUT WARRANTIES OR CONDITIONS OF ANY KIND, either express or implied.
 * See the License for the specific language governing permissions and
 * limitations under the License.
 */
package com.facebook.presto.execution;

import com.facebook.presto.spi.PrestoException;
import com.google.common.annotations.VisibleForTesting;
import com.google.common.collect.ImmutableList;
import com.google.common.collect.ImmutableSet;
import io.airlift.log.Logger;
import io.airlift.units.Duration;

import javax.annotation.Nonnull;
import javax.annotation.concurrent.GuardedBy;
import javax.annotation.concurrent.ThreadSafe;

import java.util.ArrayList;
import java.util.HashSet;
import java.util.List;
import java.util.Set;
import java.util.concurrent.CompletableFuture;
import java.util.concurrent.Executor;
import java.util.concurrent.ExecutorService;
import java.util.concurrent.RejectedExecutionException;
import java.util.concurrent.atomic.AtomicReference;
import java.util.function.Predicate;

import static com.facebook.presto.spi.StandardErrorCode.SERVER_SHUTTING_DOWN;
import static com.google.common.base.Preconditions.checkState;
import static java.util.Objects.requireNonNull;
import static java.util.concurrent.TimeUnit.NANOSECONDS;

/**
 * Simple state machine which holds a single state.  Callers can register for
 * state change events, and can wait for the state to change.
 */
@ThreadSafe
public class StateMachine<T>
{
    private static final Logger log = Logger.get(StateMachine.class);

    private final String name;
    private final Executor executor;
    private final Object lock = new Object();
    private final Set<T> terminalStates;

    @GuardedBy("lock")
    private volatile T state;

    @GuardedBy("lock")
    private final List<StateChangeListener<T>> stateChangeListeners = new ArrayList<>();

    private final AtomicReference<FutureStateChange<T>> futureStateChange = new AtomicReference<>(new FutureStateChange<>());

    /**
     * Creates a state machine with the specified initial state and no terminal states.
     *
     * @param name name of this state machine to use in debug statements
     * @param executor executor for firing state change events; must not be a same thread executor
     * @param initialState the initial state
     */
    public StateMachine(String name, Executor executor, T initialState)
    {
        this(name, executor, initialState, ImmutableSet.of());
    }

    /**
     * Creates a state machine with the specified initial state and terminal states.
     *
     * @param name name of this state machine to use in debug statements
     * @param executor executor for firing state change events; must not be a same thread executor
     * @param initialState the initial state
     * @param terminalStates the terminal states
     */
    public StateMachine(String name, Executor executor, T initialState, Iterable<T> terminalStates)
    {
        this.name = requireNonNull(name, "name is null");
        this.executor = requireNonNull(executor, "executor is null");
        this.state = requireNonNull(initialState, "initialState is null");
        this.terminalStates = ImmutableSet.copyOf(requireNonNull(terminalStates, "terminalStates is null"));
    }

    @Nonnull
    public T get()
    {
        return state;
    }

    /**
     * Sets the state.
     * If the new state does not {@code .equals()} the current state, listeners and waiters will be notified.
     *
     * @return the old state
     */
    @Nonnull
    public T set(T newState)
    {
        checkState(!Thread.holdsLock(lock), "Can not set state while holding the lock");
        requireNonNull(newState, "newState is null");

        T oldState;
        FutureStateChange<T> futureStateChange;
        ImmutableList<StateChangeListener<T>> stateChangeListeners;
        synchronized (lock) {
            if (state.equals(newState)) {
                return state;
            }

            checkState(!isTerminalState(state), "%s can not transition from %s to %s", name, state, newState);

            oldState = state;
            state = newState;

            futureStateChange = this.futureStateChange.getAndSet(new FutureStateChange<>());
            stateChangeListeners = ImmutableList.copyOf(this.stateChangeListeners);

            // if we are now in a terminal state, free the listeners since this will be the last notification
            if (isTerminalState(state)) {
                this.stateChangeListeners.clear();
            }

            lock.notifyAll();
        }

        fireStateChanged(newState, futureStateChange, stateChangeListeners);
        return oldState;
    }

    /**
     * Sets the state if the current state satisfies the specified predicate.
     * If the new state does not {@code .equals()} the current state, listeners and waiters will be notified.
     *
     * @return true if the state is set
     */
    public boolean setIf(T newState, Predicate<T> predicate)
    {
        checkState(!Thread.holdsLock(lock), "Can not set state while holding the lock");
        requireNonNull(newState, "newState is null");

        while (true) {
            // check if the current state passes the predicate
            T currentState = get();

            // change to same state is not a change, and does not notify the notify listeners
            if (currentState.equals(newState)) {
                return false;
            }

            // do not call predicate while holding the lock
            if (!predicate.test(currentState)) {
                return false;
            }

            // if state did not change while, checking the predicate, apply the new state
            if (compareAndSet(currentState, newState)) {
                return true;
            }
        }
    }

    /**
     * Sets the state if the current state {@code .equals()} the specified expected state.
     * If the new state does not {@code .equals()} the current state, listeners and waiters will be notified.
     *
     * @return true if the state is set
     */
    public boolean compareAndSet(T expectedState, T newState)
    {
        checkState(!Thread.holdsLock(lock), "Can not set state while holding the lock");
        requireNonNull(expectedState, "expectedState is null");
        requireNonNull(newState, "newState is null");

        FutureStateChange<T> futureStateChange;
        ImmutableList<StateChangeListener<T>> stateChangeListeners;
        synchronized (lock) {
            if (!state.equals(expectedState)) {
                return false;
            }

            // change to same state is not a change, and does not notify the notify listeners
            if (state.equals(newState)) {
                return false;
            }

            checkState(!isTerminalState(state), "%s can not transition from %s to %s", name, state, newState);

            state = newState;

            futureStateChange = this.futureStateChange.getAndSet(new FutureStateChange<>());
            stateChangeListeners = ImmutableList.copyOf(this.stateChangeListeners);

            // if we are now in a terminal state, free the listeners since this will be the last notification
            if (isTerminalState(state)) {
                this.stateChangeListeners.clear();
            }

            lock.notifyAll();
        }

        fireStateChanged(newState, futureStateChange, stateChangeListeners);
        return true;
    }

    private void fireStateChanged(T newState, FutureStateChange<T> futureStateChange, List<StateChangeListener<T>> stateChangeListeners)
    {
        checkState(!Thread.holdsLock(lock), "Can not fire state change event while holding the lock");
        requireNonNull(newState, "newState is null");

        safeExecute(() -> {
            checkState(!Thread.holdsLock(lock), "Can not notify while holding the lock");
            try {
                futureStateChange.complete(newState);
            }
            catch (Throwable e) {
                log.error(e, "Error setting future state for %s", name);
            }
            for (StateChangeListener<T> stateChangeListener : stateChangeListeners) {
                try {
                    stateChangeListener.stateChanged(newState);
                }
                catch (Throwable e) {
                    log.error(e, "Error notifying state change listener for %s", name);
                }
            }
        });
    }

    /**
     * Gets a future that completes when the state is no longer {@code .equals()} to {@code currentState)}.
     */
    public CompletableFuture<T> getStateChange(T currentState)
    {
        checkState(!Thread.holdsLock(lock), "Can not wait for state change while holding the lock");
        requireNonNull(currentState, "currentState is null");

        synchronized (lock) {
            // return a completed future if the state has already changed, or we are in a terminal state
            if (isPossibleStateChange(currentState)) {
                return CompletableFuture.completedFuture(state);
            }

            return futureStateChange.get().createNewListener();
        }
    }

    /**
     * Adds a listener to be notified when the state instance changes according to {@code .equals()}.
     */
    public void addStateChangeListener(StateChangeListener<T> stateChangeListener)
    {
        requireNonNull(stateChangeListener, "stateChangeListener is null");

        boolean inTerminalState;
        synchronized (lock) {
            inTerminalState = isTerminalState(state);
            if (!inTerminalState) {
                stateChangeListeners.add(stateChangeListener);
            }
        }

        // state machine will never transition from a terminal state, so fire state change immediately
        if (inTerminalState) {
            stateChangeListener.stateChanged(state);
        }
    }

    /**
     * Wait for the state to not be {@code .equals()} to the specified current state.
     */
    public Duration waitForStateChange(T currentState, Duration maxWait)
            throws InterruptedException
    {
        checkState(!Thread.holdsLock(lock), "Can not wait for state change while holding the lock");
        requireNonNull(currentState, "currentState is null");
        requireNonNull(maxWait, "maxWait is null");

        // don't wait if the state has already changed, or we are in a terminal state
        if (isPossibleStateChange(currentState)) {
            return maxWait;
        }

        // wait for task state to change
        long remainingNanos = maxWait.roundTo(NANOSECONDS);
        long start = System.nanoTime();
        long end = start + remainingNanos;

        synchronized (lock) {
            while (remainingNanos > 0 && !isPossibleStateChange(currentState)) {
                // wait for timeout or notification
                NANOSECONDS.timedWait(lock, remainingNanos);
                remainingNanos = end - System.nanoTime();
            }
        }
        if (remainingNanos < 0) {
            remainingNanos = 0;
        }
        return new Duration(remainingNanos, NANOSECONDS);
    }

    private boolean isPossibleStateChange(T currentState)
    {
        return !state.equals(currentState) || isTerminalState(state);
    }

    @VisibleForTesting
    boolean isTerminalState(T state)
    {
        return terminalStates.contains(state);
    }

    @VisibleForTesting
    synchronized List<StateChangeListener<T>> getStateChangeListeners()
    {
        return ImmutableList.copyOf(stateChangeListeners);
    }

    public interface StateChangeListener<T>
    {
        void stateChanged(T newState);
    }

    @Override
    public String toString()
    {
        return get().toString();
    }

<<<<<<< HEAD
    private static class FutureStateChange<T>
    {
        // Use a separate future for each listener so canceled listeners can be removed
        @GuardedBy("this")
        private final Set<CompletableFuture<T>> listeners = new HashSet<>();

        public synchronized CompletableFuture<T> createNewListener()
        {
            CompletableFuture<T> listener = new CompletableFuture<>();
            listeners.add(listener);

            // remove the listener when the future completes
            listener.whenComplete((t, throwable) -> {
                synchronized (FutureStateChange.this) {
                    listeners.remove(listener);
                }
            });

            return listener;
        }

        public void complete(T newState)
        {
            Set<CompletableFuture<T>> futures;
            synchronized (this) {
                futures = ImmutableSet.copyOf(listeners);
                listeners.clear();
            }

            for (CompletableFuture<T> future : futures) {
                future.complete(newState);
            }
=======
    private void safeExecute(Runnable command)
    {
        try {
            executor.execute(command);
        }
        catch (RejectedExecutionException e) {
            if ((executor instanceof ExecutorService) && ((ExecutorService) executor).isShutdown()) {
                throw new PrestoException(SERVER_SHUTTING_DOWN, "Server is shutting down", e);
            }
            throw e;
>>>>>>> 50c7a009
        }
    }
}<|MERGE_RESOLUTION|>--- conflicted
+++ resolved
@@ -25,7 +25,6 @@
 import javax.annotation.concurrent.ThreadSafe;
 
 import java.util.ArrayList;
-import java.util.HashSet;
 import java.util.List;
 import java.util.Set;
 import java.util.concurrent.CompletableFuture;
@@ -335,40 +334,6 @@
         return get().toString();
     }
 
-<<<<<<< HEAD
-    private static class FutureStateChange<T>
-    {
-        // Use a separate future for each listener so canceled listeners can be removed
-        @GuardedBy("this")
-        private final Set<CompletableFuture<T>> listeners = new HashSet<>();
-
-        public synchronized CompletableFuture<T> createNewListener()
-        {
-            CompletableFuture<T> listener = new CompletableFuture<>();
-            listeners.add(listener);
-
-            // remove the listener when the future completes
-            listener.whenComplete((t, throwable) -> {
-                synchronized (FutureStateChange.this) {
-                    listeners.remove(listener);
-                }
-            });
-
-            return listener;
-        }
-
-        public void complete(T newState)
-        {
-            Set<CompletableFuture<T>> futures;
-            synchronized (this) {
-                futures = ImmutableSet.copyOf(listeners);
-                listeners.clear();
-            }
-
-            for (CompletableFuture<T> future : futures) {
-                future.complete(newState);
-            }
-=======
     private void safeExecute(Runnable command)
     {
         try {
@@ -379,7 +344,6 @@
                 throw new PrestoException(SERVER_SHUTTING_DOWN, "Server is shutting down", e);
             }
             throw e;
->>>>>>> 50c7a009
         }
     }
 }