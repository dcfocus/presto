--- conflicted
+++ resolved
@@ -16,6 +16,7 @@
 import com.facebook.presto.annotation.UsedByGeneratedCode;
 import com.facebook.presto.metadata.Signature;
 import com.facebook.presto.metadata.SqlScalarFunction;
+import com.facebook.presto.spi.type.Type;
 import com.google.common.collect.ImmutableList;
 import com.google.common.collect.ImmutableSet;
 import io.airlift.slice.Slice;
@@ -25,15 +26,18 @@
 
 import static com.facebook.presto.metadata.FunctionKind.SCALAR;
 import static com.facebook.presto.spi.function.OperatorType.SATURATED_FLOOR_CAST;
+import static com.facebook.presto.spi.type.BigintType.BIGINT;
 import static com.facebook.presto.spi.type.Decimals.bigIntegerTenToNth;
 import static com.facebook.presto.spi.type.Decimals.decodeUnscaledValue;
 import static com.facebook.presto.spi.type.Decimals.encodeUnscaledValue;
+import static com.facebook.presto.spi.type.DoubleType.DOUBLE;
+import static com.facebook.presto.spi.type.IntegerType.INTEGER;
+import static com.facebook.presto.spi.type.RealType.REAL;
+import static com.facebook.presto.spi.type.SmallintType.SMALLINT;
+import static com.facebook.presto.spi.type.TinyintType.TINYINT;
 import static com.facebook.presto.spi.type.TypeSignature.parseTypeSignature;
-<<<<<<< HEAD
-=======
 import static java.lang.Float.intBitsToFloat;
 import static java.lang.Math.toIntExact;
->>>>>>> 50c7a009
 import static java.math.BigInteger.ONE;
 import static java.math.RoundingMode.FLOOR;
 
@@ -86,9 +90,13 @@
 
     private static BigInteger bigintToBigintFloorSaturatedCast(BigInteger value, int sourceScale, int resultPrecision, int resultScale)
     {
-        BigDecimal bigDecimal = new BigDecimal(value, sourceScale);
-        bigDecimal = bigDecimal.setScale(resultScale, FLOOR);
-        BigInteger unscaledValue = bigDecimal.unscaledValue();
+        return bigDecimalToBigintFloorSaturatedCast(new BigDecimal(value, sourceScale), resultPrecision, resultScale);
+    }
+
+    private static BigInteger bigDecimalToBigintFloorSaturatedCast(BigDecimal bigDecimal, int resultPrecision, int resultScale)
+    {
+        BigDecimal rescaledValue = bigDecimal.setScale(resultScale, FLOOR);
+        BigInteger unscaledValue = rescaledValue.unscaledValue();
         BigInteger maxUnscaledValue = bigIntegerTenToNth(resultPrecision).subtract(ONE);
         if (unscaledValue.compareTo(maxUnscaledValue) > 0) {
             return maxUnscaledValue;
@@ -99,8 +107,6 @@
         }
         return unscaledValue;
     }
-<<<<<<< HEAD
-=======
 
     public static final SqlScalarFunction DOUBLE_TO_DECIMAL_SATURATED_FLOOR_CAST = SqlScalarFunction.builder(DecimalSaturatedFloorCasts.class)
             .signature(Signature.builder()
@@ -245,5 +251,4 @@
     {
         return encodeUnscaledValue(bigDecimalToBigintFloorSaturatedCast(BigDecimal.valueOf(value), resultPrecision, resultScale));
     }
->>>>>>> 50c7a009
 }