/*
 * Licensed under the Apache License, Version 2.0 (the "License");
 * you may not use this file except in compliance with the License.
 * You may obtain a copy of the License at
 *
 *     http://www.apache.org/licenses/LICENSE-2.0
 *
 * Unless required by applicable law or agreed to in writing, software
 * distributed under the License is distributed on an "AS IS" BASIS,
 * WITHOUT WARRANTIES OR CONDITIONS OF ANY KIND, either express or implied.
 * See the License for the specific language governing permissions and
 * limitations under the License.
 */
package com.facebook.presto.type;

import com.facebook.presto.metadata.SqlFunction;
import com.facebook.presto.operator.scalar.RowFieldReference;
import com.facebook.presto.spi.type.StandardTypes;
import com.facebook.presto.spi.type.Type;
import com.google.common.collect.ImmutableList;

import java.util.List;
import java.util.Optional;

import static com.facebook.presto.type.RowType.RowField;
import static com.facebook.presto.util.Types.checkType;
import static com.google.common.base.Preconditions.checkArgument;

public final class RowParametricType
        implements ParametricType
{
    public static final RowParametricType ROW = new RowParametricType();

    private RowParametricType()
    {
    }

    @Override
    public String getName()
    {
        return StandardTypes.ROW;
    }

    @Override
    public RowType createType(List<Type> types, List<Object> literals)
    {
        checkArgument(!types.isEmpty(), "types is empty");

        if (literals.isEmpty()) {
            return new RowType(types, Optional.empty());
        }

        checkArgument(types.size() == literals.size(), "types and literals must be matched in size");

        ImmutableList.Builder<String> builder = ImmutableList.builder();
        for (Object literal : literals) {
            builder.add(checkType(literal, String.class, "literal"));
        }
        return new RowType(types, Optional.of(builder.build()));
    }

    public List<SqlFunction> createFunctions(Type type)
    {
        RowType rowType = checkType(type, RowType.class, "type");
        ImmutableList.Builder<SqlFunction> builder = ImmutableList.builder();
        List<RowField> fields = rowType.getFields();
        for (int i = 0; i < fields.size(); i++) {
            RowField field = fields.get(i);
            int index = i;
            field.getName()
<<<<<<< HEAD
                    .ifPresent(name -> builder.add(new RowFieldReference(rowType, field.getName().get().toLowerCase())));
=======
                    .ifPresent(name -> builder.add(new RowFieldReference(rowType, field.getType(), index, field.getName().get())));
>>>>>>> 2eb8a983
        }
        return builder.build();
    }
}<|MERGE_RESOLUTION|>--- conflicted
+++ resolved
@@ -68,11 +68,7 @@
             RowField field = fields.get(i);
             int index = i;
             field.getName()
-<<<<<<< HEAD
-                    .ifPresent(name -> builder.add(new RowFieldReference(rowType, field.getName().get().toLowerCase())));
-=======
-                    .ifPresent(name -> builder.add(new RowFieldReference(rowType, field.getType(), index, field.getName().get())));
->>>>>>> 2eb8a983
+                    .ifPresent(name -> builder.add(new RowFieldReference(rowType, field.getType(), index, field.getName().get().toLowerCase())));
         }
         return builder.build();
     }
