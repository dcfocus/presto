/*
 * Licensed under the Apache License, Version 2.0 (the "License");
 * you may not use this file except in compliance with the License.
 * You may obtain a copy of the License at
 *
 *     http://www.apache.org/licenses/LICENSE-2.0
 *
 * Unless required by applicable law or agreed to in writing, software
 * distributed under the License is distributed on an "AS IS" BASIS,
 * WITHOUT WARRANTIES OR CONDITIONS OF ANY KIND, either express or implied.
 * See the License for the specific language governing permissions and
 * limitations under the License.
 */
package com.facebook.presto.metadata;

import com.facebook.presto.block.BlockSerdeUtil;
import com.facebook.presto.operator.aggregation.ApproximateAverageAggregations;
import com.facebook.presto.operator.aggregation.ApproximateCountAggregation;
import com.facebook.presto.operator.aggregation.ApproximateCountColumnAggregations;
import com.facebook.presto.operator.aggregation.ApproximateCountDistinctAggregations;
import com.facebook.presto.operator.aggregation.ApproximateDoublePercentileAggregations;
import com.facebook.presto.operator.aggregation.ApproximateLongPercentileAggregations;
import com.facebook.presto.operator.aggregation.ApproximateLongPercentileArrayAggregations;
import com.facebook.presto.operator.aggregation.ApproximateSetAggregation;
import com.facebook.presto.operator.aggregation.ApproximateSumAggregations;
import com.facebook.presto.operator.aggregation.AverageAggregations;
import com.facebook.presto.operator.aggregation.BooleanAndAggregation;
import com.facebook.presto.operator.aggregation.BooleanOrAggregation;
import com.facebook.presto.operator.aggregation.CorrelationAggregation;
import com.facebook.presto.operator.aggregation.CountAggregation;
import com.facebook.presto.operator.aggregation.CountIfAggregation;
import com.facebook.presto.operator.aggregation.CovarianceAggregation;
import com.facebook.presto.operator.aggregation.DoubleSumAggregation;
import com.facebook.presto.operator.aggregation.GeometricMeanAggregations;
import com.facebook.presto.operator.aggregation.InternalAggregationFunction;
import com.facebook.presto.operator.aggregation.LongSumAggregation;
import com.facebook.presto.operator.aggregation.MergeHyperLogLogAggregation;
import com.facebook.presto.operator.aggregation.NumericHistogramAggregation;
import com.facebook.presto.operator.aggregation.RegressionAggregation;
import com.facebook.presto.operator.aggregation.VarianceAggregation;
import com.facebook.presto.operator.scalar.ArrayFunctions;
import com.facebook.presto.operator.scalar.ColorFunctions;
import com.facebook.presto.operator.scalar.CombineHashFunction;
import com.facebook.presto.operator.scalar.DateTimeFunctions;
import com.facebook.presto.operator.scalar.FailureFunction;
import com.facebook.presto.operator.scalar.HyperLogLogFunctions;
import com.facebook.presto.operator.scalar.JsonFunctions;
import com.facebook.presto.operator.scalar.JsonOperators;
import com.facebook.presto.operator.scalar.MathFunctions;
import com.facebook.presto.operator.scalar.RegexpFunctions;
import com.facebook.presto.operator.scalar.ScalarFunctionImplementation;
import com.facebook.presto.operator.scalar.StringFunctions;
import com.facebook.presto.operator.scalar.UrlFunctions;
import com.facebook.presto.operator.scalar.VarbinaryFunctions;
import com.facebook.presto.operator.window.CumulativeDistributionFunction;
import com.facebook.presto.operator.window.DenseRankFunction;
import com.facebook.presto.operator.window.FirstValueFunction;
import com.facebook.presto.operator.window.LagFunction;
import com.facebook.presto.operator.window.LastValueFunction;
import com.facebook.presto.operator.window.LeadFunction;
import com.facebook.presto.operator.window.NTileFunction;
import com.facebook.presto.operator.window.NthValueFunction;
import com.facebook.presto.operator.window.PercentRankFunction;
import com.facebook.presto.operator.window.RankFunction;
import com.facebook.presto.operator.window.RowNumberFunction;
import com.facebook.presto.operator.window.SqlWindowFunction;
import com.facebook.presto.operator.window.WindowFunctionSupplier;
import com.facebook.presto.spi.PrestoException;
import com.facebook.presto.spi.block.Block;
import com.facebook.presto.spi.block.BlockEncodingSerde;
import com.facebook.presto.spi.type.StandardTypes;
import com.facebook.presto.spi.type.Type;
import com.facebook.presto.spi.type.TypeManager;
import com.facebook.presto.spi.type.TypeSignature;
import com.facebook.presto.sql.tree.QualifiedName;
import com.facebook.presto.type.ArrayType;
import com.facebook.presto.type.BigintOperators;
import com.facebook.presto.type.BooleanOperators;
import com.facebook.presto.type.ColorOperators;
import com.facebook.presto.type.DateOperators;
import com.facebook.presto.type.DateTimeOperators;
import com.facebook.presto.type.DoubleOperators;
import com.facebook.presto.type.HyperLogLogOperators;
import com.facebook.presto.type.IntervalDayTimeOperators;
import com.facebook.presto.type.IntervalYearMonthOperators;
import com.facebook.presto.type.LikeFunctions;
import com.facebook.presto.type.RowParametricType;
import com.facebook.presto.type.TimeOperators;
import com.facebook.presto.type.TimeWithTimeZoneOperators;
import com.facebook.presto.type.TimestampOperators;
import com.facebook.presto.type.TimestampWithTimeZoneOperators;
import com.facebook.presto.type.UnknownOperators;
import com.facebook.presto.type.VarbinaryOperators;
import com.facebook.presto.type.VarcharOperators;
import com.google.common.annotations.VisibleForTesting;
import com.google.common.base.Joiner;
import com.google.common.base.Throwables;
import com.google.common.cache.CacheBuilder;
import com.google.common.cache.CacheLoader;
import com.google.common.cache.LoadingCache;
import com.google.common.collect.ImmutableList;
import com.google.common.collect.ImmutableListMultimap;
import com.google.common.collect.ImmutableSet;
import com.google.common.collect.Iterables;
import com.google.common.collect.Lists;
import com.google.common.collect.Multimap;
import com.google.common.collect.Multimaps;
import com.google.common.primitives.Primitives;
import com.google.common.util.concurrent.UncheckedExecutionException;
import io.airlift.slice.Slice;

import javax.annotation.Nullable;
import javax.annotation.concurrent.ThreadSafe;

import java.lang.invoke.MethodHandle;
import java.lang.invoke.MethodHandles;
import java.util.ArrayList;
import java.util.Arrays;
import java.util.Collection;
import java.util.List;
import java.util.Map;
import java.util.Optional;
import java.util.Set;

import static com.facebook.presto.metadata.FunctionKind.AGGREGATE;
import static com.facebook.presto.metadata.FunctionKind.APPROXIMATE_AGGREGATE;
import static com.facebook.presto.metadata.FunctionKind.SCALAR;
import static com.facebook.presto.metadata.FunctionKind.WINDOW;
import static com.facebook.presto.metadata.Signature.internalOperator;
import static com.facebook.presto.operator.aggregation.ArbitraryAggregationFunction.ARBITRARY_AGGREGATION;
import static com.facebook.presto.operator.aggregation.ArrayAggregationFunction.ARRAY_AGGREGATION;
import static com.facebook.presto.operator.aggregation.ChecksumAggregationFunction.CHECKSUM_AGGREGATION;
import static com.facebook.presto.operator.aggregation.CountColumn.COUNT_COLUMN;
import static com.facebook.presto.operator.aggregation.Histogram.HISTOGRAM;
import static com.facebook.presto.operator.aggregation.MapAggregationFunction.MAP_AGG;
import static com.facebook.presto.operator.aggregation.MaxAggregationFunction.MAX_AGGREGATION;
import static com.facebook.presto.operator.aggregation.MaxBy.MAX_BY;
import static com.facebook.presto.operator.aggregation.MaxByNAggregationFunction.MAX_BY_N_AGGREGATION;
import static com.facebook.presto.operator.aggregation.MaxNAggregationFunction.MAX_N_AGGREGATION;
import static com.facebook.presto.operator.aggregation.MinAggregationFunction.MIN_AGGREGATION;
import static com.facebook.presto.operator.aggregation.MinBy.MIN_BY;
import static com.facebook.presto.operator.aggregation.MinByNAggregationFunction.MIN_BY_N_AGGREGATION;
import static com.facebook.presto.operator.aggregation.MinNAggregationFunction.MIN_N_AGGREGATION;
import static com.facebook.presto.operator.aggregation.MultimapAggregationFunction.MULTIMAP_AGG;
import static com.facebook.presto.operator.scalar.ArrayCardinalityFunction.ARRAY_CARDINALITY;
import static com.facebook.presto.operator.scalar.ArrayConcatFunction.ARRAY_CONCAT_FUNCTION;
import static com.facebook.presto.operator.scalar.ArrayConstructor.ARRAY_CONSTRUCTOR;
import static com.facebook.presto.operator.scalar.ArrayContains.ARRAY_CONTAINS;
import static com.facebook.presto.operator.scalar.ArrayDistinctFunction.ARRAY_DISTINCT_FUNCTION;
import static com.facebook.presto.operator.scalar.ArrayElementAtFunction.ARRAY_ELEMENT_AT_FUNCTION;
import static com.facebook.presto.operator.scalar.ArrayEqualOperator.ARRAY_EQUAL;
import static com.facebook.presto.operator.scalar.ArrayGreaterThanOperator.ARRAY_GREATER_THAN;
import static com.facebook.presto.operator.scalar.ArrayGreaterThanOrEqualOperator.ARRAY_GREATER_THAN_OR_EQUAL;
import static com.facebook.presto.operator.scalar.ArrayHashCodeOperator.ARRAY_HASH_CODE;
import static com.facebook.presto.operator.scalar.ArrayIntersectFunction.ARRAY_INTERSECT_FUNCTION;
import static com.facebook.presto.operator.scalar.ArrayJoin.ARRAY_JOIN;
import static com.facebook.presto.operator.scalar.ArrayJoin.ARRAY_JOIN_WITH_NULL_REPLACEMENT;
import static com.facebook.presto.operator.scalar.ArrayLessThanOperator.ARRAY_LESS_THAN;
import static com.facebook.presto.operator.scalar.ArrayLessThanOrEqualOperator.ARRAY_LESS_THAN_OR_EQUAL;
import static com.facebook.presto.operator.scalar.ArrayMaxFunction.ARRAY_MAX;
import static com.facebook.presto.operator.scalar.ArrayMinFunction.ARRAY_MIN;
import static com.facebook.presto.operator.scalar.ArrayNotEqualOperator.ARRAY_NOT_EQUAL;
import static com.facebook.presto.operator.scalar.ArrayPositionFunction.ARRAY_POSITION;
import static com.facebook.presto.operator.scalar.ArrayRemoveFunction.ARRAY_REMOVE_FUNCTION;
import static com.facebook.presto.operator.scalar.ArraySliceFunction.ARRAY_SLICE_FUNCTION;
import static com.facebook.presto.operator.scalar.ArraySortFunction.ARRAY_SORT_FUNCTION;
import static com.facebook.presto.operator.scalar.ArraySubscriptOperator.ARRAY_SUBSCRIPT;
import static com.facebook.presto.operator.scalar.ArrayToArrayCast.ARRAY_TO_ARRAY_CAST;
import static com.facebook.presto.operator.scalar.ArrayToElementConcatFunction.ARRAY_TO_ELEMENT_CONCAT_FUNCTION;
import static com.facebook.presto.operator.scalar.ArrayToJsonCast.ARRAY_TO_JSON;
import static com.facebook.presto.operator.scalar.ConcatFunction.CONCAT;
import static com.facebook.presto.operator.scalar.ElementToArrayConcatFunction.ELEMENT_TO_ARRAY_CONCAT_FUNCTION;
import static com.facebook.presto.operator.scalar.Greatest.GREATEST;
import static com.facebook.presto.operator.scalar.IdentityCast.IDENTITY_CAST;
import static com.facebook.presto.operator.scalar.JsonToArrayCast.JSON_TO_ARRAY;
import static com.facebook.presto.operator.scalar.JsonToMapCast.JSON_TO_MAP;
import static com.facebook.presto.operator.scalar.Least.LEAST;
import static com.facebook.presto.operator.scalar.MapCardinalityFunction.MAP_CARDINALITY;
import static com.facebook.presto.operator.scalar.MapConstructor.MAP_CONSTRUCTOR;
import static com.facebook.presto.operator.scalar.MapEqualOperator.MAP_EQUAL;
import static com.facebook.presto.operator.scalar.MapHashCodeOperator.MAP_HASH_CODE;
import static com.facebook.presto.operator.scalar.MapKeys.MAP_KEYS;
import static com.facebook.presto.operator.scalar.MapNotEqualOperator.MAP_NOT_EQUAL;
import static com.facebook.presto.operator.scalar.MapSubscriptOperator.MAP_SUBSCRIPT;
import static com.facebook.presto.operator.scalar.MapToJsonCast.MAP_TO_JSON;
import static com.facebook.presto.operator.scalar.MapValues.MAP_VALUES;
import static com.facebook.presto.operator.scalar.RowEqualOperator.ROW_EQUAL;
import static com.facebook.presto.operator.scalar.RowHashCodeOperator.ROW_HASH_CODE;
import static com.facebook.presto.operator.scalar.RowNotEqualOperator.ROW_NOT_EQUAL;
import static com.facebook.presto.operator.scalar.RowToJsonCast.ROW_TO_JSON;
import static com.facebook.presto.operator.scalar.TryCastFunction.TRY_CAST;
import static com.facebook.presto.operator.window.AggregateWindowFunction.supplier;
import static com.facebook.presto.spi.StandardErrorCode.FUNCTION_IMPLEMENTATION_MISSING;
import static com.facebook.presto.spi.StandardErrorCode.FUNCTION_NOT_FOUND;
import static com.facebook.presto.spi.type.BigintType.BIGINT;
import static com.facebook.presto.spi.type.BooleanType.BOOLEAN;
import static com.facebook.presto.spi.type.DateType.DATE;
import static com.facebook.presto.spi.type.DoubleType.DOUBLE;
import static com.facebook.presto.spi.type.TimeType.TIME;
import static com.facebook.presto.spi.type.TimeWithTimeZoneType.TIME_WITH_TIME_ZONE;
import static com.facebook.presto.spi.type.TimestampType.TIMESTAMP;
import static com.facebook.presto.spi.type.TimestampWithTimeZoneType.TIMESTAMP_WITH_TIME_ZONE;
import static com.facebook.presto.spi.type.TypeSignature.parseTypeSignature;
import static com.facebook.presto.spi.type.VarbinaryType.VARBINARY;
import static com.facebook.presto.spi.type.VarcharType.VARCHAR;
import static com.facebook.presto.type.JsonPathType.JSON_PATH;
import static com.facebook.presto.type.LikePatternType.LIKE_PATTERN;
import static com.facebook.presto.type.RegexpType.REGEXP;
import static com.facebook.presto.type.TypeUtils.resolveTypes;
import static com.facebook.presto.type.UnknownType.UNKNOWN;
import static com.facebook.presto.util.ImmutableCollectors.toImmutableList;
import static com.facebook.presto.util.ImmutableCollectors.toImmutableSet;
import static com.facebook.presto.util.Types.checkType;
import static com.google.common.base.Preconditions.checkArgument;
import static com.google.common.base.Preconditions.checkState;
import static com.google.common.base.Verify.verify;
import static java.lang.String.format;
import static java.util.Objects.requireNonNull;

@ThreadSafe
public class FunctionRegistry
{
    private static final String MAGIC_LITERAL_FUNCTION_PREFIX = "$literal$";
    private static final String OPERATOR_PREFIX = "$operator$";

    // hack: java classes for types that can be used with magic literals
    private static final Set<Class<?>> SUPPORTED_LITERAL_TYPES = ImmutableSet.<Class<?>>of(long.class, double.class, Slice.class, boolean.class);

    private final TypeManager typeManager;
    private final BlockEncodingSerde blockEncodingSerde;
    private final LoadingCache<SpecializedFunctionKey, ScalarFunctionImplementation> specializedScalarCache;
    private final LoadingCache<SpecializedFunctionKey, InternalAggregationFunction> specializedAggregationCache;
    private final LoadingCache<SpecializedFunctionKey, WindowFunctionSupplier> specializedWindowCache;
    private volatile FunctionMap functions = new FunctionMap();

    public FunctionRegistry(TypeManager typeManager, BlockEncodingSerde blockEncodingSerde, boolean experimentalSyntaxEnabled)
    {
        this.typeManager = requireNonNull(typeManager, "typeManager is null");
        this.blockEncodingSerde = requireNonNull(blockEncodingSerde, "blockEncodingSerde is null");

        specializedScalarCache = CacheBuilder.newBuilder()
                .maximumSize(1000)
                .build(new CacheLoader<SpecializedFunctionKey, ScalarFunctionImplementation>()
                {
                    @Override
                    public ScalarFunctionImplementation load(SpecializedFunctionKey key)
                            throws Exception
                    {
                        // TODO the function map should be updated, so that this cast can be removed
                        SqlScalarFunction scalarFunction = checkType(key.getFunction(), SqlScalarFunction.class, "function");
                        return scalarFunction.specialize(key.getBoundTypeParameters(), key.getArity(), typeManager, FunctionRegistry.this);
                    }
                });

        specializedAggregationCache = CacheBuilder.newBuilder()
                .maximumSize(1000)
                .build(new CacheLoader<SpecializedFunctionKey, InternalAggregationFunction>()
                {
                    @Override
                    public InternalAggregationFunction load(SpecializedFunctionKey key)
                            throws Exception
                    {
                        SqlAggregationFunction aggregationFunction = checkType(key.getFunction(), SqlAggregationFunction.class, "function");
                        return aggregationFunction.specialize(key.getBoundTypeParameters(), key.getArity(), typeManager, FunctionRegistry.this);
                    }
                });

        specializedWindowCache = CacheBuilder.newBuilder()
                .maximumSize(1000)
                .build(new CacheLoader<SpecializedFunctionKey, WindowFunctionSupplier>()
                {
                    @Override
                    public WindowFunctionSupplier load(SpecializedFunctionKey key)
                            throws Exception
                    {
                        if (key.getFunction() instanceof SqlAggregationFunction) {
                            SqlAggregationFunction aggregationFunction = checkType(key.getFunction(), SqlAggregationFunction.class, "function");
                            return supplier(aggregationFunction.getSignature(), specializedAggregationCache.getUnchecked(key));
                        }
                        else {
                            SqlWindowFunction windowFunction = checkType(key.getFunction(), SqlWindowFunction.class, "function");
                            return windowFunction.specialize(key.getBoundTypeParameters(), key.getArity(), typeManager, FunctionRegistry.this);
                        }
                    }
                });

        FunctionListBuilder builder = new FunctionListBuilder(typeManager)
                .window("row_number", BIGINT, ImmutableList.<Type>of(), RowNumberFunction.class)
                .window("rank", BIGINT, ImmutableList.<Type>of(), RankFunction.class)
                .window("dense_rank", BIGINT, ImmutableList.<Type>of(), DenseRankFunction.class)
                .window("percent_rank", DOUBLE, ImmutableList.<Type>of(), PercentRankFunction.class)
                .window("cume_dist", DOUBLE, ImmutableList.<Type>of(), CumulativeDistributionFunction.class)
                .window("ntile", BIGINT, ImmutableList.<Type>of(BIGINT), NTileFunction.class)
                .window("first_value", FirstValueFunction.class, "T", "T")
                .window("last_value", LastValueFunction.class, "T", "T")
                .window("nth_value", NthValueFunction.class, "T", "T", "bigint")
                .window("lag", LagFunction.class, "T", "T")
                .window("lag", LagFunction.class, "T", "T", "bigint")
                .window("lag", LagFunction.class, "T", "T", "bigint", "T")
                .window("lead", LeadFunction.class, "T", "T")
                .window("lead", LeadFunction.class, "T", "T", "bigint")
                .window("lead", LeadFunction.class, "T", "T", "bigint", "T")
                .aggregate(CountAggregation.class)
                .aggregate(VarianceAggregation.class)
                .aggregate(ApproximateLongPercentileAggregations.class)
                .aggregate(ApproximateLongPercentileArrayAggregations.class)
                .aggregate(ApproximateDoublePercentileAggregations.class)
                .aggregate(CountIfAggregation.class)
                .aggregate(BooleanAndAggregation.class)
                .aggregate(BooleanOrAggregation.class)
                .aggregate(DoubleSumAggregation.class)
                .aggregate(LongSumAggregation.class)
                .aggregate(AverageAggregations.class)
                .aggregate(GeometricMeanAggregations.class)
                .aggregate(ApproximateCountDistinctAggregations.class)
                .aggregate(MergeHyperLogLogAggregation.class)
                .aggregate(ApproximateSetAggregation.class)
                .aggregate(NumericHistogramAggregation.class)
                .aggregate(CovarianceAggregation.class)
                .aggregate(RegressionAggregation.class)
                .aggregate(CorrelationAggregation.class)
                .scalar(StringFunctions.class)
                .scalar(VarbinaryFunctions.class)
                .scalar(RegexpFunctions.class)
                .scalar(UrlFunctions.class)
                .scalar(MathFunctions.class)
                .scalar(DateTimeFunctions.class)
                .scalar(JsonFunctions.class)
                .scalar(ColorFunctions.class)
                .scalar(ColorOperators.class)
                .scalar(HyperLogLogFunctions.class)
                .scalar(UnknownOperators.class)
                .scalar(BooleanOperators.class)
                .scalar(BigintOperators.class)
                .scalar(DoubleOperators.class)
                .scalar(VarcharOperators.class)
                .scalar(VarbinaryOperators.class)
                .scalar(DateOperators.class)
                .scalar(TimeOperators.class)
                .scalar(TimestampOperators.class)
                .scalar(IntervalDayTimeOperators.class)
                .scalar(IntervalYearMonthOperators.class)
                .scalar(TimeWithTimeZoneOperators.class)
                .scalar(TimestampWithTimeZoneOperators.class)
                .scalar(DateTimeOperators.class)
                .scalar(HyperLogLogOperators.class)
                .scalar(LikeFunctions.class)
                .scalar(ArrayFunctions.class)
                .scalar(CombineHashFunction.class)
                .scalar(JsonOperators.class)
                .scalar(FailureFunction.class)
                .function(IDENTITY_CAST)
                .functions(ARRAY_CONTAINS, ARRAY_JOIN, ARRAY_JOIN_WITH_NULL_REPLACEMENT)
                .functions(ARRAY_MIN, ARRAY_MAX)
                .functions(ARRAY_TO_ARRAY_CAST, ARRAY_HASH_CODE, ARRAY_EQUAL, ARRAY_NOT_EQUAL, ARRAY_LESS_THAN, ARRAY_LESS_THAN_OR_EQUAL, ARRAY_GREATER_THAN, ARRAY_GREATER_THAN_OR_EQUAL)
                .functions(ARRAY_CONCAT_FUNCTION, ARRAY_TO_ELEMENT_CONCAT_FUNCTION, ELEMENT_TO_ARRAY_CONCAT_FUNCTION)
                .functions(MAP_EQUAL, MAP_NOT_EQUAL, MAP_HASH_CODE)
                .functions(ARRAY_CONSTRUCTOR, ARRAY_SUBSCRIPT, ARRAY_ELEMENT_AT_FUNCTION, ARRAY_CARDINALITY, ARRAY_POSITION, ARRAY_SORT_FUNCTION, ARRAY_INTERSECT_FUNCTION, ARRAY_TO_JSON, JSON_TO_ARRAY, ARRAY_DISTINCT_FUNCTION, ARRAY_REMOVE_FUNCTION, ARRAY_SLICE_FUNCTION)
                .functions(MAP_CONSTRUCTOR, MAP_CARDINALITY, MAP_SUBSCRIPT, MAP_TO_JSON, JSON_TO_MAP, MAP_KEYS, MAP_VALUES)
                .functions(MAP_AGG, MULTIMAP_AGG)
                .function(HISTOGRAM)
                .function(CHECKSUM_AGGREGATION)
                .function(ARBITRARY_AGGREGATION)
                .function(ARRAY_AGGREGATION)
                .functions(GREATEST, LEAST)
                .functions(MAX_BY, MIN_BY, MAX_BY_N_AGGREGATION, MIN_BY_N_AGGREGATION)
                .functions(MAX_AGGREGATION, MIN_AGGREGATION, MAX_N_AGGREGATION, MIN_N_AGGREGATION)
                .function(COUNT_COLUMN)
                .functions(ROW_HASH_CODE, ROW_TO_JSON, ROW_EQUAL, ROW_NOT_EQUAL)
                .function(CONCAT)
                .function(TRY_CAST);

        if (experimentalSyntaxEnabled) {
            builder.aggregate(ApproximateAverageAggregations.class)
                    .aggregate(ApproximateSumAggregations.class)
                    .aggregate(ApproximateCountAggregation.class)
                    .aggregate(ApproximateCountColumnAggregations.class);
        }

        addFunctions(builder.getFunctions());
    }

    @Nullable
    private static Signature bindSignature(Signature signature, List<? extends Type> types, boolean allowCoercion, TypeManager typeManager)
    {
        List<TypeSignature> argumentTypes = signature.getArgumentTypes();
        Map<String, Type> boundParameters = signature.bindTypeParameters(types, allowCoercion, typeManager);
        if (boundParameters == null) {
            return null;
        }
        ImmutableList.Builder<TypeSignature> boundArguments = ImmutableList.builder();
        for (int i = 0; i < argumentTypes.size() - 1; i++) {
            boundArguments.add(bindParameters(argumentTypes.get(i), boundParameters));
        }
        if (!argumentTypes.isEmpty()) {
            TypeSignature lastArgument = bindParameters(argumentTypes.get(argumentTypes.size() - 1), boundParameters);
            if (signature.isVariableArity()) {
                for (int i = 0; i < types.size() - (argumentTypes.size() - 1); i++) {
                    boundArguments.add(lastArgument);
                }
            }
            else {
                boundArguments.add(lastArgument);
            }
        }
        return new Signature(signature.getName(), signature.getKind(), bindParameters(signature.getReturnType(), boundParameters), boundArguments.build());
    }

    private static TypeSignature bindParameters(TypeSignature typeSignature, Map<String, Type> boundParameters)
    {
        List<TypeSignature> parameters = typeSignature.getParameters().stream().map(signature -> bindParameters(signature, boundParameters)).collect(toImmutableList());
        String base = typeSignature.getBase();
        if (boundParameters.containsKey(base)) {
            verify(typeSignature.getLiteralParameters().isEmpty() && typeSignature.getParameters().isEmpty(), "Type parameters cannot have parameters");
            return boundParameters.get(base).getTypeSignature();
        }
        return new TypeSignature(base, parameters, typeSignature.getLiteralParameters());
    }

    public final synchronized void addFunctions(List<? extends SqlFunction> functions)
    {
        for (SqlFunction function : functions) {
            for (SqlFunction existingFunction : this.functions.list()) {
                checkArgument(!function.getSignature().equals(existingFunction.getSignature()), "Function already registered: %s", function.getSignature());
            }
        }
        this.functions = new FunctionMap(this.functions, functions);
    }

    public List<SqlFunction> list()
    {
        return functions.list().stream()
                .filter(function -> !function.isHidden())
                .collect(toImmutableList());
    }

    public boolean isAggregationFunction(QualifiedName name)
    {
        return Iterables.any(functions.get(name), function -> function.getSignature().getKind() == AGGREGATE || function.getSignature().getKind() == APPROXIMATE_AGGREGATE);
    }

    public Signature resolveFunction(QualifiedName name, List<TypeSignature> parameterTypes, boolean approximate)
    {
        List<SqlFunction> candidates = functions.get(name).stream()
                .filter(function -> function.getSignature().getKind() == SCALAR || (function.getSignature().getKind() == APPROXIMATE_AGGREGATE) == approximate)
                .collect(toImmutableList());

        List<Type> resolvedTypes = resolveTypes(parameterTypes, typeManager);
        // search for exact match
        Signature match = null;
        for (SqlFunction function : candidates) {
            Signature signature = bindSignature(function.getSignature(), resolvedTypes, false, typeManager);
            if (signature != null) {
                checkArgument(match == null, "Ambiguous call to %s with parameters %s", name, parameterTypes);
                match = signature;
            }
        }

        if (match != null) {
            return match;
        }

        // search for coerced match
        for (SqlFunction function : candidates) {
            Signature signature = bindSignature(function.getSignature(), resolvedTypes, true, typeManager);
            if (signature != null) {
                // TODO: This should also check for ambiguities
                return signature;
            }
        }

        List<String> expectedParameters = new ArrayList<>();
        for (SqlFunction function : candidates) {
            expectedParameters.add(format("%s(%s) %s",
                                    name,
                                    Joiner.on(", ").join(function.getSignature().getArgumentTypes()),
                                    Joiner.on(", ").join(function.getSignature().getTypeParameters())));
        }
        String parameters = Joiner.on(", ").join(parameterTypes);
        String message = format("Function %s not registered", name);
        if (!expectedParameters.isEmpty()) {
            String expected = Joiner.on(", ").join(expectedParameters);
            message = format("Unexpected parameters (%s) for function %s. Expected: %s", parameters, name, expected);
        }

        if (name.getSuffix().startsWith(MAGIC_LITERAL_FUNCTION_PREFIX)) {
            // extract type from function name
            String typeName = name.getSuffix().substring(MAGIC_LITERAL_FUNCTION_PREFIX.length());

            // lookup the type
            Type type = typeManager.getType(parseTypeSignature(typeName));
            requireNonNull(type, format("Type %s not registered", typeName));

            // verify we have one parameter of the proper type
            checkArgument(parameterTypes.size() == 1, "Expected one argument to literal function, but got %s", parameterTypes);
            Type parameterType = typeManager.getType(parameterTypes.get(0));
            requireNonNull(parameterType, format("Type %s not found", parameterTypes.get(0)));

            return getMagicLiteralFunctionSignature(type);
        }

        // TODO this should be removed and implemented as a special expression type
        if (parameterTypes.size() == 1 && parameterTypes.get(0).getBase().equals(StandardTypes.ROW)) {
            SqlFunction fieldReference = getRowFieldReference(name.getSuffix(), parameterTypes.get(0));
            if (fieldReference != null) {
                return bindSignature(fieldReference.getSignature(), resolvedTypes, true, typeManager);
            }
        }

        throw new PrestoException(FUNCTION_NOT_FOUND, message);
    }

    @Nullable
    private SqlFunction getRowFieldReference(String field, TypeSignature rowTypeSignature)
    {
<<<<<<< HEAD
        List<Type> resolvedTypes = resolveTypes(parameterTypes, typeManager);
        FunctionInfo match = null;
        for (TypeSignature typeSignature : parameterTypes) {
            if (typeSignature.getBase().equals(StandardTypes.ROW)) {
                RowType rowType = RowParametricType.ROW.createType(resolveTypes(typeSignature.getParameters(), typeManager), typeSignature.getLiteralParameters());
                // search for exact match
                for (ParametricFunction function : RowParametricType.ROW.createFunctions(rowType)) {
                    if (!function.getSignature().getName().equalsIgnoreCase(name.toString())) {
                        continue;
                    }
                    Map<String, Type> boundTypeParameters = function.getSignature().bindTypeParameters(resolvedTypes, false, typeManager);
                    if (boundTypeParameters != null) {
                        checkArgument(match == null, "Ambiguous call to %s with parameters %s", name, parameterTypes);
                        try {
                            match = specializedFunctionCache.getUnchecked(new SpecializedFunctionKey(function, boundTypeParameters, resolvedTypes.size()));
                        }
                        catch (UncheckedExecutionException e) {
                            throw Throwables.propagate(e.getCause());
                        }
                    }
                }

                if (match != null) {
                    return match;
                }
=======
        Type rowType = typeManager.getType(rowTypeSignature);
        checkState(rowType.getTypeSignature().getBase().equals(StandardTypes.ROW), "rowType is not a ROW type");
        SqlFunction match = null;
        for (SqlFunction function : RowParametricType.ROW.createFunctions(rowType)) {
            if (!function.getSignature().getName().equals(field)) {
                continue;
>>>>>>> 2eb8a983
            }
            checkArgument(match == null, "Ambiguous field %s in type %s", field, rowType.getDisplayName());
            match = function;
        }

        return match;
    }

    public WindowFunctionSupplier getWindowFunctionImplementation(Signature signature)
    {
        checkArgument(signature.getKind() == WINDOW || signature.getKind() == AGGREGATE, "%s is not a window function", signature);
        checkArgument(signature.getTypeParameters().isEmpty(), "%s has unbound type parameters", signature);
        Iterable<SqlFunction> candidates = functions.get(QualifiedName.of(signature.getName()));
        // search for exact match
        for (SqlFunction operator : candidates) {
            Type returnType = typeManager.getType(signature.getReturnType());
            List<Type> argumentTypes = resolveTypes(signature.getArgumentTypes(), typeManager);
            Map<String, Type> boundTypeParameters = operator.getSignature().bindTypeParameters(returnType, argumentTypes, false, typeManager);
            if (boundTypeParameters != null) {
                try {
                    return specializedWindowCache.getUnchecked(new SpecializedFunctionKey(operator, boundTypeParameters, signature.getArgumentTypes().size()));
                }
                catch (UncheckedExecutionException e) {
                    throw Throwables.propagate(e.getCause());
                }
            }
        }
        throw new PrestoException(FUNCTION_IMPLEMENTATION_MISSING, format("%s not found", signature));
    }

    public InternalAggregationFunction getAggregateFunctionImplementation(Signature signature)
    {
        checkArgument(signature.getKind() == AGGREGATE || signature.getKind() == APPROXIMATE_AGGREGATE, "%s is not an aggregate function", signature);
        checkArgument(signature.getTypeParameters().isEmpty(), "%s has unbound type parameters", signature);
        Iterable<SqlFunction> candidates = functions.get(QualifiedName.of(signature.getName()));
        // search for exact match
        for (SqlFunction operator : candidates) {
            Type returnType = typeManager.getType(signature.getReturnType());
            List<Type> argumentTypes = resolveTypes(signature.getArgumentTypes(), typeManager);
            Map<String, Type> boundTypeParameters = operator.getSignature().bindTypeParameters(returnType, argumentTypes, false, typeManager);
            if (boundTypeParameters != null) {
                try {
                    return specializedAggregationCache.getUnchecked(new SpecializedFunctionKey(operator, boundTypeParameters, signature.getArgumentTypes().size()));
                }
                catch (UncheckedExecutionException e) {
                    throw Throwables.propagate(e.getCause());
                }
            }
        }
        throw new PrestoException(FUNCTION_IMPLEMENTATION_MISSING, format("%s not found", signature));
    }

    public ScalarFunctionImplementation getScalarFunctionImplementation(Signature signature)
    {
        checkArgument(signature.getKind() == SCALAR, "%s is not a scalar function", signature);
        checkArgument(signature.getTypeParameters().isEmpty(), "%s has unbound type parameters", signature);
        Iterable<SqlFunction> candidates = functions.get(QualifiedName.of(signature.getName()));
        // search for exact match
        Type returnType = typeManager.getType(signature.getReturnType());
        List<Type> argumentTypes = resolveTypes(signature.getArgumentTypes(), typeManager);
        for (SqlFunction operator : candidates) {
            Map<String, Type> boundTypeParameters = operator.getSignature().bindTypeParameters(returnType, argumentTypes, false, typeManager);
            if (boundTypeParameters != null) {
                try {
                    return specializedScalarCache.getUnchecked(new SpecializedFunctionKey(operator, boundTypeParameters, signature.getArgumentTypes().size()));
                }
                catch (UncheckedExecutionException e) {
                    throw Throwables.propagate(e.getCause());
                }
            }
        }

        // TODO: this is a hack and should be removed
        if (signature.getName().startsWith(MAGIC_LITERAL_FUNCTION_PREFIX)) {
            List<TypeSignature> parameterTypes = signature.getArgumentTypes();
            // extract type from function name
            String typeName = signature.getName().substring(MAGIC_LITERAL_FUNCTION_PREFIX.length());

            // lookup the type
            Type type = typeManager.getType(parseTypeSignature(typeName));
            requireNonNull(type, format("Type %s not registered", typeName));

            // verify we have one parameter of the proper type
            checkArgument(parameterTypes.size() == 1, "Expected one argument to literal function, but got %s", parameterTypes);
            Type parameterType = typeManager.getType(parameterTypes.get(0));
            requireNonNull(parameterType, format("Type %s not found", parameterTypes.get(0)));

            MethodHandle methodHandle = null;
            if (parameterType.getJavaType() == type.getJavaType()) {
                methodHandle = MethodHandles.identity(parameterType.getJavaType());
            }

            if (parameterType.getJavaType() == Slice.class) {
                if (type.getJavaType() == Block.class) {
                    methodHandle = BlockSerdeUtil.READ_BLOCK.bindTo(blockEncodingSerde);
                }
            }

            checkArgument(methodHandle != null,
                    "Expected type %s to use (or can be converted into) Java type %s, but Java type is %s",
                    type,
                    parameterType.getJavaType(),
                    type.getJavaType());

            return new ScalarFunctionImplementation(false, ImmutableList.of(false), methodHandle, true);
        }

        // TODO this should be removed and implemented as a special expression type
        if (!signature.getArgumentTypes().isEmpty() && signature.getArgumentTypes().get(0).getBase().equals(StandardTypes.ROW)) {
            SqlFunction fieldReference = getRowFieldReference(signature.getName(), signature.getArgumentTypes().get(0));
            if (fieldReference != null) {
                Map<String, Type> boundTypeParameters = fieldReference.getSignature().bindTypeParameters(returnType, argumentTypes, false, typeManager);
                return specializedScalarCache.getUnchecked(new SpecializedFunctionKey(fieldReference, boundTypeParameters, signature.getArgumentTypes().size()));
            }
        }
        throw new PrestoException(FUNCTION_IMPLEMENTATION_MISSING, format("%s not found", signature));
    }

    @VisibleForTesting
    public List<SqlFunction> listOperators()
    {
        Set<String> operatorNames = Arrays.asList(OperatorType.values()).stream()
                .map(FunctionRegistry::mangleOperatorName)
                .collect(toImmutableSet());

        return functions.list().stream()
                .filter(function -> operatorNames.contains(function.getSignature().getName()))
                .collect(toImmutableList());
    }

    public boolean canResolveOperator(OperatorType operatorType, Type returnType, List<? extends  Type> argumentTypes)
    {
        Signature signature = internalOperator(operatorType, returnType, argumentTypes);
        try {
            // TODO: this is hacky, but until the magic literal and row field reference hacks are cleaned up it's difficult to implement this.
            getScalarFunctionImplementation(signature);
            return true;
        }
        catch (PrestoException e) {
            if (e.getErrorCode().getCode() == FUNCTION_IMPLEMENTATION_MISSING.toErrorCode().getCode()) {
                return false;
            }
            throw e;
        }
    }

    public Signature resolveOperator(OperatorType operatorType, List<? extends Type> argumentTypes)
            throws OperatorNotFoundException
    {
        try {
            return resolveFunction(QualifiedName.of(mangleOperatorName(operatorType)), Lists.transform(argumentTypes, Type::getTypeSignature), false);
        }
        catch (PrestoException e) {
            if (e.getErrorCode().getCode() == FUNCTION_NOT_FOUND.toErrorCode().getCode()) {
                throw new OperatorNotFoundException(operatorType, argumentTypes);
            }
            else {
                throw e;
            }
        }
    }

    public Signature getCoercion(Type fromType, Type toType)
    {
        Signature signature = internalOperator(OperatorType.CAST.name(), toType.getTypeSignature(), ImmutableList.of(fromType.getTypeSignature()));
        try {
            getScalarFunctionImplementation(signature);
        }
        catch (PrestoException e) {
            if (e.getErrorCode().getCode() == FUNCTION_IMPLEMENTATION_MISSING.toErrorCode().getCode()) {
                throw new OperatorNotFoundException(OperatorType.CAST, ImmutableList.of(fromType), toType);
            }
            throw e;
        }
        return signature;
    }

    public static boolean canCoerce(List<? extends Type> actualTypes, List<Type> expectedTypes)
    {
        if (actualTypes.size() != expectedTypes.size()) {
            return false;
        }
        for (int i = 0; i < expectedTypes.size(); i++) {
            Type expectedType = expectedTypes.get(i);
            Type actualType = actualTypes.get(i);
            if (!canCoerce(actualType, expectedType)) {
                return false;
            }
        }
        return true;
    }

    public static boolean canCoerce(Type actualType, Type expectedType)
    {
        // are types the same
        if (expectedType.equals(actualType)) {
            return true;
        }
        // null can be cast to anything
        if (actualType.equals(UNKNOWN)) {
            return true;
        }
        // widen bigint to double
        if (actualType.equals(BIGINT) && expectedType.equals(DOUBLE)) {
            return true;
        }
        // widen date to timestamp
        if (actualType.equals(DATE) && expectedType.equals(TIMESTAMP)) {
            return true;
        }
        // widen date to timestamp with time zone
        if (actualType.equals(DATE) && expectedType.equals(TIMESTAMP_WITH_TIME_ZONE)) {
            return true;
        }
        // widen time to time with time zone
        if (actualType.equals(TIME) && expectedType.equals(TIME_WITH_TIME_ZONE)) {
            return true;
        }
        // widen timestamp to timestamp with time zone
        if (actualType.equals(TIMESTAMP) && expectedType.equals(TIMESTAMP_WITH_TIME_ZONE)) {
            return true;
        }

        if (actualType.equals(VARCHAR) && expectedType.equals(REGEXP)) {
            return true;
        }

        if (actualType.equals(VARCHAR) && expectedType.equals(LIKE_PATTERN)) {
            return true;
        }

        if (actualType.equals(VARCHAR) && expectedType.equals(JSON_PATH)) {
            return true;
        }

        if (actualType instanceof ArrayType && expectedType instanceof ArrayType) {
            Type actualElementType = ((ArrayType) actualType).getElementType();
            Type expectedElementType = ((ArrayType) expectedType).getElementType();
            return canCoerce(actualElementType, expectedElementType);
        }

        return false;
    }

    public static Optional<Type> getCommonSuperType(List<? extends Type> types)
    {
        checkArgument(!types.isEmpty(), "types is empty");
        Type superType = UNKNOWN;
        for (Type type : types) {
            Optional<Type> commonSuperType = getCommonSuperType(superType, type);
            if (!commonSuperType.isPresent()) {
                return Optional.empty();
            }
            superType = commonSuperType.get();
        }
        return Optional.of(superType);
    }

    public static Optional<Type> getCommonSuperType(Type firstType, Type secondType)
    {
        if (firstType.equals(UNKNOWN)) {
            return Optional.of(secondType);
        }

        if (secondType.equals(UNKNOWN)) {
            return Optional.of(firstType);
        }

        if (firstType.equals(secondType)) {
            return Optional.of(firstType);
        }

        if ((firstType.equals(BIGINT) || firstType.equals(DOUBLE)) && (secondType.equals(BIGINT) || secondType.equals(DOUBLE))) {
            return Optional.<Type>of(DOUBLE);
        }

        if ((firstType.equals(DATE) || firstType.equals(TIMESTAMP)) && (secondType.equals(DATE) || secondType.equals(TIMESTAMP))) {
            return Optional.<Type>of(TIMESTAMP);
        }

        if ((firstType.equals(DATE) || firstType.equals(TIMESTAMP_WITH_TIME_ZONE)) && (secondType.equals(DATE) || secondType.equals(TIMESTAMP_WITH_TIME_ZONE))) {
            return Optional.<Type>of(TIMESTAMP_WITH_TIME_ZONE);
        }

        if ((firstType.equals(TIME) || firstType.equals(TIME_WITH_TIME_ZONE)) && (secondType.equals(TIME) || secondType.equals(TIME_WITH_TIME_ZONE))) {
            return Optional.<Type>of(TIME_WITH_TIME_ZONE);
        }

        if ((firstType.equals(TIMESTAMP) || firstType.equals(TIMESTAMP_WITH_TIME_ZONE)) && (secondType.equals(TIMESTAMP) || secondType.equals(TIMESTAMP_WITH_TIME_ZONE))) {
            return Optional.<Type>of(TIMESTAMP_WITH_TIME_ZONE);
        }

        if (firstType instanceof ArrayType && secondType instanceof ArrayType) {
            Optional<Type> elementType = getCommonSuperType(((ArrayType) firstType).getElementType(), ((ArrayType) secondType).getElementType());
            if (elementType.isPresent()) {
                return Optional.of(new ArrayType(elementType.get()));
            }
        }

        // TODO add row and map type

        return Optional.empty();
    }

    public static Type typeForMagicLiteral(Type type)
    {
        Class<?> clazz = type.getJavaType();
        clazz = Primitives.unwrap(clazz);

        if (clazz == long.class) {
            return BIGINT;
        }
        if (clazz == double.class) {
            return DOUBLE;
        }
        if (!clazz.isPrimitive()) {
            if (type.equals(VARCHAR)) {
                return VARCHAR;
            }
            else {
                return VARBINARY;
            }
        }
        if (clazz == boolean.class) {
            return BOOLEAN;
        }
        throw new IllegalArgumentException("Unhandled Java type: " + clazz.getName());
    }

    public static Signature getMagicLiteralFunctionSignature(Type type)
    {
        TypeSignature argumentType = typeForMagicLiteral(type).getTypeSignature();

        return new Signature(MAGIC_LITERAL_FUNCTION_PREFIX + type.getTypeSignature(),
                SCALAR,
                type.getTypeSignature(),
                argumentType);
    }

    public static boolean isSupportedLiteralType(Type type)
    {
        return SUPPORTED_LITERAL_TYPES.contains(type.getJavaType());
    }

    public static String mangleOperatorName(OperatorType operatorType)
    {
        return mangleOperatorName(operatorType.name());
    }

    public static String mangleOperatorName(String operatorName)
    {
        return OPERATOR_PREFIX + operatorName;
    }

    @VisibleForTesting
    public static OperatorType unmangleOperator(String mangledName)
    {
        checkArgument(mangledName.startsWith(OPERATOR_PREFIX), "%s is not a mangled operator name", mangledName);
        return OperatorType.valueOf(mangledName.substring(OPERATOR_PREFIX.length()));
    }

    private static class FunctionMap
    {
        private final Multimap<QualifiedName, SqlFunction> functions;

        public FunctionMap()
        {
            functions = ImmutableListMultimap.of();
        }

        public FunctionMap(FunctionMap map, Iterable<? extends SqlFunction> functions)
        {
            this.functions = ImmutableListMultimap.<QualifiedName, SqlFunction>builder()
                    .putAll(map.functions)
                    .putAll(Multimaps.index(functions, function -> QualifiedName.of(function.getSignature().getName())))
                    .build();

            // Make sure all functions with the same name are aggregations or none of them are
            for (Map.Entry<QualifiedName, Collection<SqlFunction>> entry : this.functions.asMap().entrySet()) {
                Collection<SqlFunction> values = entry.getValue();
                long aggregations = values.stream()
                        .map(function -> function.getSignature().getKind())
                        .filter(kind -> kind == AGGREGATE || kind == APPROXIMATE_AGGREGATE)
                        .count();
                checkState(aggregations == 0 || aggregations == values.size(), "'%s' is both an aggregation and a scalar function", entry.getKey());
            }
        }

        public List<SqlFunction> list()
        {
            return ImmutableList.copyOf(functions.values());
        }

        public Collection<SqlFunction> get(QualifiedName name)
        {
            return functions.get(name);
        }
    }
}<|MERGE_RESOLUTION|>--- conflicted
+++ resolved
@@ -513,40 +513,12 @@
     @Nullable
     private SqlFunction getRowFieldReference(String field, TypeSignature rowTypeSignature)
     {
-<<<<<<< HEAD
-        List<Type> resolvedTypes = resolveTypes(parameterTypes, typeManager);
-        FunctionInfo match = null;
-        for (TypeSignature typeSignature : parameterTypes) {
-            if (typeSignature.getBase().equals(StandardTypes.ROW)) {
-                RowType rowType = RowParametricType.ROW.createType(resolveTypes(typeSignature.getParameters(), typeManager), typeSignature.getLiteralParameters());
-                // search for exact match
-                for (ParametricFunction function : RowParametricType.ROW.createFunctions(rowType)) {
-                    if (!function.getSignature().getName().equalsIgnoreCase(name.toString())) {
-                        continue;
-                    }
-                    Map<String, Type> boundTypeParameters = function.getSignature().bindTypeParameters(resolvedTypes, false, typeManager);
-                    if (boundTypeParameters != null) {
-                        checkArgument(match == null, "Ambiguous call to %s with parameters %s", name, parameterTypes);
-                        try {
-                            match = specializedFunctionCache.getUnchecked(new SpecializedFunctionKey(function, boundTypeParameters, resolvedTypes.size()));
-                        }
-                        catch (UncheckedExecutionException e) {
-                            throw Throwables.propagate(e.getCause());
-                        }
-                    }
-                }
-
-                if (match != null) {
-                    return match;
-                }
-=======
         Type rowType = typeManager.getType(rowTypeSignature);
         checkState(rowType.getTypeSignature().getBase().equals(StandardTypes.ROW), "rowType is not a ROW type");
         SqlFunction match = null;
         for (SqlFunction function : RowParametricType.ROW.createFunctions(rowType)) {
-            if (!function.getSignature().getName().equals(field)) {
+            if (!function.getSignature().getName().equalsIgnoreCase(field)) {
                 continue;
->>>>>>> 2eb8a983
             }
             checkArgument(match == null, "Ambiguous field %s in type %s", field, rowType.getDisplayName());
             match = function;
