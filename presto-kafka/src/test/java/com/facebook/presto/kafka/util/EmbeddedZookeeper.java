/*
 * Licensed under the Apache License, Version 2.0 (the "License");
 * you may not use this file except in compliance with the License.
 * You may obtain a copy of the License at
 *
 *     http://www.apache.org/licenses/LICENSE-2.0
 *
 * Unless required by applicable law or agreed to in writing, software
 * distributed under the License is distributed on an "AS IS" BASIS,
 * WITHOUT WARRANTIES OR CONDITIONS OF ANY KIND, either express or implied.
 * See the License for the specific language governing permissions and
 * limitations under the License.
 */
package com.facebook.presto.kafka.util;

import com.google.common.io.Files;
import org.apache.zookeeper.server.NIOServerCnxnFactory;
<<<<<<< HEAD
=======
import org.apache.zookeeper.server.ServerCnxnFactory;
>>>>>>> 25dca519
import org.apache.zookeeper.server.ZooKeeperServer;
import org.apache.zookeeper.server.persistence.FileTxnSnapLog;

import java.io.Closeable;
import java.io.File;
import java.io.IOException;
import java.net.InetSocketAddress;
import java.util.concurrent.atomic.AtomicBoolean;

import static io.airlift.testing.FileUtils.deleteRecursively;

public class EmbeddedZookeeper
        implements Closeable
{
    private final int port;
    private final File zkDataDir;
    private final ZooKeeperServer zkServer;
<<<<<<< HEAD
    private final NIOServerCnxnFactory cnxnFactory;
=======
    private final ServerCnxnFactory cnxnFactory;
>>>>>>> 25dca519

    private final AtomicBoolean started = new AtomicBoolean();
    private final AtomicBoolean stopped = new AtomicBoolean();

    public EmbeddedZookeeper()
            throws IOException
    {
        this(TestUtils.findUnusedPort());
    }

    public EmbeddedZookeeper(int port)
            throws IOException
    {
        this.port = port;
        zkDataDir = Files.createTempDir();
        zkServer = new ZooKeeperServer();

        FileTxnSnapLog ftxn = new FileTxnSnapLog(zkDataDir, zkDataDir);
        zkServer.setTxnLogFactory(ftxn);

<<<<<<< HEAD
        cnxnFactory = new NIOServerCnxnFactory();
        cnxnFactory.configure(new InetSocketAddress(this.port), 0);
=======
        cnxnFactory = NIOServerCnxnFactory.createFactory(new InetSocketAddress(port), 0);
>>>>>>> 25dca519
    }

    public void start()
            throws InterruptedException, IOException
    {
        if (!started.getAndSet(true)) {
            cnxnFactory.startup(zkServer);
        }
    }

    @Override
    public void close()
    {
        if (started.get() && !stopped.getAndSet(true)) {
            cnxnFactory.shutdown();
            try {
                cnxnFactory.join();
            }
            catch (InterruptedException e) {
                Thread.currentThread().interrupt();
            }

            if (zkServer.isRunning()) {
                zkServer.shutdown();
            }

            deleteRecursively(zkDataDir);
        }
    }

    public String getConnectString()
    {
        return "127.0.0.1:" + Integer.toString(port);
    }

    public int getPort()
    {
        return port;
    }
}<|MERGE_RESOLUTION|>--- conflicted
+++ resolved
@@ -15,10 +15,7 @@
 
 import com.google.common.io.Files;
 import org.apache.zookeeper.server.NIOServerCnxnFactory;
-<<<<<<< HEAD
-=======
 import org.apache.zookeeper.server.ServerCnxnFactory;
->>>>>>> 25dca519
 import org.apache.zookeeper.server.ZooKeeperServer;
 import org.apache.zookeeper.server.persistence.FileTxnSnapLog;
 
@@ -36,11 +33,7 @@
     private final int port;
     private final File zkDataDir;
     private final ZooKeeperServer zkServer;
-<<<<<<< HEAD
-    private final NIOServerCnxnFactory cnxnFactory;
-=======
     private final ServerCnxnFactory cnxnFactory;
->>>>>>> 25dca519
 
     private final AtomicBoolean started = new AtomicBoolean();
     private final AtomicBoolean stopped = new AtomicBoolean();
@@ -61,12 +54,7 @@
         FileTxnSnapLog ftxn = new FileTxnSnapLog(zkDataDir, zkDataDir);
         zkServer.setTxnLogFactory(ftxn);
 
-<<<<<<< HEAD
-        cnxnFactory = new NIOServerCnxnFactory();
-        cnxnFactory.configure(new InetSocketAddress(this.port), 0);
-=======
         cnxnFactory = NIOServerCnxnFactory.createFactory(new InetSocketAddress(port), 0);
->>>>>>> 25dca519
     }
 
     public void start()
