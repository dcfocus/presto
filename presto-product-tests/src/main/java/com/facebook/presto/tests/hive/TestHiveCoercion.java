--- conflicted
+++ resolved
@@ -68,12 +68,6 @@
 public class TestHiveCoercion
         extends ProductTest
 {
-<<<<<<< HEAD
-    private static String tableNameFormat = "%s_hive_coercion";
-    private static String dummyTableNameFormat = "%s_dummy";
-
-=======
->>>>>>> e4aab64b
     public static final HiveTableDefinition HIVE_COERCION_TEXTFILE = tableDefinitionBuilder("TEXTFILE", Optional.empty(), Optional.of("DELIMITED FIELDS TERMINATED BY '|'"))
             .setNoData()
             .build();
