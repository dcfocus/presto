/*
 * Licensed under the Apache License, Version 2.0 (the "License");
 * you may not use this file except in compliance with the License.
 * You may obtain a copy of the License at
 *
 *     http://www.apache.org/licenses/LICENSE-2.0
 *
 * Unless required by applicable law or agreed to in writing, software
 * distributed under the License is distributed on an "AS IS" BASIS,
 * WITHOUT WARRANTIES OR CONDITIONS OF ANY KIND, either express or implied.
 * See the License for the specific language governing permissions and
 * limitations under the License.
 */
package com.facebook.presto.tests;

import com.facebook.presto.Session;
import com.facebook.presto.metadata.FunctionListBuilder;
import com.facebook.presto.metadata.SqlFunction;
import com.facebook.presto.spi.session.PropertyMetadata;
import com.facebook.presto.spi.type.Decimals;
import com.facebook.presto.spi.type.TimeZoneKey;
import com.facebook.presto.sql.analyzer.SemanticException;
import com.facebook.presto.testing.Arguments;
import com.facebook.presto.testing.MaterializedResult;
import com.facebook.presto.testing.MaterializedRow;
import com.facebook.presto.testing.QueryRunner;
import com.facebook.presto.type.SqlIntervalDayTime;
import com.facebook.presto.type.SqlIntervalYearMonth;
import com.facebook.presto.util.DateTimeZoneIndex;
import com.google.common.collect.ArrayListMultimap;
import com.google.common.collect.ImmutableList;
import com.google.common.collect.ImmutableMap;
import com.google.common.collect.ImmutableMultimap;
import com.google.common.collect.ImmutableSet;
import com.google.common.collect.Maps;
import com.google.common.collect.Multimap;
import com.google.common.collect.Multimaps;
import com.google.common.collect.Ordering;
import io.airlift.tpch.TpchTable;
import org.apache.commons.math3.stat.descriptive.DescriptiveStatistics;
import org.intellij.lang.annotations.Language;
import org.joda.time.DateTime;
import org.joda.time.DateTimeZone;
import org.testng.annotations.DataProvider;
import org.testng.annotations.Test;

import java.sql.Date;
import java.sql.Time;
import java.sql.Timestamp;
import java.util.HashSet;
import java.util.List;
import java.util.Optional;
import java.util.Set;
import java.util.function.Predicate;
import java.util.stream.IntStream;
import java.util.stream.Stream;

import static com.facebook.presto.connector.informationSchema.InformationSchemaMetadata.INFORMATION_SCHEMA;
import static com.facebook.presto.spi.type.BigintType.BIGINT;
import static com.facebook.presto.spi.type.BooleanType.BOOLEAN;
import static com.facebook.presto.spi.type.DateType.DATE;
import static com.facebook.presto.spi.type.DoubleType.DOUBLE;
import static com.facebook.presto.spi.type.TimeType.TIME;
import static com.facebook.presto.spi.type.TimeWithTimeZoneType.TIME_WITH_TIME_ZONE;
import static com.facebook.presto.spi.type.TimestampType.TIMESTAMP;
import static com.facebook.presto.spi.type.TimestampWithTimeZoneType.TIMESTAMP_WITH_TIME_ZONE;
import static com.facebook.presto.spi.type.VarcharType.VARCHAR;
import static com.facebook.presto.sql.analyzer.SemanticErrorCode.INVALID_PARAMETER_USAGE;
import static com.facebook.presto.sql.analyzer.SemanticErrorCode.MISSING_SCHEMA;
import static com.facebook.presto.sql.analyzer.SemanticErrorCode.MUST_BE_AGGREGATE_OR_GROUP_BY;
import static com.facebook.presto.sql.tree.ExplainType.Type.DISTRIBUTED;
import static com.facebook.presto.sql.tree.ExplainType.Type.LOGICAL;
import static com.facebook.presto.testing.Arguments.toArgumentsArrays;
import static com.facebook.presto.testing.MaterializedResult.resultBuilder;
import static com.facebook.presto.testing.TestingAccessControlManager.TestingPrivilegeType.CREATE_TABLE;
import static com.facebook.presto.testing.TestingAccessControlManager.TestingPrivilegeType.DELETE_TABLE;
import static com.facebook.presto.testing.TestingAccessControlManager.TestingPrivilegeType.INSERT_TABLE;
import static com.facebook.presto.testing.TestingAccessControlManager.TestingPrivilegeType.SELECT_TABLE;
import static com.facebook.presto.testing.TestingAccessControlManager.privilege;
import static com.facebook.presto.testing.TestingSession.TESTING_CATALOG;
import static com.facebook.presto.tests.QueryAssertions.assertContains;
import static com.facebook.presto.tests.QueryAssertions.assertEqualsIgnoreOrder;
import static com.facebook.presto.tests.QueryTemplate.parameter;
import static com.facebook.presto.tests.QueryTemplate.queryTemplate;
import static com.google.common.collect.Iterables.getOnlyElement;
import static com.google.common.collect.Iterables.transform;
import static io.airlift.tpch.TpchTable.ORDERS;
import static io.airlift.tpch.TpchTable.tableNameGetter;
import static java.lang.String.format;
import static java.util.stream.Collectors.joining;
import static java.util.stream.Collectors.toList;
import static java.util.stream.IntStream.range;
import static org.testng.Assert.assertEquals;
import static org.testng.Assert.assertFalse;
import static org.testng.Assert.assertTrue;
import static org.testng.Assert.fail;

public abstract class AbstractTestQueries
        extends AbstractTestQueryFramework
{
    // We can just use the default type registry, since we don't use any parametric types
    protected static final List<SqlFunction> CUSTOM_FUNCTIONS = new FunctionListBuilder()
            .aggregate(CustomSum.class)
            .window(CustomRank.class)
            .scalars(CustomAdd.class)
            .scalars(CreateHll.class)
            .getFunctions();

    public static final List<PropertyMetadata<?>> TEST_SYSTEM_PROPERTIES = ImmutableList.of(
            PropertyMetadata.stringSessionProperty(
                    "test_string",
                    "test string property",
                    "test default",
                    false),
            PropertyMetadata.longSessionProperty(
                    "test_long",
                    "test long property",
                    42L,
                    false));
    public static final List<PropertyMetadata<?>> TEST_CATALOG_PROPERTIES = ImmutableList.of(
            PropertyMetadata.stringSessionProperty(
                    "connector_string",
                    "connector string property",
                    "connector default",
                    false),
            PropertyMetadata.longSessionProperty(
                    "connector_long",
                    "connector long property",
                    33L,
                    false),
            PropertyMetadata.booleanSessionProperty(
                    "connector_boolean",
                    "connector boolean property",
                    true,
                    false),
            PropertyMetadata.doubleSessionProperty(
                    "connector_double",
                    "connector double property",
                    99.0,
                    false));

    protected AbstractTestQueries(QueryRunner queryRunner)
    {
        super(queryRunner);
    }

    @Test
    public void testParsingError()
    {
        assertQueryFails("SELECT foo FROM", "line 1:16: no viable alternative at input.*");
    }

    @Test
    public void selectLargeInterval()
    {
        MaterializedResult result = computeActual("SELECT INTERVAL '30' DAY");
        assertEquals(result.getRowCount(), 1);
        assertEquals(result.getMaterializedRows().get(0).getField(0), new SqlIntervalDayTime(30, 0, 0, 0, 0));

        result = computeActual("SELECT INTERVAL '" + Short.MAX_VALUE + "' YEAR");
        assertEquals(result.getRowCount(), 1);
        assertEquals(result.getMaterializedRows().get(0).getField(0), new SqlIntervalYearMonth(Short.MAX_VALUE, 0));
    }

    @Test
    public void selectNull()
    {
        assertQuery("SELECT NULL", "SELECT NULL FROM (SELECT * FROM ORDERS LIMIT 1)");
    }

    @Test
    public void testLimitIntMax()
    {
        assertQuery("SELECT orderkey from orders LIMIT " + Integer.MAX_VALUE);
        assertQuery("SELECT orderkey from orders ORDER BY orderkey LIMIT " + Integer.MAX_VALUE);
    }

    @Test
<<<<<<< HEAD
=======
    public void testNonDeterministic()
    {
        MaterializedResult materializedResult = computeActual("SELECT rand() FROM orders LIMIT 10");
        long distinctCount = materializedResult.getMaterializedRows().stream()
                .map(row -> row.getField(0))
                .distinct()
                .count();
        assertTrue(distinctCount >= 8, "rand() must produce different rows");

        materializedResult = computeActual("SELECT apply(1, x -> x + rand()) FROM orders LIMIT 10");
        distinctCount = materializedResult.getMaterializedRows().stream()
                .map(row -> row.getField(0))
                .distinct()
                .count();
        assertTrue(distinctCount >= 8, "rand() must produce different rows");
    }

    @Test
    public void testLambdaInAggregationContext()
    {
        assertQuery("SELECT apply(sum(x), i -> i * i) FROM (VALUES 1, 2, 3, 4, 5) t(x)", "SELECT 225");
        assertQuery("SELECT apply(x, i -> i - 1), sum(y) FROM (VALUES (1, 10), (1, 20), (2, 50)) t(x,y) group by x", "VALUES (0, 30), (1, 50)");
        assertQuery("SELECT x, apply(sum(y), i -> i * 10) FROM (VALUES (1, 10), (1, 20), (2, 50)) t(x,y) group by x", "VALUES (1, 300), (2, 500)");
    }

    @Test
    public void testLambdaInSubqueryContext()
    {
        assertQuery("SELECT apply(x, i -> i * i) FROM (SELECT 10 x)", "SELECT 100");
        assertQuery("SELECT apply((SELECT 10), i -> i * i)", "SELECT 100");
    }

    @Test
    public void testLambdaWithAggregation()
    {
        assertQueryFails("SELECT transform(ARRAY[1], x -> max(x))", ".* Lambda expression cannot contain aggregations or window functions: .*");
    }

    @Test
    public void testTryLambdaRepeated()
    {
        assertQuery("SELECT x + x FROM (SELECT apply(a, i -> i * i) x FROM (VALUES 3) t(a))", "SELECT 18");
        assertQuery("SELECT apply(a, i -> i * i) + apply(a, i -> i * i) FROM (VALUES 3) t(a)", "SELECT 18");
        assertQuery("SELECT apply(a, i -> i * i), apply(a, i -> i * i) FROM (VALUES 3) t(a)", "SELECT 9, 9");
        assertQuery("SELECT try(10 / a) + try(10 / a) FROM (VALUES 5) t(a)", "SELECT 4");
        assertQuery("SELECT try(10 / a), try(10 / a) FROM (VALUES 5) t(a)", "SELECT 2, 2");
    }

    @Test
>>>>>>> 50c7a009
    public void testNonDeterministicFilter()
    {
        MaterializedResult materializedResult = computeActual("SELECT u FROM ( SELECT if(rand() > 0.5, 0, 1) AS u ) WHERE u <> u");
        assertEquals(materializedResult.getRowCount(), 0);

        materializedResult = computeActual("SELECT u, v FROM ( SELECT if(rand() > 0.5, 0, 1) AS u, 4*4 as v ) WHERE u <> u and v > 10");
        assertEquals(materializedResult.getRowCount(), 0);

        materializedResult = computeActual("SELECT u, v, w FROM ( SELECT if(rand() > 0.5, 0, 1) AS u, 4*4 as v, 'abc' as w ) WHERE v > 10");
        assertEquals(materializedResult.getRowCount(), 1);
    }

    @Test
    public void testNonDeterministicProjection()
    {
        MaterializedResult materializedResult = computeActual("select r, r + 1 from (select rand(100) r from orders) limit 10");
        assertEquals(materializedResult.getRowCount(), 10);
        for (MaterializedRow materializedRow : materializedResult) {
            assertEquals(materializedRow.getFieldCount(), 2);
            assertEquals(((Number) materializedRow.getField(0)).intValue() + 1, materializedRow.getField(1));
        }
    }

    @Test
    public void testMapSubscript()
    {
        assertQuery("select map(array[1], array['aa'])[1]", "select 'aa'");
        assertQuery("select map(array['a'], array['aa'])['a']", "select 'aa'");
        assertQuery("select map(array[array[1,1]], array['a'])[array[1,1]]", "select 'a'");
        assertQuery("select map(array[(1,2)], array['a'])[(1,2)]", "select 'a'");
    }

    @Test
    public void testVarbinary()
    {
        assertQuery("SELECT LENGTH(x) FROM (SELECT from_base64('gw==') as x)", "SELECT 1");
        assertQuery("SELECT LENGTH(from_base64('gw=='))", "SELECT 1");
    }

    @Test
    public void testRowFieldAccessor()
    {
        //Dereference only
        assertQuery("SELECT a.col0 FROM (VALUES ROW (CAST(ROW(1, 2) AS ROW(col0 integer, col1 integer)))) AS t (a)", "SELECT 1");
        assertQuery("SELECT a.col0 FROM (VALUES ROW (CAST(ROW(1.0, 2.0) AS ROW(col0 integer, col1 integer)))) AS t (a)", "SELECT 1.0");
        assertQuery("SELECT a.col0 FROM (VALUES ROW (CAST(ROW(TRUE, FALSE) AS ROW(col0 boolean, col1 boolean)))) AS t (a)", "SELECT TRUE");
        assertQuery("SELECT a.col1 FROM (VALUES ROW (CAST(ROW(1.0, 'kittens') AS ROW(col0 varchar, col1 varchar)))) AS t (a)", "SELECT 'kittens'");
        assertQuery("SELECT a.col2.col1 FROM (VALUES ROW(CAST(ROW(1.0, ARRAY[2], row(3, 4.0)) AS ROW(col0 double, col1 array(integer), col2 row(col0 integer, col1 double))))) t(a)", "SELECT 4.0");

        // mixture of row field reference and table field reference
        assertQuery("SELECT cast(row(1, t.x) as row(col0 bigint, col1 bigint)).col1 FROM (VALUES 1, 2, 3) t(x)", "SELECT * FROM (VALUES 1, 2, 3)");
        assertQuery("SELECT Y.col1 FROM (SELECT cast(row(1, t.x) as row(col0 bigint, col1 bigint)) AS Y FROM (VALUES 1, 2, 3) t(x)) test_t", "SELECT * FROM (VALUES 1, 2, 3)");

        // Subscript + Dereference
        assertQuery("SELECT a.col1[2] FROM (VALUES ROW(CAST(ROW(1.0, ARRAY[22, 33, 44, 55], row(3, 4.0)) AS ROW(col0 double, col1 array(integer), col2 row(col0 integer, col1 double))))) t(a)", "SELECT 33");
        assertQuery("SELECT a.col1[2].col0, a.col1[2].col1 FROM (VALUES ROW(cast(row(1.0, ARRAY[row(31, 4.1), row(32, 4.2)], row(3, 4.0)) AS ROW(col0 double, col1 array(row(col0 integer, col1 double)), col2 row(col0 integer, col1 double))))) t(a)", "SELECT 32, 4.2");

        assertQuery("SELECT cast(row(11, 12) as row(col0 bigint, col1 bigint)).col0", "SELECT 11");
    }

    @Test
    public void testRowFieldAccessorInAggregate()
    {
        assertQuery("SELECT a.col0, SUM(a.col1[2]), SUM(a.col2.col0), SUM(a.col2.col1) FROM " +
                        "(VALUES " +
                        "ROW(CAST(ROW(1.0, ARRAY[2, 13, 4], row(11, 4.1))   AS ROW(col0 double, col1 array(integer), col2 row(col0 integer, col1 double)))), " +
                        "ROW(CAST(ROW(2.0, ARRAY[2, 23, 4], row(12, 14.0))  AS ROW(col0 double, col1 array(integer), col2 row(col0 integer, col1 double)))), " +
                        "ROW(CAST(ROW(1.0, ARRAY[22, 33, 44], row(13, 5.0)) AS ROW(col0 double, col1 array(integer), col2 row(col0 integer, col1 double))))) t(a) " +
                        "GROUP BY a.col0",
                "SELECT * FROM VALUES (1.0, 46, 24, 9.1), (2.0, 23, 12, 14.0)");

        assertQuery("SELECT a.col2.col0, SUM(a.col0), SUM(a.col1[2]), SUM(a.col2.col1) FROM " +
                        "(VALUES " +
                        "ROW(CAST(ROW(1.0, ARRAY[2, 13, 4], row(11, 4.1))   AS ROW(col0 double, col1 array(integer), col2 row(col0 integer, col1 double)))), " +
                        "ROW(CAST(ROW(2.0, ARRAY[2, 23, 4], row(11, 14.0))  AS ROW(col0 double, col1 array(integer), col2 row(col0 integer, col1 double)))), " +
                        "ROW(CAST(ROW(7.0, ARRAY[22, 33, 44], row(13, 5.0)) AS ROW(col0 double, col1 array(integer), col2 row(col0 integer, col1 double))))) t(a) " +
                        "GROUP BY a.col2.col0",
                "SELECT * FROM VALUES (11, 3.0, 36, 18.1), (13, 7.0, 33, 5.0)");

        assertQuery("SELECT a.col1[1].col0, SUM(a.col0), SUM(a.col1[1].col1), SUM(a.col1[2].col0), SUM(a.col2.col1) FROM " +
                        "(VALUES " +
                        "ROW(CAST(ROW(1.0, ARRAY[row(31, 4.5), row(12, 4.2)], row(3, 4.0)) AS ROW(col0 double, col1 array(row(col0 integer, col1 double)), col2 row(col0 integer, col1 double)))), " +
                        "ROW(CAST(ROW(3.1, ARRAY[row(41, 3.1), row(32, 4.2)], row(6, 6.0)) AS ROW(col0 double, col1 array(row(col0 integer, col1 double)), col2 row(col0 integer, col1 double)))), " +
                        "ROW(CAST(ROW(2.2, ARRAY[row(31, 4.2), row(22, 4.2)], row(5, 4.0)) AS ROW(col0 double, col1 array(row(col0 integer, col1 double)), col2 row(col0 integer, col1 double))))) t(a) " +
                        "GROUP BY a.col1[1].col0",
                "SELECT * FROM VALUES (31, 3.2, 8.7, 34, 8.0), (41, 3.1, 3.1, 32, 6.0)");

        assertQuery("SELECT a.col1[1].col0, SUM(a.col0), SUM(a.col1[1].col1), SUM(a.col1[2].col0), SUM(a.col2.col1) FROM " +
                        "(VALUES " +
                        "ROW(CAST(ROW(2.2, ARRAY[row(31, 4.2), row(22, 4.2)], row(5, 4.0)) AS ROW(col0 double, col1 array(row(col0 integer, col1 double)), col2 row(col0 integer, col1 double)))), " +
                        "ROW(CAST(ROW(1.0, ARRAY[row(31, 4.5), row(12, 4.2)], row(3, 4.1)) AS ROW(col0 double, col1 array(row(col0 integer, col1 double)), col2 row(col0 integer, col1 double)))), " +
                        "ROW(CAST(ROW(3.1, ARRAY[row(41, 3.1), row(32, 4.2)], row(6, 6.0)) AS ROW(col0 double, col1 array(row(col0 integer, col1 double)), col2 row(col0 integer, col1 double)))), " +
                        "ROW(CAST(ROW(3.3, ARRAY[row(41, 3.1), row(32, 4.2)], row(6, 6.0)) AS ROW(col0 double, col1 array(row(col0 integer, col1 double)), col2 row(col0 integer, col1 double)))) " +
                        ") t(a) " +
                        "GROUP BY a.col1[1]",
                "SELECT * FROM VALUES (31, 2.2, 4.2, 22, 4.0), (31, 1.0, 4.5, 12, 4.1), (41, 6.4, 6.2, 64, 12.0)");

        assertQuery("SELECT a.col1[2], SUM(a.col0), SUM(a.col1[1]), SUM(a.col2.col1) FROM " +
                        "(VALUES " +
                        "ROW(CAST(ROW(1.0, ARRAY[2, 13, 4], row(11, 4.1))   AS ROW(col0 double, col1 array(integer), col2 row(col0 integer, col1 double)))), " +
                        "ROW(CAST(ROW(2.0, ARRAY[2, 13, 4], row(12, 14.0))  AS ROW(col0 double, col1 array(integer), col2 row(col0 integer, col1 double)))), " +
                        "ROW(CAST(ROW(7.0, ARRAY[22, 33, 44], row(13, 5.0)) AS ROW(col0 double, col1 array(integer), col2 row(col0 integer, col1 double))))) t(a) " +
                        "GROUP BY a.col1[2]",
                "SELECT * FROM VALUES (13, 3.0, 4, 18.1), (33, 7.0, 22, 5.0)");

        assertQuery("SELECT a.col2.col0, SUM(a.col2.col1) FROM " +
                        "(VALUES " +
                        "ROW(CAST(ROW(2.2, ARRAY[row(31, 4.2), row(22, 4.2)], row(5, 4.0)) AS ROW(col0 double, col1 array(row(col0 integer, col1 double)), col2 row(col0 integer, col1 double)))), " +
                        "ROW(CAST(ROW(1.0, ARRAY[row(31, 4.5), row(12, 4.2)], row(3, 4.1)) AS ROW(col0 double, col1 array(row(col0 integer, col1 double)), col2 row(col0 integer, col1 double)))), " +
                        "ROW(CAST(ROW(3.1, ARRAY[row(41, 3.1), row(32, 4.2)], row(6, 6.0)) AS ROW(col0 double, col1 array(row(col0 integer, col1 double)), col2 row(col0 integer, col1 double)))), " +
                        "ROW(CAST(ROW(3.3, ARRAY[row(41, 3.1), row(32, 4.2)], row(6, 6.0)) AS ROW(col0 double, col1 array(row(col0 integer, col1 double)), col2 row(col0 integer, col1 double)))) " +
                        ") t(a) " +
                        "GROUP BY a.col2",
                "SELECT * FROM VALUES (5, 4.0), (3, 4.1), (6, 12.0)");

        assertQuery("SELECT a.col2.col0, a.col0, SUM(a.col2.col1) FROM " +
                        "(VALUES " +
                        "ROW(CAST(ROW(1.0, ARRAY[2, 13, 4], row(11, 4.1))   AS ROW(col0 double, col1 array(integer), col2 row(col0 integer, col1 double)))), " +
                        "ROW(CAST(ROW(2.0, ARRAY[2, 23, 4], row(11, 14.0))  AS ROW(col0 double, col1 array(integer), col2 row(col0 integer, col1 double)))), " +
                        "ROW(CAST(ROW(1.5, ARRAY[2, 13, 4], row(11, 4.1))   AS ROW(col0 double, col1 array(integer), col2 row(col0 integer, col1 double)))), " +
                        "ROW(CAST(ROW(1.5, ARRAY[2, 13, 4], row(11, 4.1))   AS ROW(col0 double, col1 array(integer), col2 row(col0 integer, col1 double)))), " +
                        "ROW(CAST(ROW(7.0, ARRAY[22, 33, 44], row(13, 5.0)) AS ROW(col0 double, col1 array(integer), col2 row(col0 integer, col1 double))))) t(a) " +
                        "WHERE a.col1[2] < 30 " +
                        "GROUP BY 1, 2 ORDER BY 1",
                "SELECT * FROM VALUES (11, 1.0, 4.1), (11, 1.5, 8.2), (11, 2.0, 14.0)");

        assertQuery("SELECT a[1].col0, COUNT(1) FROM " +
                        "(VALUES " +
                        "(ROW(CAST(ARRAY[row(31, 4.2), row(22, 4.2)] AS ARRAY(ROW(col0 integer, col1 double))))), " +
                        "(ROW(CAST(ARRAY[row(31, 4.5), row(12, 4.2)] AS ARRAY(ROW(col0 integer, col1 double))))), " +
                        "(ROW(CAST(ARRAY[row(41, 3.1), row(32, 4.2)] AS ARRAY(ROW(col0 integer, col1 double))))), " +
                        "(ROW(CAST(ARRAY[row(31, 3.1), row(32, 4.2)] AS ARRAY(ROW(col0 integer, col1 double))))) " +
                        ") t(a) " +
                        "GROUP BY 1 " +
                        "ORDER BY 2 DESC",
                "SELECT * FROM VALUES (31, 3), (41, 1)");
    }

    @Test
    public void testRowFieldAccessorInWindowFunction()
    {
        assertQuery("SELECT a.col0, " +
                        "SUM(a.col1[1].col1) OVER(PARTITION BY a.col2.col0), " +
                        "SUM(a.col2.col1) OVER(PARTITION BY a.col2.col0) FROM " +
                        "(VALUES " +
                        "ROW(CAST(ROW(1.0, ARRAY[row(31, 14.5), row(12, 4.2)], row(3, 4.0))  AS ROW(col0 double, col1 array(ROW(col0 integer, col1 double)), col2 row(col0 integer, col1 double)))), " +
                        "ROW(CAST(ROW(2.2, ARRAY[row(41, 13.1), row(32, 4.2)], row(6, 6.0))  AS ROW(col0 double, col1 array(ROW(col0 integer, col1 double)), col2 row(col0 integer, col1 double)))), " +
                        "ROW(CAST(ROW(2.2, ARRAY[row(41, 17.1), row(45, 4.2)], row(7, 16.0)) AS ROW(col0 double, col1 array(ROW(col0 integer, col1 double)), col2 row(col0 integer, col1 double)))), " +
                        "ROW(CAST(ROW(2.2, ARRAY[row(41, 13.1), row(32, 4.2)], row(6, 6.0))  AS ROW(col0 double, col1 array(ROW(col0 integer, col1 double)), col2 row(col0 integer, col1 double)))), " +
                        "ROW(CAST(ROW(3.1, ARRAY[row(41, 13.1), row(32, 4.2)], row(6, 6.0))  AS ROW(col0 double, col1 array(ROW(col0 integer, col1 double)), col2 row(col0 integer, col1 double))))) t(a) ",
                "SELECT * FROM VALUES (1.0, 14.5, 4.0), (2.2, 39.3, 18.0), (2.2, 39.3, 18.0), (2.2, 17.1, 16.0), (3.1, 39.3, 18.0)");

        assertQuery("SELECT a.col1[1].col0, " +
                        "SUM(a.col0) OVER(PARTITION BY a.col1[1].col0), " +
                        "SUM(a.col1[1].col1) OVER(PARTITION BY a.col1[1].col0), " +
                        "SUM(a.col2.col1) OVER(PARTITION BY a.col1[1].col0) FROM " +
                        "(VALUES " +
                        "ROW(CAST(ROW(1.0, ARRAY[row(31, 14.5), row(12, 4.2)], row(3, 4.0)) AS ROW(col0 double, col1 array(row(col0 integer, col1 double)), col2 row(col0 integer, col1 double)))), " +
                        "ROW(CAST(ROW(3.1, ARRAY[row(41, 13.1), row(32, 4.2)], row(6, 6.0)) AS ROW(col0 double, col1 array(row(col0 integer, col1 double)), col2 row(col0 integer, col1 double)))), " +
                        "ROW(CAST(ROW(2.2, ARRAY[row(31, 14.2), row(22, 5.2)], row(5, 4.0)) AS ROW(col0 double, col1 array(row(col0 integer, col1 double)), col2 row(col0 integer, col1 double))))) t(a) " +
                        "WHERE a.col1[2].col1 > a.col2.col0",
                "SELECT * FROM VALUES (31, 3.2, 28.7, 8.0), (31, 3.2, 28.7, 8.0)");
    }

    @Test
    public void testRowFieldAccessorInJoin()
    {
        assertQuery("" +
                        "SELECT t.a.col1, custkey, orderkey FROM " +
                        "(VALUES " +
                        "ROW(CAST(ROW(1, 11) AS ROW(col0 integer, col1 integer))), " +
                        "ROW(CAST(ROW(2, 22) AS ROW(col0 integer, col1 integer))), " +
                        "ROW(CAST(ROW(3, 33) AS ROW(col0 integer, col1 integer)))) t(a) " +
                        "INNER JOIN orders " +
                        "ON t.a.col0 = orders.orderkey",
                "SELECT * FROM VALUES (11, 370, 1), (22, 781, 2), (33, 1234, 3)");
    }

    @Test
    public void testRowCast()
    {
        assertQuery("SELECT cast(row(1, 2) as row(aa bigint, bb boolean)).aa", "SELECT 1");
        assertQuery("SELECT cast(row(1, 2) as row(aa bigint, bb boolean)).bb", "SELECT true");
        assertQuery("SELECT cast(row(1, 2) as row(aa bigint, bb varchar)).bb", "SELECT '2'");
        assertQuery("SELECT cast(row(true, array[0, 2]) as row(aa boolean, bb array(boolean))).bb[1]", "SELECT false");
        assertQuery("SELECT cast(row(0.1, array[0, 2], row(1, 0.5)) as row(aa bigint, bb array(boolean), cc row(dd varchar, ee varchar))).cc.ee", "SELECT '0.5'");
        assertQuery("SELECT cast(array[row(0.1, array[0, 2], row(1, 0.5))] as array<row(aa bigint, bb array(boolean), cc row(dd varchar, ee varchar))>)[1].cc.ee", "SELECT '0.5'");
    }

    @Test
    public void testDereferenceInSubquery()
    {
        assertQuery("" +
                        "SELECT x " +
                        "FROM (" +
                        "   SELECT a.x" +
                        "   FROM (VALUES 1, 2, 3) a(x)" +
                        ") " +
                        "GROUP BY x",
                "SELECT * FROM VALUES 1, 2, 3");

        assertQuery("" +
                        "SELECT t2.*, max(t1.b) as max_b " +
                        "FROM (VALUES (1, 'a'),  (2, 'b'), (1, 'c'), (3, 'd')) t1(a, b) " +
                        "INNER JOIN " +
                        "(VALUES 1, 2, 3, 4) t2(a) " +
                        "ON t1.a = t2.a " +
                        "GROUP BY t2.a",
                "SELECT * FROM VALUES (1, 'c'), (2, 'b'), (3, 'd')");

        assertQuery("" +
                        "SELECT t2.*, max(t1.b1) as max_b1 " +
                        "FROM (VALUES (1, 'a'),  (2, 'b'), (1, 'c'), (3, 'd')) t1(a1, b1) " +
                        "INNER JOIN " +
                        "(VALUES (1, 11, 111), (2, 22, 222), (3, 33, 333), (4, 44, 444)) t2(a2, b2, c2) " +
                        "ON t1.a1 = t2.a2 " +
                        "GROUP BY t2.a2, t2.b2, t2.c2",
                "SELECT * FROM VALUES (1, 11, 111, 'c'), (2, 22, 222, 'b'), (3, 33, 333, 'd')");

        assertQuery("" +
                "SELECT custkey, orders2 " +
                "FROM (" +
                "   SELECT x.custkey, SUM(x.orders) + 1 orders2 " +
                "   FROM ( " +
                "      SELECT x.custkey, COUNT(x.orderkey) orders " +
                "      FROM ORDERS x " +
                "      WHERE x.custkey < 100 " +
                "      GROUP BY x.custkey " +
                "   ) x " +
                "   GROUP BY x.custkey" +
                ") " +
                "ORDER BY custkey");
    }

    @Test
    public void testDereferenceInFunctionCall()
    {
        assertQuery("" +
                "SELECT COUNT(DISTINCT custkey) " +
                "FROM ( " +
                "  SELECT x.custkey " +
                "  FROM ORDERS x " +
                "  WHERE custkey < 100 " +
                ") t");
    }

    @Test
    public void testDereferenceInComparison()
    {
        assertQuery("" +
                "SELECT orders.custkey, orders.orderkey " +
                "FROM ORDERS " +
                "WHERE orders.custkey > orders.orderkey AND orders.custkey < 200.3");
    }

    @Test
    public void testMissingRowFieldInGroupBy()
    {
        assertQueryFails(
                "SELECT a.col0, count(*) FROM (VALUES ROW(cast(ROW(1, 1) as ROW(col0 integer, col1 integer)))) t(a)",
                "line 1:8: '\"a\".\"col0\"' must be an aggregate expression or appear in GROUP BY clause");
    }

    @Test
    public void testWhereWithRowField()
    {
        assertQuery("SELECT a.col0 FROM (VALUES ROW(CAST(ROW(1, 2) AS ROW(col0 integer, col1 integer)))) AS t (a) WHERE a.col0 > 0", "SELECT 1");
        assertQuery("SELECT SUM(a.col0) FROM (VALUES ROW(CAST(ROW(1, 2) AS ROW(col0 integer, col1 integer)))) AS t (a) WHERE a.col0 <= 0", "SELECT null");

        assertQuery("SELECT a.col0 FROM (VALUES ROW(CAST(ROW(1, 2) AS ROW(col0 integer, col1 integer)))) AS t (a) WHERE a.col0 < a.col1", "SELECT 1");
        assertQuery("SELECT SUM(a.col0) FROM (VALUES ROW(CAST(ROW(1, 2) AS ROW(col0 integer, col1 integer)))) AS t (a) WHERE a.col0 < a.col1", "SELECT 1");
        assertQuery("SELECT SUM(a.col0) FROM (VALUES ROW(CAST(ROW(1, 2) AS ROW(col0 integer, col1 integer)))) AS t (a) WHERE a.col0 > a.col1", "SELECT null");
    }

    @Test
    public void testUnnest()
    {
        assertQuery("SELECT 1 FROM (VALUES (ARRAY[1])) AS t (a) CROSS JOIN UNNEST(a)", "SELECT 1");
        assertQuery("SELECT x[1] FROM UNNEST(ARRAY[ARRAY[1, 2, 3]]) t(x)", "SELECT 1");
        assertQuery("SELECT x[1][2] FROM UNNEST(ARRAY[ARRAY[ARRAY[1, 2, 3]]]) t(x)", "SELECT 2");
        assertQuery("SELECT x[2] FROM UNNEST(ARRAY[MAP(ARRAY[1,2], ARRAY['hello', 'hi'])]) t(x)", "SELECT 'hi'");
        assertQuery("SELECT * FROM UNNEST(ARRAY[1, 2, 3])", "SELECT * FROM VALUES (1), (2), (3)");
        assertQuery("SELECT a FROM UNNEST(ARRAY[1, 2, 3]) t(a)", "SELECT * FROM VALUES (1), (2), (3)");
        assertQuery("SELECT a, b FROM UNNEST(ARRAY[1, 2], ARRAY[3, 4]) t(a, b)", "SELECT * FROM VALUES (1, 3), (2, 4)");
        assertQuery("SELECT a, b FROM UNNEST(ARRAY[1, 2, 3], ARRAY[4, 5]) t(a, b)", "SELECT * FROM VALUES (1, 4), (2, 5), (3, NULL)");
        assertQuery("SELECT a FROM UNNEST(ARRAY[1, 2, 3], ARRAY[4, 5]) t(a, b)", "SELECT * FROM VALUES 1, 2, 3");
        assertQuery("SELECT b FROM UNNEST(ARRAY[1, 2, 3], ARRAY[4, 5]) t(a, b)", "SELECT * FROM VALUES 4, 5, NULL");
        assertQuery("SELECT count(*) FROM UNNEST(ARRAY[1, 2, 3], ARRAY[4, 5])", "SELECT 3");
        assertQuery("SELECT a FROM UNNEST(ARRAY['kittens', 'puppies']) t(a)", "SELECT * FROM VALUES ('kittens'), ('puppies')");
        assertQuery("" +
                        "SELECT c " +
                        "FROM UNNEST(ARRAY[1, 2, 3], ARRAY[4, 5]) t(a, b) " +
                        "CROSS JOIN (values (8), (9)) t2(c)",
                "SELECT * FROM VALUES 8, 8, 8, 9, 9, 9");
        assertQuery("" +
                        "SELECT a.custkey, t.e " +
                        "FROM (SELECT custkey, ARRAY[1, 2, 3] AS my_array FROM orders ORDER BY orderkey LIMIT 1) a " +
                        "CROSS JOIN UNNEST(my_array) t(e)",
                "SELECT * FROM (SELECT custkey FROM orders ORDER BY orderkey LIMIT 1) CROSS JOIN (VALUES (1), (2), (3))");
        assertQuery("" +
                        "SELECT a.custkey, t.e " +
                        "FROM (SELECT custkey, ARRAY[1, 2, 3] AS my_array FROM orders ORDER BY orderkey LIMIT 1) a, " +
                        "UNNEST(my_array) t(e)",
                "SELECT * FROM (SELECT custkey FROM orders ORDER BY orderkey LIMIT 1) CROSS JOIN (VALUES (1), (2), (3))");
        assertQuery("SELECT * FROM UNNEST(ARRAY[0, 1]) CROSS JOIN UNNEST(ARRAY[0, 1]) CROSS JOIN UNNEST(ARRAY[0, 1])",
                "SELECT * FROM VALUES (0, 0, 0), (0, 0, 1), (0, 1, 0), (0, 1, 1), (1, 0, 0), (1, 0, 1), (1, 1, 0), (1, 1, 1)");
        assertQuery("SELECT * FROM UNNEST(ARRAY[0, 1]), UNNEST(ARRAY[0, 1]), UNNEST(ARRAY[0, 1])",
                "SELECT * FROM VALUES (0, 0, 0), (0, 0, 1), (0, 1, 0), (0, 1, 1), (1, 0, 0), (1, 0, 1), (1, 1, 0), (1, 1, 1)");
        assertQuery("SELECT a, b FROM UNNEST(MAP(ARRAY[1,2], ARRAY['cat', 'dog'])) t(a, b)", "SELECT * FROM VALUES (1, 'cat'), (2, 'dog')");
        assertQuery("SELECT a, b FROM UNNEST(MAP(ARRAY[1,2], ARRAY['cat', NULL])) t(a, b)", "SELECT * FROM VALUES (1, 'cat'), (2, NULL)");

        assertQuery("SELECT 1 FROM (VALUES (ARRAY[1])) AS t (a) CROSS JOIN UNNEST(a) WITH ORDINALITY", "SELECT 1");
        assertQuery("SELECT * FROM UNNEST(ARRAY[1, 2, 3]) WITH ORDINALITY", "SELECT * FROM VALUES (1, 1), (2, 2), (3, 3)");
        assertQuery("SELECT b FROM UNNEST(ARRAY[10, 20, 30]) WITH ORDINALITY t(a, b)", "SELECT * FROM VALUES (1), (2), (3)");
        assertQuery("SELECT a, b, c FROM UNNEST(ARRAY[10, 20, 30], ARRAY[4, 5]) WITH ORDINALITY t(a, b, c)", "SELECT * FROM VALUES (10, 4, 1), (20, 5, 2), (30, NULL, 3)");
        assertQuery("SELECT a, b FROM UNNEST(ARRAY['kittens', 'puppies']) WITH ORDINALITY t(a, b)", "SELECT * FROM VALUES ('kittens', 1), ('puppies', 2)");
        assertQuery("" +
                        "SELECT c " +
                        "FROM UNNEST(ARRAY[1, 2, 3], ARRAY[4, 5]) WITH ORDINALITY t(a, b, c) " +
                        "CROSS JOIN (values (8), (9)) t2(d)",
                "SELECT * FROM VALUES 1, 1, 2, 2, 3, 3");
        assertQuery("" +
                        "SELECT a.custkey, t.e, t.f " +
                        "FROM (SELECT custkey, ARRAY[10, 20, 30] AS my_array FROM orders ORDER BY orderkey LIMIT 1) a " +
                        "CROSS JOIN UNNEST(my_array) WITH ORDINALITY t(e, f)",
                "SELECT * FROM (SELECT custkey FROM orders ORDER BY orderkey LIMIT 1) CROSS JOIN (VALUES (10, 1), (20, 2), (30, 3))");
        assertQuery("" +
                        "SELECT a.custkey, t.e, t.f " +
                        "FROM (SELECT custkey, ARRAY[10, 20, 30] AS my_array FROM orders ORDER BY orderkey LIMIT 1) a, " +
                        "UNNEST(my_array) WITH ORDINALITY t(e, f)",
                "SELECT * FROM (SELECT custkey FROM orders ORDER BY orderkey LIMIT 1) CROSS JOIN (VALUES (10, 1), (20, 2), (30, 3))");

        assertQuery("SELECT * FROM orders, UNNEST(ARRAY[1])", "SELECT orders.*, 1 FROM orders");
    }

    @Test
    public void testArrays()
    {
        assertQuery("SELECT a[1] FROM (SELECT ARRAY[orderkey] AS a FROM orders ORDER BY orderkey) t", "SELECT orderkey FROM orders");
        assertQuery("SELECT a[1 + cast(round(rand()) AS BIGINT)] FROM (SELECT ARRAY[orderkey, orderkey] AS a FROM orders ORDER BY orderkey) t", "SELECT orderkey FROM orders");
        assertQuery("SELECT a[1] + 1 FROM (SELECT ARRAY[orderkey] AS a FROM orders ORDER BY orderkey) t", "SELECT orderkey + 1 FROM orders");
        assertQuery("SELECT a[1] FROM (SELECT ARRAY[orderkey + 1] AS a FROM orders ORDER BY orderkey) t", "SELECT orderkey + 1 FROM orders");
        assertQuery("SELECT a[1][1] FROM (SELECT ARRAY[ARRAY[orderkey + 1]] AS a FROM orders ORDER BY orderkey) t", "SELECT orderkey + 1 FROM orders");
        assertQuery("SELECT CARDINALITY(a) FROM (SELECT ARRAY[orderkey, orderkey + 1] AS a FROM orders ORDER BY orderkey) t", "SELECT 2 FROM orders");
    }

    @Test
    public void testRows()
    {
        // Using JSON_FORMAT(CAST(_ AS JSON)) because H2 does not support ROW type
        assertQuery("SELECT JSON_FORMAT(CAST(ROW(1 + 2, CONCAT('a', 'b')) AS JSON))", "SELECT '[3,\"ab\"]'");
        assertQuery("SELECT JSON_FORMAT(CAST(ROW(a + b) AS JSON)) FROM (VALUES (1, 2)) AS t(a, b)", "SELECT '[3]'");
        assertQuery("SELECT JSON_FORMAT(CAST(ROW(1, ROW(9, a, ARRAY[], NULL), ROW(1, 2)) AS JSON)) FROM (VALUES ('a')) t(a)", "SELECT '[1,[9,\"a\",[],null],[1,2]]'");
        assertQuery("SELECT JSON_FORMAT(CAST(ROW(ROW(ROW(ROW(ROW(a, b), c), d), e), f) AS JSON)) FROM (VALUES (ROW(0, 1), 2, '3', NULL, ARRAY[5], ARRAY[])) t(a, b, c, d, e, f)",
                "SELECT '[[[[[[0,1],2],\"3\"],null],[5]],[]]'");
        assertQuery("SELECT JSON_FORMAT(CAST(ARRAY_AGG(ROW(a, b)) AS JSON)) FROM (VALUES (1, 2), (3, 4), (5, 6)) t(a, b)", "SELECT '[[1,2],[3,4],[5,6]]'");
        assertQuery("SELECT CONTAINS(ARRAY_AGG(ROW(a, b)), ROW(1, 2)) FROM (VALUES (1, 2), (3, 4), (5, 6)) t(a, b)", "SELECT TRUE");
        assertQuery("SELECT JSON_FORMAT(CAST(ARRAY_AGG(ROW(c, d)) AS JSON)) FROM (VALUES (ARRAY[1, 3, 5], ARRAY[2, 4, 6])) AS t(a, b) CROSS JOIN UNNEST(a, b) AS u(c, d)",
                "SELECT '[[1,2],[3,4],[5,6]]'");
        assertQuery("SELECT JSON_FORMAT(CAST(ROW(x, y, z) AS JSON)) FROM (VALUES ROW(1, NULL, '3')) t(x,y,z)", "SELECT '[1,null,\"3\"]'");
        assertQuery("SELECT JSON_FORMAT(CAST(ROW(x, y, z) AS JSON)) FROM (VALUES ROW(1, CAST(NULL AS INTEGER), '3')) t(x,y,z)", "SELECT '[1,null,\"3\"]'");
    }

    @Test
    public void testMaps()
    {
        assertQuery("SELECT m[max_key] FROM (SELECT map_agg(orderkey, orderkey) m, max(orderkey) max_key FROM orders)", "SELECT max(orderkey) FROM orders");
    }

    @Test
    public void testValues()
    {
        assertQuery("VALUES 1, 2, 3, 4");
        assertQuery("VALUES 1, 3, 2, 4 ORDER BY 1", "SELECT * FROM (VALUES 1, 3, 2, 4) ORDER BY 1");
        assertQuery("VALUES (1.1, 2, 'foo'), (sin(3.3), 2+2, 'bar')");
        assertQuery("VALUES (1.1, 2), (sin(3.3), 2+2) ORDER BY 1", "VALUES (sin(3.3), 2+2), (1.1, 2)");
        assertQuery("VALUES (1.1, 2), (sin(3.3), 2+2) LIMIT 1", "VALUES (1.1, 2)");
        assertQuery("SELECT * FROM (VALUES (1.1, 2), (sin(3.3), 2+2))");
        assertQuery(
                "SELECT * FROM (VALUES (1.1, 2), (sin(3.3), 2+2)) x (a, b) LEFT JOIN (VALUES (1.1, 2), (1.1, 2+2)) y (a, b) USING (a)",
                "VALUES (1.1, 2, 1.1, 4), (1.1, 2, 1.1, 2), (sin(3.3), 4, NULL, NULL)");
        assertQuery("SELECT 1.1 in (VALUES (1.1), (2.2))", "VALUES (TRUE)");

        assertQuery("" +
                        "WITH a AS (VALUES (1.1, 2), (sin(3.3), 2+2)) " +
                        "SELECT * FROM a",
                "VALUES (1.1, 2), (sin(3.3), 2+2)");

        // implicity coersions
        assertQuery("VALUES 1, 2.2, 3, 4.4");
        assertQuery("VALUES (1, 2), (3.3, 4.4)");
        assertQuery("VALUES true, 1.0 in (1, 2, 3)");
    }

    @Test
    public void testSpecialFloatingPointValues()
    {
        MaterializedResult actual = computeActual("SELECT nan(), infinity(), -infinity()");
        MaterializedRow row = getOnlyElement(actual.getMaterializedRows());
        assertEquals(row.getField(0), Double.NaN);
        assertEquals(row.getField(1), Double.POSITIVE_INFINITY);
        assertEquals(row.getField(2), Double.NEGATIVE_INFINITY);
    }

    @Test
    public void testMaxMinStringWithNulls()
    {
        assertQuery("SELECT custkey, MAX(NULLIF(orderstatus, 'O')), MIN(NULLIF(orderstatus, 'O')) FROM orders GROUP BY custkey");
    }

    @Test
    public void testApproxPercentile()
    {
        MaterializedResult raw = computeActual("SELECT orderstatus, orderkey, totalprice FROM ORDERS");

        Multimap<String, Long> orderKeyByStatus = ArrayListMultimap.create();
        Multimap<String, Double> totalPriceByStatus = ArrayListMultimap.create();
        for (MaterializedRow row : raw.getMaterializedRows()) {
            orderKeyByStatus.put((String) row.getField(0), (Long) row.getField(1));
            totalPriceByStatus.put((String) row.getField(0), (Double) row.getField(2));
        }

        MaterializedResult actual = computeActual("" +
                "SELECT orderstatus, " +
                "   approx_percentile(orderkey, 0.5), " +
                "   approx_percentile(totalprice, 0.5)," +
                "   approx_percentile(orderkey, 2, 0.5)," +
                "   approx_percentile(totalprice, 2, 0.5)\n" +
                "FROM ORDERS\n" +
                "GROUP BY orderstatus");

        for (MaterializedRow row : actual.getMaterializedRows()) {
            String status = (String) row.getField(0);
            Long orderKey = (Long) row.getField(1);
            Double totalPrice = (Double) row.getField(2);
            Long orderKeyWeighted = (Long) row.getField(3);
            Double totalPriceWeighted = (Double) row.getField(4);

            List<Long> orderKeys = Ordering.natural().sortedCopy(orderKeyByStatus.get(status));
            List<Double> totalPrices = Ordering.natural().sortedCopy(totalPriceByStatus.get(status));

            // verify real rank of returned value is within 1% of requested rank
            assertTrue(orderKey >= orderKeys.get((int) (0.49 * orderKeys.size())));
            assertTrue(orderKey <= orderKeys.get((int) (0.51 * orderKeys.size())));

            assertTrue(orderKeyWeighted >= orderKeys.get((int) (0.49 * orderKeys.size())));
            assertTrue(orderKeyWeighted <= orderKeys.get((int) (0.51 * orderKeys.size())));

            assertTrue(totalPrice >= totalPrices.get((int) (0.49 * totalPrices.size())));
            assertTrue(totalPrice <= totalPrices.get((int) (0.51 * totalPrices.size())));

            assertTrue(totalPriceWeighted >= totalPrices.get((int) (0.49 * totalPrices.size())));
            assertTrue(totalPriceWeighted <= totalPrices.get((int) (0.51 * totalPrices.size())));
        }
    }

    @Test
    public void testComplexQuery()
    {
        MaterializedResult actual = computeActual("SELECT sum(orderkey), row_number() OVER (ORDER BY orderkey)\n" +
                "FROM orders\n" +
                "WHERE orderkey <= 10\n" +
                "GROUP BY orderkey\n" +
                "HAVING sum(orderkey) >= 3\n" +
                "ORDER BY orderkey DESC\n" +
                "LIMIT 3");

        MaterializedResult expected = resultBuilder(getSession(), BIGINT, BIGINT)
                .row(7L, 5L)
                .row(6L, 4L)
                .row(5L, 3L)
                .build();

        assertEquals(actual, expected);
    }

    @Test
    public void testWhereNull()
    {
        // This query is has this strange shape to force the compiler to leave a true on the stack
        // with the null flag set so if the filter method is not handling nulls correctly, this
        // query will fail
        assertQuery("SELECT custkey FROM orders WHERE custkey = custkey AND cast(nullif(custkey, custkey) as boolean) AND cast(nullif(custkey, custkey) as boolean)");
    }

    @Test
    public void testSumOfNulls()
    {
        assertQuery("SELECT orderstatus, sum(CAST(NULL AS BIGINT)) FROM orders GROUP BY orderstatus");
    }

    @Test
    public void testAggregationWithSomeArgumentCasts()
    {
        assertQuery("SELECT APPROX_PERCENTILE(0.1, x), AVG(x), MIN(x) FROM (values 1, 1, 1) t(x)", "SELECT 0.1, 1.0, 1");
    }

    @Test
    public void testAggregationWithHaving()
    {
        assertQuery("SELECT a, count(1) FROM (VALUES 1, 2, 3, 2) t(a) GROUP BY a HAVING count(1) > 1", "SELECT 2, 2");
    }

    @Test
    public void testApproximateCountDistinct()
    {
        assertQuery("SELECT approx_distinct(custkey) FROM orders", "SELECT 996");
        assertQuery("SELECT approx_distinct(custkey, 0.023) FROM orders", "SELECT 996");
        assertQuery("SELECT approx_distinct(CAST(custkey AS DOUBLE)) FROM orders", "SELECT 1031");
        assertQuery("SELECT approx_distinct(CAST(custkey AS DOUBLE), 0.023) FROM orders", "SELECT 1031");
        assertQuery("SELECT approx_distinct(CAST(custkey AS VARCHAR)) FROM orders", "SELECT 1011");
        assertQuery("SELECT approx_distinct(CAST(custkey AS VARCHAR), 0.023) FROM orders", "SELECT 1011");
        assertQuery("SELECT approx_distinct(to_utf8(CAST(custkey AS VARCHAR))) FROM orders", "SELECT 1011");
        assertQuery("SELECT approx_distinct(to_utf8(CAST(custkey AS VARCHAR)), 0.023) FROM orders", "SELECT 1011");
    }

    @Test
    public void testApproximateCountDistinctGroupBy()
    {
        MaterializedResult actual = computeActual("SELECT orderstatus, approx_distinct(custkey) FROM orders GROUP BY orderstatus");
        MaterializedResult expected = resultBuilder(getSession(), actual.getTypes())
                .row("O", 995L)
                .row("F", 993L)
                .row("P", 303L)
                .build();

        assertEqualsIgnoreOrder(actual.getMaterializedRows(), expected.getMaterializedRows());
    }

    @Test
    public void testApproximateCountDistinctGroupByWithStandardError()
    {
        MaterializedResult actual = computeActual("SELECT orderstatus, approx_distinct(custkey, 0.023) FROM orders GROUP BY orderstatus");
        MaterializedResult expected = resultBuilder(getSession(), actual.getTypes())
                .row("O", 995L)
                .row("F", 993L)
                .row("P", 303L)
                .build();

        assertEqualsIgnoreOrder(actual.getMaterializedRows(), expected.getMaterializedRows());
    }

    @Test
    public void testCountBoolean()
    {
        assertQuery("SELECT COUNT(true) FROM orders");
    }

    @Test
    public void testJoinWithMultiFieldGroupBy()
    {
        assertQuery("SELECT orderstatus FROM lineitem JOIN (SELECT DISTINCT orderkey, orderstatus FROM ORDERS) T on lineitem.orderkey = T.orderkey");
    }

    @Test
    public void testGroupByRepeatedField()
    {
        assertQuery("SELECT sum(custkey) FROM orders GROUP BY orderstatus, orderstatus");
    }

    @Test
    public void testGroupByRepeatedField2()
    {
        assertQuery("SELECT count(*) FROM (select orderstatus a, orderstatus b FROM orders) GROUP BY a, b");
    }

    @Test
    public void testGroupByMultipleFieldsWithPredicateOnAggregationArgument()
    {
        assertQuery("SELECT custkey, orderstatus, MAX(orderkey) FROM ORDERS WHERE orderkey = 1 GROUP BY custkey, orderstatus");
    }

    @Test
    public void testReorderOutputsOfGroupByAggregation()
    {
        assertQuery(
                "SELECT orderstatus, a, custkey, b FROM (SELECT custkey, orderstatus, -COUNT(*) a, MAX(orderkey) b FROM ORDERS WHERE orderkey = 1 GROUP BY custkey, orderstatus) T");
    }

    @Test
    public void testGroupAggregationOverNestedGroupByAggregation()
    {
        assertQuery("SELECT sum(custkey), max(orderstatus), min(c) FROM (SELECT orderstatus, custkey, COUNT(*) c FROM ORDERS GROUP BY orderstatus, custkey) T");
    }

    @Test
    public void test15WayGroupBy()
    {
        // Among other things, this test verifies we are not getting for overflow in the distributed HashPagePartitionFunction
        assertQuery("" +
                "SELECT " +
                "    orderkey + 1, orderkey + 2, orderkey + 3, orderkey + 4, orderkey + 5, " +
                "    orderkey + 6, orderkey + 7, orderkey + 8, orderkey + 9, orderkey + 10, " +
                "    count(*) " +
                "FROM orders " +
                "GROUP BY " +
                "    orderkey + 1, orderkey + 2, orderkey + 3, orderkey + 4, orderkey + 5, " +
                "    orderkey + 6, orderkey + 7, orderkey + 8, orderkey + 9, orderkey + 10");
    }

    @Test
    public void testDistinctMultipleFields()
    {
        assertQuery("SELECT DISTINCT custkey, orderstatus FROM ORDERS");
    }

    @Test
    public void testDistinctJoin()
    {
        assertQuery("SELECT COUNT(DISTINCT CAST(b.quantity AS BIGINT)), a.orderstatus " +
                "FROM orders a " +
                "JOIN lineitem b " +
                "ON a.orderkey = b.orderkey " +
                "GROUP BY a.orderstatus");
    }

    @Test
    public void testArithmeticNegation()
    {
        assertQuery("SELECT -custkey FROM orders");
    }

    @Test
    public void testDistinct()
    {
        assertQuery("SELECT DISTINCT custkey FROM orders");
    }

    @Test
    public void testDistinctGroupBy()
    {
        assertQuery("SELECT COUNT(DISTINCT clerk) as count, orderdate FROM orders GROUP BY orderdate ORDER BY count, orderdate");
    }

    @Test
    public void testSingleDistinctOptimizer()
    {
        assertQuery("SELECT custkey, orderstatus, COUNT(DISTINCT orderkey) FROM orders GROUP BY custkey, orderstatus");
        assertQuery("SELECT custkey, orderstatus, COUNT(DISTINCT orderkey), SUM(DISTINCT orderkey) FROM orders GROUP BY custkey, orderstatus");
        assertQuery("" +
                "SELECT custkey, COUNT(DISTINCT orderstatus) FROM (" +
                "   SELECT orders.custkey AS custkey, orders.orderstatus AS orderstatus " +
                "   FROM lineitem JOIN orders ON lineitem.orderkey = orders.orderkey AND orders.orderkey = lineitem.partkey " +
                "   GROUP BY orders.custkey, orders.orderstatus" +
                ") " +
                "GROUP BY custkey");
        assertQuery("SELECT custkey, COUNT(DISTINCT orderkey), COUNT(DISTINCT orderstatus) FROM orders GROUP BY custkey");

        assertQuery("SELECT SUM(DISTINCT x) FROM (SELECT custkey, COUNT(DISTINCT orderstatus) x FROM orders GROUP BY custkey) t");
    }

    @Test
    public void testExtractDistinctAggregationOptimizer()
    {
        assertQuery("SELECT max(orderstatus), COUNT(orderkey), sum(DISTINCT orderkey) FROM orders");

        assertQuery("SELECT custkey, orderstatus, avg(shippriority), SUM(DISTINCT orderkey) FROM orders GROUP BY custkey, orderstatus");

        assertQuery("SELECT s, MAX(custkey), SUM(a) FROM (" +
                "    SELECT custkey, avg(shippriority) as a, SUM(DISTINCT orderkey) as s FROM orders GROUP BY custkey, orderstatus" +
                ") " +
                "GROUP BY s");

        assertQuery("SELECT max(orderstatus), COUNT(distinct orderkey), sum(DISTINCT orderkey) FROM orders");

        assertQuery("SELECT max(orderstatus), COUNT(distinct shippriority), sum(DISTINCT orderkey) FROM orders");

        assertQuery("SELECT COUNT(tan(shippriority)), sum(DISTINCT orderkey) FROM orders");
    }

    @Test
    public void testDistinctHaving()
    {
        assertQuery("SELECT COUNT(DISTINCT clerk) AS count " +
                "FROM orders " +
                "GROUP BY orderdate " +
                "HAVING COUNT(DISTINCT clerk) > 1");
    }

    @Test
    public void testAggregationFilter()
    {
        assertQuery("SELECT sum(x) FILTER (WHERE y > 4) FROM (VALUES (1, 3), (2, 4), (2, 4), (4, 5)) t (x, y)", "SELECT 4");
        assertQuery("SELECT sum(x) FILTER (WHERE x > 1), sum(y) FILTER (WHERE y > 4) FROM (VALUES (1, 3), (2, 4), (2, 4), (4, 5)) t (x, y)", "SELECT 8, 5");
        assertQuery("SELECT sum(x) FILTER (WHERE x > 1), sum(x) FROM (VALUES (1), (2), (2), (4)) t (x)", "SELECT 8, 9");
        assertQuery("SELECT count(*) FILTER (WHERE x > 1), sum(x) FROM (VALUES (1, 3), (2, 4), (2, 4), (4, 5)) t (x, y)", "SELECT 3, 9");
        assertQuery("SELECT count(*) FILTER (WHERE x > 1), count(DISTINCT y) FROM (VALUES (1, 10), (2, 10), (3, 10), (4, 20)) t (x, y)", "SELECT 3, 2");

        assertQuery("" +
                "SELECT sum(b) FILTER (WHERE true) " +
                "FROM (SELECT count(*) FILTER (WHERE true) AS b)",
                "SELECT 1");

        // TODO: enable when DISTINCT is allowed with filtered aggregations
        // assertQuery("SELECT count(distinct x) FILTER (where y = 1) FROM (VALUES (2, 1), (1, 2), (1,1)) t(x, y)", "SELECT 2");
        // assertQuery("SELECT sum(DISTINCT x) FILTER (WHERE x > 1) AS x FROM (VALUES (1), (2), (2), (4)) t (x)", "SELECT 6");
        // assertQuery("SELECT sum(DISTINCT x) FILTER (WHERE y > 3), sum(DISTINCT y) FILTER (WHERE x > 1) FROM (VALUES (1, 3), (2, 4), (2, 4), (4, 5)) t (x, y)", "SELECT 6, 9");
        // assertQuery("SELECT sum(x) FILTER (WHERE x > 1) AS x, sum(DISTINCT x) FROM (VALUES (1), (2), (2), (4)) t (x)", "SELECT 8, 9");
    }

    @Test
    public void testDistinctWindow()
    {
        MaterializedResult actual = computeActual(
                "SELECT RANK() OVER (PARTITION BY orderdate ORDER BY COUNT(DISTINCT clerk)) rnk " +
                        "FROM orders " +
                        "GROUP BY orderdate, custkey " +
                        "ORDER BY rnk " +
                        "LIMIT 1");
        MaterializedResult expected = resultBuilder(getSession(), BIGINT).row(1L).build();
        assertEquals(actual, expected);
    }

    @Test
    public void testDistinctWhere()
    {
        assertQuery("SELECT COUNT(DISTINCT clerk) FROM orders WHERE LENGTH(clerk) > 5");
    }

    @Test
    public void testMultipleDifferentDistinct()
    {
        assertQuery("SELECT COUNT(DISTINCT orderstatus), SUM(DISTINCT custkey) FROM orders");
    }

    @Test
    public void testMultipleDistinct()
    {
        assertQuery(
                "SELECT COUNT(DISTINCT custkey), SUM(DISTINCT custkey) FROM orders",
                "SELECT COUNT(*), SUM(custkey) FROM (SELECT DISTINCT custkey FROM orders) t");
    }

    @Test
    public void testComplexDistinct()
    {
        assertQuery(
                "SELECT COUNT(DISTINCT custkey), " +
                        "SUM(DISTINCT custkey), " +
                        "SUM(DISTINCT custkey + 1.0), " +
                        "AVG(DISTINCT custkey), " +
                        "VARIANCE(DISTINCT custkey) FROM orders",
                "SELECT COUNT(*), " +
                        "SUM(custkey), " +
                        "SUM(custkey + 1.0), " +
                        "AVG(custkey), " +
                        "VARIANCE(custkey) FROM (SELECT DISTINCT custkey FROM orders) t");
    }

    @Test
    public void testDistinctLimit()
    {
        assertQuery("" +
                "SELECT DISTINCT orderstatus, custkey " +
                "FROM (SELECT orderstatus, custkey FROM orders ORDER BY orderkey LIMIT 10) " +
                "LIMIT 10");
        assertQuery("SELECT COUNT(*) FROM (SELECT DISTINCT orderstatus, custkey FROM orders LIMIT 10)");
        assertQuery("SELECT DISTINCT custkey, orderstatus FROM orders WHERE custkey = 1268 LIMIT 2");

        assertQuery("" +
                "SELECT DISTINCT x " +
                "FROM (VALUES 1) t(x) JOIN (VALUES 10, 20) u(a) ON t.x < u.a " +
                "LIMIT 100",
                "SELECT 1");
    }

    @Test
    public void testCountDistinct()
    {
        assertQuery("SELECT COUNT(DISTINCT custkey + 1) FROM orders", "SELECT COUNT(*) FROM (SELECT DISTINCT custkey + 1 FROM orders) t");
    }

    @Test
    public void testDistinctWithOrderBy()
    {
        assertQueryOrdered("SELECT DISTINCT custkey FROM orders ORDER BY custkey LIMIT 10");
    }

    @Test
    public void testDistinctWithOrderByNotInSelect()
    {
        assertQueryFails(
                "SELECT DISTINCT custkey FROM orders ORDER BY orderkey LIMIT 10",
                "line 1:1: For SELECT DISTINCT, ORDER BY expressions must appear in select list");
    }

    @Test
    public void testOrderByLimit()
    {
        assertQueryOrdered("SELECT custkey, orderstatus FROM ORDERS ORDER BY orderkey DESC LIMIT 10");
    }

    @Test
    public void testOrderByExpressionWithLimit()
    {
        assertQueryOrdered("SELECT custkey, orderstatus FROM ORDERS ORDER BY orderkey + 1 DESC LIMIT 10");
    }

    @Test
    public void testGroupByOrderByLimit()
    {
        assertQueryOrdered("SELECT custkey, SUM(totalprice) FROM ORDERS GROUP BY custkey ORDER BY SUM(totalprice) DESC LIMIT 10");
    }

    @Test
    public void testLimitZero()
    {
        assertQuery("SELECT custkey, totalprice FROM orders LIMIT 0");
    }

    @Test
    public void testLimitAll()
    {
        assertQuery("SELECT custkey, totalprice FROM orders LIMIT ALL", "SELECT custkey, totalprice FROM orders");
    }

    @Test
    public void testOrderByLimitZero()
    {
        assertQuery("SELECT custkey, totalprice FROM orders ORDER BY orderkey LIMIT 0");
    }

    @Test
    public void testOrderByLimitAll()
    {
        assertQuery("SELECT custkey, totalprice FROM orders ORDER BY orderkey LIMIT ALL", "SELECT custkey, totalprice FROM orders ORDER BY orderkey");
    }

    @Test
    public void testRepeatedAggregations()
    {
        assertQuery("SELECT SUM(orderkey), SUM(orderkey) FROM ORDERS");
    }

    @Test
    public void testRepeatedOutputs()
    {
        assertQuery("SELECT orderkey a, orderkey b FROM ORDERS WHERE orderstatus = 'F'");
    }

    @Test
    public void testRepeatedOutputs2()
    {
        // this test exposed a bug that wasn't caught by other tests that resulted in the execution engine
        // trying to read orderkey as the second field, causing a type mismatch
        assertQuery("SELECT orderdate, orderdate, orderkey FROM orders");
    }

    @Test
    public void testLimit()
    {
        MaterializedResult actual = computeActual("SELECT orderkey FROM ORDERS LIMIT 10");
        MaterializedResult all = computeExpected("SELECT orderkey FROM ORDERS", actual.getTypes());

        assertEquals(actual.getMaterializedRows().size(), 10);
        assertContains(all, actual);
    }

    @Test
    public void testAggregationWithLimit()
    {
        MaterializedResult actual = computeActual("SELECT custkey, SUM(totalprice) FROM ORDERS GROUP BY custkey LIMIT 10");
        MaterializedResult all = computeExpected("SELECT custkey, SUM(totalprice) FROM ORDERS GROUP BY custkey", actual.getTypes());

        assertEquals(actual.getMaterializedRows().size(), 10);
        assertContains(all, actual);
    }

    @Test
    public void testLimitInInlineView()
    {
        MaterializedResult actual = computeActual("SELECT orderkey FROM (SELECT orderkey FROM ORDERS LIMIT 100) T LIMIT 10");
        MaterializedResult all = computeExpected("SELECT orderkey FROM ORDERS", actual.getTypes());

        assertEquals(actual.getMaterializedRows().size(), 10);
        assertContains(all, actual);
    }

    @Test
    public void testCountAll()
    {
        assertQuery("SELECT COUNT(*) FROM ORDERS");
        assertQuery("SELECT COUNT(42) FROM ORDERS", "SELECT COUNT(*) FROM ORDERS");
        assertQuery("SELECT COUNT(42 + 42) FROM ORDERS", "SELECT COUNT(*) FROM ORDERS");
        assertQuery("SELECT COUNT(null) FROM ORDERS", "SELECT 0");
    }

    @Test
    public void testCountColumn()
    {
        assertQuery("SELECT COUNT(orderkey) FROM ORDERS");
        assertQuery("SELECT COUNT(orderstatus) FROM ORDERS");
        assertQuery("SELECT COUNT(orderdate) FROM ORDERS");
        assertQuery("SELECT COUNT(1) FROM ORDERS");

        assertQuery("SELECT COUNT(NULLIF(orderstatus, 'F')) FROM ORDERS");
        assertQuery("SELECT COUNT(CAST(NULL AS BIGINT)) FROM ORDERS"); // todo: make COUNT(null) work
    }

    @Test
    public void testWildcard()
    {
        assertQuery("SELECT * FROM ORDERS");
    }

    @Test
    public void testMultipleWildcards()
    {
        assertQuery("SELECT *, 123, * FROM ORDERS");
    }

    @Test
    public void testMixedWildcards()
    {
        assertQuery("SELECT *, orders.*, orderkey FROM orders");
    }

    @Test
    public void testQualifiedWildcardFromAlias()
    {
        assertQuery("SELECT T.* FROM ORDERS T");
    }

    @Test
    public void testQualifiedWildcardFromInlineView()
    {
        assertQuery("SELECT T.* FROM (SELECT orderkey + custkey FROM ORDERS) T");
    }

    @Test
    public void testQualifiedWildcard()
    {
        assertQuery("SELECT ORDERS.* FROM ORDERS");
    }

    @Test
    public void testAverageAll()
    {
        assertQuery("SELECT AVG(totalprice) FROM ORDERS");
    }

    @Test
    public void testVariance()
    {
        // int64
        assertQuery("SELECT VAR_SAMP(custkey) FROM ORDERS");
        assertQuery("SELECT VAR_SAMP(custkey) FROM (SELECT custkey FROM ORDERS ORDER BY custkey LIMIT 2) T");
        assertQuery("SELECT VAR_SAMP(custkey) FROM (SELECT custkey FROM ORDERS ORDER BY custkey LIMIT 1) T");
        assertQuery("SELECT VAR_SAMP(custkey) FROM (SELECT custkey FROM ORDERS LIMIT 0) T");

        // double
        assertQuery("SELECT VAR_SAMP(totalprice) FROM ORDERS");
        assertQuery("SELECT VAR_SAMP(totalprice) FROM (SELECT totalprice FROM ORDERS ORDER BY totalprice LIMIT 2) T");
        assertQuery("SELECT VAR_SAMP(totalprice) FROM (SELECT totalprice FROM ORDERS ORDER BY totalprice LIMIT 1) T");
        assertQuery("SELECT VAR_SAMP(totalprice) FROM (SELECT totalprice FROM ORDERS LIMIT 0) T");
    }

    @Test
    public void testVariancePop()
    {
        // int64
        assertQuery("SELECT VAR_POP(custkey) FROM ORDERS");
        assertQuery("SELECT VAR_POP(custkey) FROM (SELECT custkey FROM ORDERS ORDER BY custkey LIMIT 2) T");
        assertQuery("SELECT VAR_POP(custkey) FROM (SELECT custkey FROM ORDERS ORDER BY custkey LIMIT 1) T");
        assertQuery("SELECT VAR_POP(custkey) FROM (SELECT custkey FROM ORDERS LIMIT 0) T");

        // double
        assertQuery("SELECT VAR_POP(totalprice) FROM ORDERS");
        assertQuery("SELECT VAR_POP(totalprice) FROM (SELECT totalprice FROM ORDERS ORDER BY totalprice LIMIT 2) T");
        assertQuery("SELECT VAR_POP(totalprice) FROM (SELECT totalprice FROM ORDERS ORDER BY totalprice LIMIT 1) T");
        assertQuery("SELECT VAR_POP(totalprice) FROM (SELECT totalprice FROM ORDERS LIMIT 0) T");
    }

    @Test
    public void testStdDev()
    {
        // int64
        assertQuery("SELECT STDDEV_SAMP(custkey) FROM ORDERS");
        assertQuery("SELECT STDDEV_SAMP(custkey) FROM (SELECT custkey FROM ORDERS ORDER BY custkey LIMIT 2) T");
        assertQuery("SELECT STDDEV_SAMP(custkey) FROM (SELECT custkey FROM ORDERS ORDER BY custkey LIMIT 1) T");
        assertQuery("SELECT STDDEV_SAMP(custkey) FROM (SELECT custkey FROM ORDERS LIMIT 0) T");

        // double
        assertQuery("SELECT STDDEV_SAMP(totalprice) FROM ORDERS");
        assertQuery("SELECT STDDEV_SAMP(totalprice) FROM (SELECT totalprice FROM ORDERS ORDER BY totalprice LIMIT 2) T");
        assertQuery("SELECT STDDEV_SAMP(totalprice) FROM (SELECT totalprice FROM ORDERS ORDER BY totalprice LIMIT 1) T");
        assertQuery("SELECT STDDEV_SAMP(totalprice) FROM (SELECT totalprice FROM ORDERS LIMIT 0) T");
    }

    @Test
    public void testStdDevPop()
    {
        // int64
        assertQuery("SELECT STDDEV_POP(custkey) FROM ORDERS");
        assertQuery("SELECT STDDEV_POP(custkey) FROM (SELECT custkey FROM ORDERS ORDER BY custkey LIMIT 2) T");
        assertQuery("SELECT STDDEV_POP(custkey) FROM (SELECT custkey FROM ORDERS ORDER BY custkey LIMIT 1) T");
        assertQuery("SELECT STDDEV_POP(custkey) FROM (SELECT custkey FROM ORDERS LIMIT 0) T");

        // double
        assertQuery("SELECT STDDEV_POP(totalprice) FROM ORDERS");
        assertQuery("SELECT STDDEV_POP(totalprice) FROM (SELECT totalprice FROM ORDERS ORDER BY totalprice LIMIT 2) T");
        assertQuery("SELECT STDDEV_POP(totalprice) FROM (SELECT totalprice FROM ORDERS ORDER BY totalprice LIMIT 1) T");
        assertQuery("SELECT STDDEV_POP(totalprice) FROM (SELECT totalprice FROM ORDERS LIMIT 0) T");
    }

    @Test
    public void testCountAllWithPredicate()
    {
        assertQuery("SELECT COUNT(*) FROM ORDERS WHERE orderstatus = 'F'");
    }

    @Test
    public void testGroupByArray()
    {
        assertQuery("SELECT col[1], count FROM (SELECT ARRAY[custkey] col, COUNT(*) count FROM ORDERS GROUP BY 1 ORDER BY 1)", "SELECT custkey, COUNT(*) FROM orders GROUP BY custkey ORDER BY custkey");
    }

    @Test
    public void testGroupByMap()
    {
        assertQuery("SELECT col[1], count FROM (SELECT MAP(ARRAY[1], ARRAY[custkey]) col, COUNT(*) count FROM ORDERS GROUP BY 1)", "SELECT custkey, COUNT(*) FROM orders GROUP BY custkey");
    }

    @Test
    public void testGroupByComplexMap()
    {
        assertQuery("SELECT MAP_KEYS(x)[1] FROM (VALUES MAP(ARRAY['a'], ARRAY[ARRAY[1]]), MAP(ARRAY['b'], ARRAY[ARRAY[2]])) t(x) GROUP BY x", "SELECT * FROM (VALUES 'a', 'b')");
    }

    @Test
    public void testGroupByRow()
    {
        assertQuery("SELECT col.col1, count FROM (SELECT cast(row(custkey, custkey) as row(col0 bigint, col1 bigint)) col, COUNT(*) count FROM ORDERS GROUP BY 1)", "SELECT custkey, COUNT(*) FROM orders GROUP BY custkey");
    }

    @Test
    public void testJoinCoercion()
    {
        assertQuery("SELECT COUNT(*) FROM orders t join (SELECT * FROM orders LIMIT 1) t2 ON sin(t2.custkey) = 0");
    }

    @Test
    public void testJoinCoercionOnEqualityComparison()
    {
        assertQuery("SELECT o.clerk, avg(o.shippriority), COUNT(l.linenumber) FROM orders o LEFT OUTER JOIN lineitem l ON o.orderkey=l.orderkey AND o.shippriority=1 GROUP BY o.clerk");
    }

    @Test
    public void testGroupByNoAggregations()
    {
        assertQuery("SELECT custkey FROM ORDERS GROUP BY custkey");
    }

    @Test
    public void testGroupByCount()
    {
        assertQuery(
                "SELECT orderstatus, COUNT(*) FROM ORDERS GROUP BY orderstatus",
                "SELECT orderstatus, CAST(COUNT(*) AS INTEGER) FROM orders GROUP BY orderstatus"
        );
    }

    @Test
    public void testGroupByMultipleFields()
    {
        assertQuery("SELECT custkey, orderstatus, COUNT(*) FROM ORDERS GROUP BY custkey, orderstatus");
    }

    @Test
    public void testGroupByWithAlias()
    {
        assertQuery(
                "SELECT orderdate x, COUNT(*) FROM orders GROUP BY orderdate",
                "SELECT orderdate x, CAST(COUNT(*) AS INTEGER) FROM orders GROUP BY orderdate"
        );
    }

    @Test
    public void testGroupBySum()
    {
        assertQuery("SELECT suppkey, SUM(CAST(quantity AS BIGINT)) FROM lineitem GROUP BY suppkey");
    }

    @Test
    public void testGroupByRequireIntegerCoercion()
    {
        assertQuery("SELECT partkey, COUNT(DISTINCT shipdate), SUM(linenumber) FROM lineitem GROUP BY partkey");
    }

    @Test
    public void testGroupByEmptyGroupingSet()
    {
        assertQuery("SELECT SUM(CAST(quantity AS BIGINT)) FROM lineitem GROUP BY ()",
                "SELECT SUM(CAST(quantity AS BIGINT)) FROM lineitem");
    }

    @Test
    public void testGroupByWithWildcard()
    {
        assertQuery("SELECT * FROM (SELECT orderkey FROM orders) t GROUP BY orderkey");
    }

    @Test
    public void testSingleGroupingSet()
    {
        assertQuery(
                "SELECT linenumber, SUM(CAST(quantity AS BIGINT)) " +
                        "FROM lineitem " +
                        "GROUP BY GROUPING SETS (linenumber)",
                "SELECT linenumber, SUM(CAST(quantity AS BIGINT)) " +
                        "FROM lineitem " +
                        "GROUP BY linenumber");
    }

    @Test
    public void testGroupingSets()
    {
        assertQuery("SELECT linenumber, suppkey, SUM(CAST(quantity AS BIGINT)) FROM lineitem GROUP BY GROUPING SETS ((linenumber, suppkey), (suppkey))",
                "SELECT linenumber, suppkey, SUM(CAST(quantity AS BIGINT)) FROM lineitem GROUP BY linenumber, suppkey UNION " +
                        "SELECT NULL, suppkey, SUM(CAST(quantity AS BIGINT)) FROM lineitem GROUP BY suppkey");
    }

    @Test
    public void testGroupingSetsNoInput()
    {
        assertQuery(
                "SELECT linenumber, suppkey, SUM(CAST(quantity AS BIGINT)) " +
                        "FROM lineitem " +
                        "WHERE quantity < 0 " +
                        "GROUP BY GROUPING SETS ((linenumber, suppkey), (suppkey))",
                "SELECT linenumber, suppkey, SUM(CAST(quantity AS BIGINT)) " +
                        "FROM lineitem " +
                        "WHERE quantity < 0 " +
                        "GROUP BY linenumber, suppkey " +
                        "UNION " +
                        "SELECT NULL, suppkey, SUM(CAST(quantity AS BIGINT)) " +
                        "FROM lineitem " +
                        "WHERE quantity < 0 " +
                        "GROUP BY suppkey");
    }

    @Test
    public void testGroupingSetsWithGlobalAggregationNoInput()
    {
        assertQuery(
                "SELECT linenumber, suppkey, SUM(CAST(quantity AS BIGINT)) " +
                        "FROM lineitem " +
                        "WHERE quantity < 0 " +
                        "GROUP BY GROUPING SETS ((linenumber, suppkey), (suppkey), ())",
                "SELECT linenumber, suppkey, SUM(CAST(quantity AS BIGINT)) " +
                        "FROM lineitem " +
                        "WHERE quantity < 0 " +
                        "GROUP BY linenumber, suppkey " +
                        "UNION " +
                        "SELECT NULL, suppkey, SUM(CAST(quantity AS BIGINT)) " +
                        "FROM lineitem " +
                        "WHERE quantity < 0 " +
                        "GROUP BY suppkey " +
                        "UNION " +
                        "SELECT NULL, NULL, SUM(CAST(quantity AS BIGINT)) " +
                        "FROM lineitem " +
                        "WHERE quantity < 0");
    }

    @Test
    public void testGroupingSetsWithSingleDistinct()
    {
        assertQuery("SELECT linenumber, suppkey, SUM(DISTINCT CAST(quantity AS BIGINT)) FROM lineitem GROUP BY GROUPING SETS ((linenumber, suppkey), (suppkey))",
                "SELECT linenumber, suppkey, SUM(DISTINCT CAST(quantity AS BIGINT)) FROM lineitem GROUP BY linenumber, suppkey UNION " +
                        "SELECT NULL, suppkey, SUM(DISTINCT CAST(quantity AS BIGINT)) FROM lineitem GROUP BY suppkey");
    }

    @Test
    public void testGroupingSetsWithMultipleDistinct()
    {
        assertQuery("SELECT linenumber, suppkey, SUM(DISTINCT CAST(quantity AS BIGINT)), COUNT(DISTINCT linestatus) FROM lineitem GROUP BY GROUPING SETS ((linenumber, suppkey), (suppkey))",
                "SELECT linenumber, suppkey, SUM(DISTINCT CAST(quantity AS BIGINT)), COUNT(DISTINCT linestatus) FROM lineitem GROUP BY linenumber, suppkey UNION " +
                        "SELECT NULL, suppkey, SUM(DISTINCT CAST(quantity AS BIGINT)), COUNT(DISTINCT linestatus) FROM lineitem GROUP BY suppkey");
    }

    @Test
    public void testGroupingSetsWithMultipleDistinctNoInput()
    {
        assertQuery("SELECT linenumber, suppkey, SUM(DISTINCT CAST(quantity AS BIGINT)), COUNT(DISTINCT linestatus) " +
                        "FROM lineitem " +
                        "WHERE quantity < 0 " +
                        "GROUP BY GROUPING SETS ((linenumber, suppkey), (suppkey))",
                "SELECT linenumber, suppkey, SUM(DISTINCT CAST(quantity AS BIGINT)), COUNT(DISTINCT linestatus) " +
                        "FROM lineitem " +
                        "WHERE quantity < 0 " +
                        "GROUP BY linenumber, suppkey " +
                        "UNION " +
                        "SELECT NULL, suppkey, SUM(DISTINCT CAST(quantity AS BIGINT)), COUNT(DISTINCT linestatus) " +
                        "FROM lineitem " +
                        "WHERE quantity < 0 " +
                        "GROUP BY suppkey");
    }

    @Test
    public void testGroupingSetsGrandTotalSet()
    {
        assertQuery("SELECT linenumber, suppkey, SUM(CAST(quantity AS BIGINT)) FROM lineitem GROUP BY GROUPING SETS ((linenumber, suppkey), ())",
                "SELECT linenumber, suppkey, SUM(CAST(quantity AS BIGINT)) FROM lineitem GROUP BY linenumber, suppkey UNION " +
                        "SELECT NULL, NULL, SUM(CAST(quantity AS BIGINT)) FROM lineitem");
    }

    @Test
    public void testGroupingSetsRepeatedSetsAll()
    {
        assertQuery("SELECT linenumber, suppkey, SUM(CAST(quantity AS BIGINT)) FROM lineitem GROUP BY GROUPING SETS ((), (linenumber, suppkey), (), (linenumber, suppkey))",
                "SELECT linenumber, suppkey, SUM(CAST(quantity AS BIGINT)) FROM lineitem GROUP BY linenumber, suppkey UNION ALL " +
                        "SELECT NULL, NULL, SUM(CAST(quantity AS BIGINT)) FROM lineitem UNION ALL " +
                        "SELECT linenumber, suppkey, SUM(CAST(quantity AS BIGINT)) FROM lineitem GROUP BY linenumber, suppkey UNION ALL " +
                        "SELECT NULL, NULL, SUM(CAST(quantity AS BIGINT)) FROM lineitem");
    }

    @Test
    public void testGroupingSetsRepeatedSetsAllNoInput()
    {
        assertQuery(
                "SELECT linenumber, suppkey, SUM(CAST(quantity AS BIGINT)) " +
                        "FROM lineitem " +
                        "WHERE quantity < 0 " +
                        "GROUP BY GROUPING SETS ((), (linenumber, suppkey), (), (linenumber, suppkey))",
                "SELECT linenumber, suppkey, SUM(CAST(quantity AS BIGINT)) " +
                        "FROM lineitem " +
                        "WHERE quantity < 0 " +
                        "GROUP BY linenumber, suppkey " +
                        "UNION ALL " +
                        "SELECT NULL, NULL, SUM(CAST(quantity AS BIGINT)) " +
                        "FROM lineitem " +
                        "WHERE quantity < 0 " +
                        "UNION ALL " +
                        "SELECT linenumber, suppkey, SUM(CAST(quantity AS BIGINT)) " +
                        "FROM lineitem " +
                        "WHERE quantity < 0 " +
                        "GROUP BY linenumber, suppkey " +
                        "UNION ALL " +
                        "SELECT NULL, NULL, SUM(CAST(quantity AS BIGINT)) " +
                        "FROM lineitem " +
                        "WHERE quantity < 0");
    }

    @Test
    public void testGroupingSetsRepeatedSetsDistinct()
    {
        assertQuery("SELECT linenumber, suppkey, SUM(CAST(quantity AS BIGINT)) FROM lineitem GROUP BY DISTINCT GROUPING SETS ((), (linenumber, suppkey), (), (linenumber, suppkey))",
                "SELECT linenumber, suppkey, SUM(CAST(quantity AS BIGINT)) FROM lineitem GROUP BY linenumber, suppkey UNION ALL " +
                        "SELECT NULL, NULL, SUM(CAST(quantity AS BIGINT)) FROM lineitem");
    }

    @Test
    public void testGroupingSetsGrandTotalSetFirst()
    {
        assertQuery("SELECT linenumber, suppkey, SUM(CAST(quantity AS BIGINT)) FROM lineitem GROUP BY GROUPING SETS ((), (linenumber), (linenumber, suppkey))",
                "SELECT linenumber, suppkey, SUM(CAST(quantity AS BIGINT)) FROM lineitem GROUP BY linenumber, suppkey UNION ALL " +
                        "SELECT linenumber, NULL, SUM(CAST(quantity AS BIGINT)) FROM lineitem GROUP BY linenumber UNION ALL " +
                        "SELECT NULL, NULL, SUM(CAST(quantity AS BIGINT)) FROM lineitem");
    }

    @Test
    public void testGroupingSetsOnlyGrandTotalSet()
    {
        assertQuery("SELECT SUM(CAST(quantity AS BIGINT)) FROM lineitem GROUP BY GROUPING SETS (())",
                "SELECT SUM(CAST(quantity AS BIGINT)) FROM lineitem");
    }

    @Test
    public void testGroupingSetsMultipleGrandTotalSets()
    {
        assertQuery("SELECT SUM(CAST(quantity AS BIGINT)) FROM lineitem GROUP BY GROUPING SETS ((), ())",
                "SELECT SUM(CAST(quantity AS BIGINT)) FROM lineitem UNION ALL " +
                        "SELECT SUM(CAST(quantity AS BIGINT)) FROM lineitem");
    }

    @Test
    public void testGroupingSetsMultipleGrandTotalSetsNoInput()
    {
        assertQuery("SELECT SUM(CAST(quantity AS BIGINT)) FROM lineitem WHERE quantity < 0 GROUP BY GROUPING SETS ((), ())",
                "SELECT SUM(CAST(quantity AS BIGINT)) FROM lineitem WHERE quantity < 0 UNION ALL " +
                        "SELECT SUM(CAST(quantity AS BIGINT)) FROM lineitem WHERE quantity < 0");
    }

    @Test
    public void testGroupingSetsAliasedGroupingColumns()
    {
        assertQuery("SELECT lna, lnb, SUM(quantity) " +
                        "FROM (SELECT linenumber lna, linenumber lnb, CAST(quantity AS BIGINT) quantity FROM lineitem) " +
                        "GROUP BY GROUPING SETS ((lna, lnb), (lna), (lnb), ())",
                "SELECT linenumber, linenumber, SUM(CAST(quantity AS BIGINT)) FROM lineitem GROUP BY linenumber UNION ALL " +
                        "SELECT linenumber, NULL, SUM(CAST(quantity AS BIGINT)) FROM lineitem GROUP BY linenumber UNION ALL " +
                        "SELECT NULL, linenumber, SUM(CAST(quantity AS BIGINT)) FROM lineitem GROUP BY linenumber UNION ALL " +
                        "SELECT NULL, NULL, SUM(CAST(quantity AS BIGINT)) FROM lineitem");
    }

    @Test
    public void testGroupingSetMixedExpressionAndColumn()
    {
        assertQuery("SELECT suppkey, month(shipdate), SUM(CAST(quantity AS BIGINT)) FROM lineitem GROUP BY month(shipdate), ROLLUP(suppkey)",
                "SELECT suppkey, month(shipdate), SUM(CAST(quantity AS BIGINT)) FROM lineitem GROUP BY month(shipdate), suppkey UNION ALL " +
                        "SELECT NULL, month(shipdate), SUM(CAST(quantity AS BIGINT)) FROM lineitem GROUP BY month(shipdate)");
    }

    @Test
    public void testGroupingSetMixedExpressionAndOrdinal()
    {
        assertQuery("SELECT suppkey, month(shipdate), SUM(CAST(quantity AS BIGINT)) FROM lineitem GROUP BY 2, ROLLUP(suppkey)",
                "SELECT suppkey, month(shipdate), SUM(CAST(quantity AS BIGINT)) FROM lineitem GROUP BY month(shipdate), suppkey UNION ALL " +
                        "SELECT NULL, month(shipdate), SUM(CAST(quantity AS BIGINT)) FROM lineitem GROUP BY month(shipdate)");
    }

    @Test
    public void testGroupingSetSubsetAndPartitioning()
    {
        assertQuery("SELECT COUNT_IF(x IS NULL) FROM (" +
                        "SELECT x, y, COUNT(z) FROM (SELECT CAST(lineitem.orderkey AS BIGINT) x, lineitem.linestatus y, SUM(lineitem.quantity) z FROM lineitem " +
                        "JOIN orders ON lineitem.orderkey = orders.orderkey GROUP BY 1, 2) GROUP BY GROUPING SETS ((x, y), ()))",
                "SELECT 1");
    }

    @Test
    public void testGroupingSetPredicatePushdown()
    {
        assertQuery("SELECT * FROM (" +
                        "SELECT COALESCE(orderpriority, 'ALL'), COALESCE(shippriority, -1) sp FROM (" +
                        "SELECT orderpriority, shippriority, COUNT(1) FROM orders GROUP BY GROUPING SETS ((orderpriority), (shippriority)))) WHERE sp=-1",
                "SELECT orderpriority, -1 FROM orders GROUP BY orderpriority");
    }

    @Test
    public void testGroupingSetsAggregateOnGroupedColumn()
    {
        assertQuery("SELECT orderpriority, COUNT(orderpriority) FROM orders GROUP BY ROLLUP (orderpriority)",
                "SELECT orderpriority, COUNT(orderpriority) FROM orders GROUP BY orderpriority UNION " +
                        "SELECT NULL, COUNT(orderpriority) FROM orders");
    }

    @Test
    public void testGroupingSetsMultipleAggregatesOnGroupedColumn()
    {
        assertQuery("SELECT linenumber, suppkey, SUM(suppkey), COUNT(linenumber), SUM(CAST(quantity AS BIGINT)) FROM lineitem GROUP BY GROUPING SETS ((linenumber, suppkey), ())",
                "SELECT linenumber, suppkey, SUM(suppkey), COUNT(linenumber), SUM(CAST(quantity AS BIGINT)) FROM lineitem GROUP BY linenumber, suppkey UNION " +
                        "SELECT NULL, NULL, SUM(suppkey), COUNT(linenumber), SUM(CAST(quantity AS BIGINT)) FROM lineitem");
    }

    @Test
    public void testGroupingSetsMultipleAggregatesOnUngroupedColumn()
    {
        assertQuery("SELECT linenumber, suppkey, COUNT(CAST(quantity AS BIGINT)), SUM(CAST(quantity AS BIGINT)) FROM lineitem GROUP BY GROUPING SETS ((linenumber, suppkey), ())",
                "SELECT linenumber, suppkey, COUNT(CAST(quantity AS BIGINT)), SUM(CAST(quantity AS BIGINT)) FROM lineitem GROUP BY linenumber, suppkey UNION " +
                        "SELECT NULL, NULL, COUNT(CAST(quantity AS BIGINT)), SUM(CAST(quantity AS BIGINT)) FROM lineitem");
    }

    @Test
    public void testGroupingSetsMultipleAggregatesWithGroupedColumns()
    {
        assertQuery("SELECT linenumber, suppkey, COUNT(linenumber), SUM(CAST(quantity AS BIGINT)) FROM lineitem GROUP BY GROUPING SETS ((linenumber, suppkey), ())",
                "SELECT linenumber, suppkey, COUNT(linenumber), SUM(CAST(quantity AS BIGINT)) FROM lineitem GROUP BY linenumber, suppkey UNION " +
                        "SELECT NULL, NULL, COUNT(linenumber), SUM(CAST(quantity AS BIGINT)) FROM lineitem");
    }

    @Test
    public void testGroupingSetsWithSingleDistinctAndUnion()
    {
        assertQuery("SELECT suppkey, COUNT(DISTINCT linenumber) FROM " +
                        "(SELECT * FROM lineitem WHERE linenumber%2 = 0 UNION ALL SELECT * FROM lineitem WHERE linenumber%2 = 1) " +
                        "GROUP BY GROUPING SETS ((suppkey), ())",
                "SELECT suppkey, COUNT(DISTINCT linenumber) FROM lineitem GROUP BY suppkey UNION ALL " +
                        "SELECT NULL, COUNT(DISTINCT linenumber) FROM lineitem");
    }

    @Test
    public void testGroupingSetsWithSingleDistinctAndUnionGroupedArguments()
    {
        assertQuery("SELECT linenumber, COUNT(DISTINCT linenumber) FROM " +
                        "(SELECT * FROM lineitem WHERE linenumber%2 = 0 UNION ALL SELECT * FROM lineitem WHERE linenumber%2 = 1) " +
                        "GROUP BY GROUPING SETS ((linenumber), ())",
                "SELECT DISTINCT linenumber, 1 FROM lineitem UNION ALL " +
                        "SELECT NULL, COUNT(DISTINCT linenumber) FROM lineitem");
    }

    @Test
    public void testGroupingSetsWithMultipleDistinctAndUnion()
    {
        assertQuery("SELECT linenumber, COUNT(DISTINCT linenumber), SUM(DISTINCT suppkey) FROM " +
                        "(SELECT * FROM lineitem WHERE linenumber%2 = 0 UNION ALL SELECT * FROM lineitem WHERE linenumber%2 = 1) " +
                        "GROUP BY GROUPING SETS ((linenumber), ())",
                "SELECT linenumber, 1, SUM(DISTINCT suppkey) FROM lineitem GROUP BY linenumber UNION ALL " +
                        "SELECT NULL, COUNT(DISTINCT linenumber), SUM(DISTINCT suppkey) FROM lineitem");
    }

    @Test
    public void testRollup()
    {
        assertQuery("SELECT linenumber, suppkey, SUM(CAST(quantity AS BIGINT)) FROM lineitem GROUP BY ROLLUP (linenumber, suppkey)",
                "SELECT linenumber, suppkey, SUM(CAST(quantity AS BIGINT)) FROM lineitem GROUP BY linenumber, suppkey UNION ALL " +
                        "SELECT linenumber, NULL, SUM(CAST(quantity AS BIGINT)) FROM lineitem GROUP BY linenumber UNION ALL " +
                        "SELECT NULL, NULL, SUM(CAST(quantity AS BIGINT)) FROM lineitem");
    }

    @Test
    public void testCube()
    {
        assertQuery("SELECT linenumber, suppkey, SUM(CAST(quantity AS BIGINT)) FROM lineitem GROUP BY CUBE (linenumber, suppkey)",
                "SELECT linenumber, suppkey, SUM(CAST(quantity AS BIGINT)) FROM lineitem GROUP BY linenumber, suppkey UNION ALL " +
                        "SELECT linenumber, NULL, SUM(CAST(quantity AS BIGINT)) FROM lineitem GROUP BY linenumber UNION ALL " +
                        "SELECT NULL, suppkey, SUM(CAST(quantity AS BIGINT)) FROM lineitem GROUP BY suppkey UNION ALL " +
                        "SELECT NULL, NULL, SUM(CAST(quantity AS BIGINT)) FROM lineitem");
    }

    @Test
    public void testCubeNoInput()
    {
        assertQuery("SELECT linenumber, suppkey, SUM(CAST(quantity AS BIGINT)) FROM lineitem WHERE quantity < 0 GROUP BY CUBE (linenumber, suppkey)",
                "SELECT linenumber, suppkey, SUM(CAST(quantity AS BIGINT)) FROM lineitem WHERE quantity < 0 GROUP BY linenumber, suppkey UNION ALL " +
                        "SELECT linenumber, NULL, SUM(CAST(quantity AS BIGINT)) FROM lineitem WHERE quantity < 0 GROUP BY linenumber UNION ALL " +
                        "SELECT NULL, suppkey, SUM(CAST(quantity AS BIGINT)) FROM lineitem WHERE quantity < 0 GROUP BY suppkey UNION ALL " +
                        "SELECT NULL, NULL, SUM(CAST(quantity AS BIGINT)) FROM lineitem WHERE quantity < 0");
    }

    @Test
    public void testGroupingCombinationsAll()
    {
        assertQuery("SELECT orderkey, partkey, suppkey, linenumber, SUM(CAST(quantity AS BIGINT)) FROM lineitem GROUP BY orderkey, partkey, ROLLUP (suppkey, linenumber), CUBE (linenumber)",
                "SELECT orderkey, partkey, suppkey, linenumber, SUM(CAST(quantity AS BIGINT)) FROM lineitem GROUP BY orderkey, suppkey, linenumber UNION ALL " +
                        "SELECT orderkey, partkey, suppkey, linenumber, SUM(CAST(quantity AS BIGINT)) FROM lineitem GROUP BY orderkey, partkey, suppkey, linenumber UNION ALL " +
                        "SELECT orderkey, partkey, NULL, linenumber, SUM(CAST(quantity AS BIGINT)) FROM lineitem GROUP BY orderkey, partkey, linenumber UNION ALL " +
                        "SELECT orderkey, partkey, suppkey, linenumber, SUM(CAST(quantity AS BIGINT)) FROM lineitem GROUP BY orderkey, partkey, suppkey, linenumber UNION ALL " +
                        "SELECT orderkey, partkey, suppkey, NULL, SUM(CAST(quantity AS BIGINT)) FROM lineitem GROUP BY orderkey, partkey, suppkey UNION ALL " +
                        "SELECT orderkey, partkey, NULL, NULL, SUM(CAST(quantity AS BIGINT)) FROM lineitem GROUP BY orderkey, partkey");
    }

    @Test
    public void testGroupingCombinationsDistinct()
    {
        assertQuery("SELECT orderkey, partkey, suppkey, linenumber, SUM(CAST(quantity AS BIGINT)) FROM lineitem GROUP BY DISTINCT orderkey, partkey, ROLLUP (suppkey, linenumber), CUBE (linenumber)",
                "SELECT orderkey, partkey, suppkey, linenumber, SUM(CAST(quantity AS BIGINT)) FROM lineitem GROUP BY orderkey, suppkey, linenumber UNION ALL " +
                        "SELECT orderkey, partkey, NULL, linenumber, SUM(CAST(quantity AS BIGINT)) FROM lineitem GROUP BY orderkey, partkey, linenumber UNION ALL " +
                        "SELECT orderkey, partkey, suppkey, NULL, SUM(CAST(quantity AS BIGINT)) FROM lineitem GROUP BY orderkey, partkey, suppkey UNION ALL " +
                        "SELECT orderkey, partkey, NULL, NULL, SUM(CAST(quantity AS BIGINT)) FROM lineitem GROUP BY orderkey, partkey");
    }

    @Test
    public void testRollupOverUnion()
    {
        assertQuery("" +
                        "SELECT orderstatus, sum(orderkey)\n" +
                        "FROM (SELECT orderkey, orderstatus\n" +
                        "      FROM orders\n" +
                        "      UNION ALL\n" +
                        "      SELECT orderkey, orderstatus\n" +
                        "      FROM orders) x\n" +
                        "GROUP BY ROLLUP (orderstatus)",
                "VALUES ('P', 21470000),\n" +
                        "('O', 439774330),\n" +
                        "('F', 438500670),\n" +
                        "(NULL, 899745000)");
    }

    @Test
    public void testIntersect()
    {
        assertQuery(
                "SELECT regionkey FROM nation WHERE nationkey < 7 " +
                        "INTERSECT select regionkey FROM nation WHERE nationkey > 21");
        assertQuery(
                "SELECT regionkey FROM nation WHERE nationkey < 7 " +
                        "INTERSECT DISTINCT SELECT regionkey FROM nation WHERE nationkey > 21",
                "VALUES 1, 3");
        assertQuery(
                "WITH wnation AS (SELECT nationkey, regionkey FROM nation) " +
                        "SELECT regionkey FROM wnation WHERE nationkey < 7 " +
                        "INTERSECT SELECT regionkey FROM wnation WHERE nationkey > 21", "VALUES 1, 3");
        assertQuery(
                "SELECT num FROM (SELECT 1 as num FROM nation WHERE nationkey=10 " +
                        "INTERSECT SELECT 1 FROM nation WHERE nationkey=20) T");
        assertQuery(
                "SELECT nationkey, nationkey / 2 FROM (SELECT nationkey FROM nation WHERE nationkey < 10 " +
                        "INTERSECT SELECT nationkey FROM nation WHERE nationkey > 4) T WHERE nationkey % 2 = 0");
        assertQuery(
                "SELECT regionkey FROM (SELECT regionkey FROM nation WHERE nationkey < 7 " +
                        "INTERSECT SELECT regionkey FROM nation WHERE nationkey > 21) " +
                        "UNION SELECT 4");
        assertQuery(
                "SELECT regionkey FROM (SELECT regionkey FROM nation WHERE nationkey < 7 " +
                        "UNION SELECT regionkey FROM nation WHERE nationkey > 21) " +
                        "INTERSECT SELECT 1");
        assertQuery(
                "SELECT regionkey FROM (SELECT regionkey FROM nation WHERE nationkey < 7 " +
                        "INTERSECT SELECT regionkey FROM nation WHERE nationkey > 21) " +
                        "UNION ALL SELECT 3");
        assertQuery(
                "SELECT regionkey FROM (SELECT regionkey FROM nation WHERE nationkey < 7 " +
                        "INTERSECT SELECT regionkey FROM nation WHERE nationkey > 21) " +
                        "UNION ALL SELECT 3");
        assertQuery(
                "SELECT * FROM (VALUES 1, 2) " +
                        "INTERSECT SELECT * FROM (VALUES 1.0, 2)",
                "VALUES 1.0, 2.0");

        MaterializedResult emptyResult = computeActual("SELECT 100 INTERSECT (SELECT regionkey FROM nation WHERE nationkey <10)");
        assertEquals(emptyResult.getMaterializedRows().size(), 0);
    }

    @Test
    public void testIntersectWithAggregation()
    {
        assertQuery("SELECT COUNT(*) FROM nation INTERSECT SELECT COUNT(regionkey) FROM nation HAVING SUM(regionkey) IS NOT NULL");
        assertQuery("SELECT SUM(nationkey), COUNT(name) FROM (SELECT nationkey,name FROM nation INTERSECT SELECT regionkey, name FROM nation) n");
        assertQuery("SELECT COUNT(*) * 2 FROM nation INTERSECT (SELECT SUM(nationkey) FROM nation GROUP BY regionkey ORDER BY 1 LIMIT 2)");
        assertQuery("SELECT COUNT(a) FROM (SELECT nationkey AS a FROM (SELECT nationkey FROM nation INTERSECT SELECT regionkey FROM nation) n1 INTERSECT SELECT regionkey FROM nation) n2");
        assertQuery("SELECT COUNT(*), SUM(2), regionkey FROM (SELECT nationkey, regionkey FROM nation INTERSECT SELECT regionkey, regionkey FROM nation) n GROUP BY regionkey");
        assertQuery("SELECT COUNT(*) FROM (SELECT nationkey FROM nation INTERSECT SELECT 2) n1 INTERSECT SELECT regionkey FROM nation");
    }

    @Test
    public void testIntersectAllFails()
    {
        assertQueryFails("SELECT * FROM (VALUES 1, 2, 3, 4) INTERSECT ALL SELECT * FROM (VALUES 3, 4)", "line 1:35: INTERSECT ALL not yet implemented");
    }

    @Test
    public void testExcept()
    {
        assertQuery(
                "SELECT regionkey FROM nation WHERE nationkey < 7 " +
                        "EXCEPT select regionkey FROM nation WHERE nationkey > 21");
        assertQuery(
                "SELECT regionkey FROM nation WHERE nationkey < 7 " +
                        "EXCEPT DISTINCT SELECT regionkey FROM nation WHERE nationkey > 21",
                "VALUES 0, 4");
        assertQuery(
                "WITH wnation AS (SELECT nationkey, regionkey FROM nation) " +
                        "SELECT regionkey FROM wnation WHERE nationkey < 7 " +
                        "EXCEPT SELECT regionkey FROM wnation WHERE nationkey > 21",
                "VALUES 0, 4");
        assertQuery(
                "SELECT num FROM (SELECT 1 as num FROM nation WHERE nationkey=10 " +
                        "EXCEPT SELECT 2 FROM nation WHERE nationkey=20) T");
        assertQuery(
                "SELECT nationkey, nationkey / 2 FROM (SELECT nationkey FROM nation WHERE nationkey < 10 " +
                        "EXCEPT SELECT nationkey FROM nation WHERE nationkey > 4) T WHERE nationkey % 2 = 0");
        assertQuery(
                "SELECT regionkey FROM (SELECT regionkey FROM nation WHERE nationkey < 7 " +
                        "EXCEPT SELECT regionkey FROM nation WHERE nationkey > 21) " +
                        "UNION SELECT 3");
        assertQuery(
                "SELECT regionkey FROM (SELECT regionkey FROM nation WHERE nationkey < 7 " +
                        "UNION SELECT regionkey FROM nation WHERE nationkey > 21) " +
                        "EXCEPT SELECT 1");
        assertQuery(
                "SELECT regionkey FROM (SELECT regionkey FROM nation WHERE nationkey < 7 " +
                        "EXCEPT SELECT regionkey FROM nation WHERE nationkey > 21) " +
                        "UNION ALL SELECT 4");
        assertQuery(
                "SELECT * FROM (VALUES 1, 2) " +
                        "EXCEPT SELECT * FROM (VALUES 3.0, 2)");

        MaterializedResult emptyResult = computeActual("SELECT 0 EXCEPT (SELECT regionkey FROM nation WHERE nationkey <10)");
        assertEquals(emptyResult.getMaterializedRows().size(), 0);
    }

    @Test
    public void testExceptWithAggregation()
    {
        assertQuery("SELECT COUNT(*) FROM nation EXCEPT SELECT COUNT(regionkey) FROM nation where regionkey < 3 HAVING SUM(regionkey) IS NOT NULL");
        assertQuery("SELECT SUM(nationkey), COUNT(name) FROM (SELECT nationkey, name FROM nation where nationkey < 6 EXCEPT SELECT regionkey, name FROM nation) n");
        assertQuery("(SELECT SUM(nationkey) FROM nation GROUP BY regionkey ORDER BY 1 LIMIT 2) EXCEPT SELECT COUNT(*) * 2 FROM nation");
        assertQuery("SELECT COUNT(a) FROM (SELECT nationkey AS a FROM (SELECT nationkey FROM nation EXCEPT SELECT regionkey FROM nation) n1 EXCEPT SELECT regionkey FROM nation) n2");
        assertQuery("SELECT COUNT(*), SUM(2), regionkey FROM (SELECT nationkey, regionkey FROM nation EXCEPT SELECT regionkey, regionkey FROM nation) n GROUP BY regionkey HAVING regionkey < 3");
        assertQuery("SELECT COUNT(*) FROM (SELECT nationkey FROM nation EXCEPT SELECT 10) n1 EXCEPT SELECT regionkey FROM nation");
    }

    @Test
    public void testExceptAllFails()
    {
        assertQueryFails("SELECT * FROM (VALUES 1, 2, 3, 4) EXCEPT ALL SELECT * FROM (VALUES 3, 4)", "line 1:35: EXCEPT ALL not yet implemented");
    }

    @Test
    public void testCountAllWithComparison()
    {
        assertQuery("SELECT COUNT(*) FROM lineitem WHERE tax < discount");
    }

    @Test
    public void testSelectWithComparison()
    {
        assertQuery("SELECT orderkey FROM lineitem WHERE tax < discount");
    }

    @Test
    public void testCountWithNotPredicate()
    {
        assertQuery("SELECT COUNT(*) FROM lineitem WHERE NOT tax < discount");
    }

    @Test
    public void testCountWithNullPredicate()
    {
        assertQuery("SELECT COUNT(*) FROM lineitem WHERE NULL");
    }

    @Test
    public void testCountWithIsNullPredicate()
    {
        assertQuery(
                "SELECT COUNT(*) FROM orders WHERE NULLIF(orderstatus, 'F') IS NULL",
                "SELECT COUNT(*) FROM orders WHERE orderstatus = 'F' "
        );
    }

    @Test
    public void testCountWithIsNotNullPredicate()
    {
        assertQuery(
                "SELECT COUNT(*) FROM orders WHERE NULLIF(orderstatus, 'F') IS NOT NULL",
                "SELECT COUNT(*) FROM orders WHERE orderstatus <> 'F' "
        );
    }

    @Test
    public void testCountWithNullIfPredicate()
    {
        assertQuery("SELECT COUNT(*) FROM orders WHERE NULLIF(orderstatus, 'F') = orderstatus ");
    }

    @Test
    public void testCountWithCoalescePredicate()
    {
        assertQuery(
                "SELECT COUNT(*) FROM orders WHERE COALESCE(NULLIF(orderstatus, 'F'), 'bar') = 'bar'",
                "SELECT COUNT(*) FROM orders WHERE orderstatus = 'F'"
        );
    }

    @Test
    public void testCountWithAndPredicate()
    {
        assertQuery("SELECT COUNT(*) FROM lineitem WHERE tax < discount AND tax > 0.01 AND discount < 0.05");
    }

    @Test
    public void testCountWithOrPredicate()
    {
        assertQuery("SELECT COUNT(*) FROM lineitem WHERE tax < 0.01 OR discount > 0.05");
    }

    @Test
    public void testCountWithInlineView()
    {
        assertQuery("SELECT COUNT(*) FROM (SELECT orderkey FROM lineitem) x");
    }

    @Test
    public void testNestedCount()
    {
        assertQuery("SELECT COUNT(*) FROM (SELECT orderkey, COUNT(*) FROM lineitem GROUP BY orderkey) x");
    }

    @Test
    public void testAggregationWithProjection()
    {
        assertQuery("SELECT sum(totalprice * 2) - sum(totalprice) FROM orders");
    }

    @Test
    public void testAggregationWithProjection2()
    {
        assertQuery("SELECT sum(totalprice * 2) + sum(totalprice * 2) FROM orders");
    }

    @Test
    public void testGroupByOnSupersetOfPartitioning()
    {
        assertQuery("SELECT orderdate, c, count(*) FROM (SELECT orderdate, count(*) c FROM orders GROUP BY orderdate) GROUP BY orderdate, c");
    }

    @Test
    public void testInlineView()
    {
        assertQuery("SELECT orderkey, custkey FROM (SELECT orderkey, custkey FROM ORDERS) U");
    }

    @Test
    public void testAliasedInInlineView()
    {
        assertQuery("SELECT x, y FROM (SELECT orderkey x, custkey y FROM ORDERS) U");
    }

    @Test
    public void testInlineViewWithProjections()
    {
        assertQuery("SELECT x + 1, y FROM (SELECT orderkey * 10 x, custkey y FROM ORDERS) u");
    }

    @Test
    public void testGroupByWithoutAggregation()
    {
        assertQuery("SELECT orderstatus FROM orders GROUP BY orderstatus");
    }

    @Test
    public void testNestedGroupByWithSameKey()
    {
        assertQuery("SELECT custkey, sum(t) FROM (SELECT custkey, count(*) t FROM orders GROUP BY custkey) GROUP BY custkey");
    }

    @Test
    public void testGroupByWithNulls()
    {
        assertQuery("SELECT key, COUNT(*) FROM (" +
                "SELECT CASE " +
                "  WHEN orderkey % 3 = 0 THEN NULL " +
                "  WHEN orderkey % 5 = 0 THEN 0 " +
                "  ELSE orderkey " +
                "  END as key " +
                "FROM lineitem) " +
                "GROUP BY key");
    }

    @Test
    public void testHistogram()
    {
        assertQuery("SELECT lines, COUNT(*) FROM (SELECT orderkey, COUNT(*) lines FROM lineitem GROUP BY orderkey) U GROUP BY lines");
    }

    @Test
    public void testSimpleJoin()
    {
        assertQuery("SELECT COUNT(*) FROM lineitem JOIN orders ON lineitem.orderkey = orders.orderkey");
        assertQuery("" +
                "SELECT COUNT(*) FROM " +
                "(SELECT orderkey FROM lineitem WHERE orderkey < 1000) a " +
                "JOIN " +
                "(SELECT orderkey FROM orders WHERE orderkey < 2000) b " +
                "ON NOT (a.orderkey <= b.orderkey)");
    }

    @Test
    public void testJoinWithRightConstantEquality()
    {
        assertQuery("SELECT COUNT(*) FROM lineitem JOIN orders ON lineitem.orderkey = 2");
    }

    @Test
    public void testJoinWithLeftConstantEquality()
    {
        assertQuery("SELECT COUNT(*) FROM lineitem JOIN orders ON orders.orderkey = 2");
    }

    @Test
    public void testSimpleJoinWithLeftConstantEquality()
    {
        assertQuery("SELECT COUNT(*) FROM lineitem JOIN orders ON lineitem.orderkey = orders.orderkey AND orders.orderkey = 2");
    }

    @Test
    public void testSimpleJoinWithRightConstantEquality()
    {
        assertQuery("SELECT COUNT(*) FROM lineitem JOIN orders ON lineitem.orderkey = orders.orderkey AND lineitem.orderkey = 2");
    }

    @Test
    public void testJoinDoubleClauseWithLeftOverlap()
    {
        // Checks to make sure that we properly handle duplicate field references in join clauses
        assertQuery("SELECT COUNT(*) FROM lineitem JOIN orders ON lineitem.orderkey = orders.orderkey AND lineitem.orderkey = orders.custkey");
    }

    @Test
    public void testJoinDoubleClauseWithRightOverlap()
    {
        // Checks to make sure that we properly handle duplicate field references in join clauses
        assertQuery("SELECT COUNT(*) FROM lineitem JOIN orders ON lineitem.orderkey = orders.orderkey AND orders.orderkey = lineitem.partkey");
    }

    @Test
    public void testJoinWithAlias()
    {
        assertQuery("SELECT * FROM (lineitem JOIN orders ON lineitem.orderkey = orders.orderkey) x");
    }

    @Test
    public void testJoinWithConstantExpression()
    {
        assertQuery("SELECT COUNT(*) FROM lineitem JOIN orders ON lineitem.orderkey = orders.orderkey AND 123 = 123");
    }

    @Test
    public void testJoinWithConstantPredicatePushDown()
    {
        assertQuery("" +
                "SELECT\n" +
                "  a.orderstatus\n" +
                "  , a.clerk\n" +
                "FROM (\n" +
                "  SELECT DISTINCT orderstatus, clerk FROM orders\n" +
                ") a\n" +
                "INNER JOIN (\n" +
                "  SELECT DISTINCT orderstatus, clerk FROM orders\n" +
                ") b\n" +
                "ON\n" +
                "  a.orderstatus = b.orderstatus\n" +
                "  and a.clerk = b.clerk\n" +
                "where a.orderstatus = 'F'\n");
    }

    @Test
    public void testJoinWithInferredFalseJoinClause()
    {
        assertQuery("" +
                "SELECT COUNT(*)\n" +
                "FROM orders\n" +
                "JOIN lineitem\n" +
                "ON CAST(orders.orderkey AS VARCHAR) = CAST(lineitem.orderkey AS VARCHAR)\n" +
                "WHERE orders.orderkey = 1 AND lineitem.orderkey = 2\n");
    }

    @Test
    public void testJoinUsing()
    {
        assertQuery(
                "SELECT COUNT(*) FROM lineitem join orders using (orderkey)",
                "SELECT COUNT(*) FROM lineitem join orders on lineitem.orderkey = orders.orderkey"
        );
    }

    @Test
    public void testJoinCriteriaCoercion()
    {
        assertQuery(
                "SELECT * FROM (VALUES (1.0, 2.0)) x (a, b) JOIN (VALUES (1, 3)) y (a, b) USING(a)",
                "VALUES (1.0, 2.0, 1, 3)"
        );
        assertQuery(
                "SELECT * FROM (VALUES (1, 2)) x (a, b) JOIN (VALUES (CAST (1 AS SMALLINT), CAST(3 AS SMALLINT))) y (a, b) USING(a)",
                "VALUES (1, 2, 1, 3)"
        );
        assertQuery(
                "SELECT * FROM (VALUES (1.0, 2.0)) x (a, b) JOIN (VALUES (1, 3)) y (a, b) ON x.a = y.a",
                "VALUES (1.0, 2.0, 1, 3)"
        );
        assertQuery(
                "SELECT * FROM (VALUES (1, 2)) x (a, b) JOIN (VALUES (SMALLINT '1', SMALLINT '3')) y (a, b) ON x.a = y.a",
                "VALUES (1, 2, 1, 3)"
        );

        // short decimal, long decimal
        assertQuery(
                format("SELECT * FROM " +
                        "   (VALUES (CAST(1 AS DECIMAL(%1$d,0)), 2)) x (a, b) , " +
                        "   (VALUES (CAST(0 AS DECIMAL(%1$d,0)), SMALLINT '3')) y (a, b) " +
                        " WHERE x.a = y.a + 1", Decimals.MAX_SHORT_PRECISION),
                "VALUES (1, 2, 0, 3)");
        assertQuery(
                format("SELECT * FROM " +
                        "   (VALUES (CAST(1 AS DECIMAL(%1$d,0)), 2)) x (a, b) " +
                        "   INNER JOIN " +
                        "   (VALUES (CAST(0 AS DECIMAL(%1$d,0)), SMALLINT '3')) y (a, b) " +
                        "   ON x.a = y.a + 1", Decimals.MAX_SHORT_PRECISION),
                "VALUES (1, 2, 0, 3)");
        assertQuery(
                format("SELECT * FROM " +
                        "   (VALUES (CAST(1 AS DECIMAL(%1$d,0)), 2)) x (a, b) " +
                        "   LEFT JOIN (VALUES (CAST(0 AS DECIMAL(%1$d,0)), SMALLINT '3')) y (a, b) " +
                        "   ON x.a = y.a + 1", Decimals.MAX_SHORT_PRECISION),
                "VALUES (1, 2, 0, 3)");
        assertQuery(
                format("SELECT * FROM " +
                        "   (VALUES CAST(1 as decimal(%d,0))) t1 (a), " +
                        "   (VALUES CAST(1 as decimal(%d,0))) t2 (b) " +
                        "   WHERE a = b", Decimals.MAX_SHORT_PRECISION, Decimals.MAX_SHORT_PRECISION + 1),
                "VALUES (1, 1)");
    }

    @Test
    public void testJoinWithReversedComparison()
    {
        assertQuery("SELECT COUNT(*) FROM lineitem JOIN orders ON orders.orderkey = lineitem.orderkey");
    }

    @Test
    public void testJoinWithComplexExpressions()
    {
        assertQuery("SELECT SUM(custkey) FROM lineitem JOIN orders ON lineitem.orderkey = CAST(orders.orderkey AS BIGINT)");
    }

    @Test
    public void testJoinWithComplexExpressions2()
    {
        assertQuery(
                "SELECT SUM(custkey) FROM lineitem JOIN orders ON lineitem.orderkey = CASE WHEN orders.custkey = 1 and orders.orderstatus = 'F' THEN orders.orderkey ELSE NULL END");
    }

    @Test
    public void testJoinWithComplexExpressions3()
    {
        assertQuery(
                "SELECT SUM(custkey) FROM lineitem JOIN orders ON lineitem.orderkey + 1 = orders.orderkey + 1",
                "SELECT SUM(custkey) FROM lineitem JOIN orders ON lineitem.orderkey = orders.orderkey "
                // H2 takes a million years because it can't join efficiently on a non-indexed field/expression
        );
    }

    @Test
    public void testSelfJoin()
    {
        assertQuery("SELECT COUNT(*) FROM orders a JOIN orders b on a.orderkey = b.orderkey");
    }

    @Test
    public void testWildcardFromJoin()
    {
        assertQuery(
                "SELECT * FROM (select orderkey, partkey from lineitem) a join (select orderkey, custkey from orders) b using (orderkey)",
                "SELECT * FROM (select orderkey, partkey from lineitem) a join (select orderkey, custkey from orders) b on a.orderkey = b.orderkey"
        );
    }

    @Test
    public void testQualifiedWildcardFromJoin()
    {
        assertQuery(
                "SELECT a.*, b.* FROM (select orderkey, partkey from lineitem) a join (select orderkey, custkey from orders) b using (orderkey)",
                "SELECT a.*, b.* FROM (select orderkey, partkey from lineitem) a join (select orderkey, custkey from orders) b on a.orderkey = b.orderkey"
        );
    }

    @Test
    public void testJoinAggregations()
    {
        assertQuery(
                "SELECT x + y FROM (" +
                        "   SELECT orderdate, COUNT(*) x FROM orders GROUP BY orderdate) a JOIN (" +
                        "   SELECT orderdate, COUNT(*) y FROM orders GROUP BY orderdate) b ON a.orderdate = b.orderdate");
    }

    @Test
    public void testNonEqualityJoin()
    {
        assertQuery("SELECT COUNT(*) FROM lineitem JOIN orders ON lineitem.orderkey = orders.orderkey AND lineitem.quantity + length(orders.comment) > 7");
        assertQuery("SELECT COUNT(*) FROM lineitem JOIN orders ON lineitem.orderkey = orders.orderkey AND NOT lineitem.quantity > 2");
        assertQuery("SELECT COUNT(*) FROM lineitem JOIN orders ON NOT NOT lineitem.orderkey = orders.orderkey AND NOT NOT lineitem.quantity > 2");
        assertQuery("SELECT COUNT(*) FROM lineitem JOIN orders ON lineitem.orderkey = orders.orderkey AND NOT NOT NOT lineitem.quantity > 2");
        assertQuery("SELECT COUNT(*) FROM lineitem JOIN orders ON lineitem.orderkey = orders.orderkey AND lineitem.quantity > 2");
        assertQuery("SELECT COUNT(*) FROM lineitem JOIN orders ON lineitem.orderkey = orders.orderkey AND lineitem.quantity <= 2");
        assertQuery("SELECT COUNT(*) FROM lineitem JOIN orders ON lineitem.orderkey = orders.orderkey AND lineitem.quantity != 2");
        assertQuery("SELECT COUNT(*) FROM lineitem JOIN orders ON lineitem.orderkey = orders.orderkey AND lineitem.shipdate > orders.orderdate");
        assertQuery("SELECT COUNT(*) FROM lineitem JOIN orders ON lineitem.orderkey = orders.orderkey AND orders.orderdate < lineitem.shipdate");
        assertQuery("SELECT COUNT(*) FROM lineitem JOIN orders ON lineitem.orderkey = orders.orderkey AND orders.comment LIKE '%forges%'");
        assertQuery("SELECT COUNT(*) FROM lineitem JOIN orders ON lineitem.orderkey = orders.orderkey AND orders.comment LIKE lineitem.comment");
        assertQuery("SELECT COUNT(*) FROM lineitem JOIN orders ON lineitem.orderkey = orders.orderkey AND lineitem.comment LIKE '%forges%'");
        assertQuery("SELECT COUNT(*) FROM lineitem JOIN orders ON lineitem.orderkey = orders.orderkey AND lineitem.comment LIKE orders.comment");
        assertQuery("SELECT COUNT(*) FROM lineitem JOIN orders ON lineitem.orderkey = orders.orderkey AND orders.comment NOT LIKE '%forges%'");
        assertQuery("SELECT COUNT(*) FROM lineitem JOIN orders ON lineitem.orderkey = orders.orderkey AND orders.comment NOT LIKE lineitem.comment");
        assertQuery("SELECT COUNT(*) FROM lineitem JOIN orders ON lineitem.orderkey = orders.orderkey AND NOT (orders.comment LIKE '%forges%')");
        assertQuery("SELECT COUNT(*) FROM lineitem JOIN orders ON lineitem.orderkey = orders.orderkey AND NOT (orders.comment LIKE lineitem.comment)");
        assertQuery("SELECT COUNT(*) FROM lineitem JOIN orders ON lineitem.orderkey = orders.orderkey AND lineitem.quantity + length(orders.comment) > 7");
        assertQuery("SELECT COUNT(*) FROM lineitem JOIN orders ON lineitem.orderkey = orders.orderkey AND NULL");
        assertQuery(
                "SELECT * FROM (VALUES 1, 2) t1(a) JOIN (VALUES 10, 11) t2(b) ON a > 1",
                "VALUES (2, 11), (2, 10)");
        assertQuery(
                "SELECT COUNT(*) FROM (VALUES 1, 2) t1(a) JOIN (VALUES 10, 11) t2(b) ON a > 2",
                "VALUES (0)");
    }

    @Test
    public void testNonEqualityLeftJoin()
    {
        assertQuery("SELECT COUNT(*) FROM " +
                "      (SELECT * FROM lineitem ORDER BY orderkey,linenumber LIMIT 5) l " +
                "         LEFT OUTER JOIN " +
                "      (SELECT * FROM orders ORDER BY orderkey LIMIT 5) o " +
                "         ON " +
                "      o.custkey != 1000 WHERE o.orderkey IS NULL");
        assertQuery("SELECT COUNT(*) FROM lineitem LEFT OUTER JOIN orders ON lineitem.orderkey = orders.orderkey AND orders.custkey > 1000 WHERE orders.orderkey IS NULL");
        assertQuery("SELECT COUNT(*) FROM lineitem LEFT OUTER JOIN orders ON lineitem.orderkey = orders.orderkey AND orders.custkey > 1000.0 WHERE orders.orderkey IS NULL");
        assertQuery("SELECT COUNT(*) FROM lineitem LEFT OUTER JOIN orders ON lineitem.orderkey = orders.orderkey AND orders.custkey > orders.totalprice WHERE orders.orderkey IS NULL");
        assertQuery("SELECT COUNT(*) FROM lineitem LEFT OUTER JOIN orders ON lineitem.orderkey = orders.orderkey AND orders.custkey > lineitem.quantity WHERE orders.orderkey IS NULL");
        assertQuery("SELECT COUNT(*) FROM lineitem LEFT OUTER JOIN orders ON lineitem.orderkey = orders.orderkey AND lineitem.quantity > 5 WHERE orders.orderkey IS NULL");
        assertQuery(
                "SELECT * FROM (VALUES (1,1), (1,2)) t1(a,b) LEFT OUTER JOIN (VALUES (1,1), (1,2)) t2(c,d) ON a=c AND b > d",
                "VALUES (1, 2, 1, 1), (1, 1, NULL, NULL)");
        assertQuery(
                "SELECT * FROM (VALUES (1,1), (1,2)) t1(a,b) LEFT OUTER JOIN (VALUES (1,1), (1,2)) t2(c,d) ON a=c AND b < d",
                "VALUES (1, 1, 1, 2), (1, 2, NULL, NULL)");
        assertQuery(
                "SELECT * FROM (VALUES (1,1), (1,2)) t1(a,b) LEFT OUTER JOIN (VALUES (1,1), (1,2)) t2(c,d) ON a=c AND b > 2",
                "VALUES (1, 1, NULL,  NULL), (1, 2, NULL, NULL)");
        assertQuery(
                "SELECT * FROM (VALUES (1,1), (1,2)) t1(a,b) LEFT OUTER JOIN (VALUES (1,1), (1,2)) t2(c,d) ON a=c AND d > 2",
                "VALUES (1, 1, NULL, NULL), (1, 2, NULL, NULL)");
        assertQuery(
                "SELECT * FROM (VALUES (1,1), (1,2)) t1(a,b) LEFT OUTER JOIN (VALUES (1,1), (1,2)) t2(c,d) ON a=c AND b > 0",
                "VALUES (1, 1, 1, 1), (1, 1, 1, 2), (1, 2, 1, 1), (1, 2, 1, 2)");
        assertQuery(
                "SELECT * FROM (VALUES (1,1), (1,2)) t1(a,b) LEFT OUTER JOIN (VALUES (1,1), (1,2)) t2(c,d) ON a=c AND d > 0",
                "VALUES (1, 1, 1, 1), (1, 1, 1, 2), (1, 2, 1, 1), (1, 2, 1, 2)");
        assertQuery(
                "SELECT * FROM (VALUES (1,1), (1,2)) t1(a,b) LEFT OUTER JOIN (VALUES (1,1), (1,2)) t2(c,d) ON a=c AND c = d",
                "VALUES (1, 1, 1, 1), (1, 2, 1, 1)");
        assertQuery(
                "SELECT * FROM (VALUES (1,1), (1,2)) t1(a,b) LEFT OUTER JOIN (VALUES (1,1), (1,2)) t2(c,d) ON a=c AND c < d",
                "VALUES (1, 1, 1, 2), (1, 2, 1, 2)");
        assertQuery(
                "SELECT * FROM (VALUES (1,1), (1,2)) t1(a,b) LEFT OUTER JOIN (VALUES (1,1), (1,2)) t2(c,d) ON c = d",
                "VALUES (1, 1, 1, 1), (1, 2, 1, 1)");
        assertQuery(
                "SELECT * FROM (VALUES (1,1), (1,2)) t1(a,b) LEFT OUTER JOIN (VALUES (1,1), (1,2)) t2(c,d) ON c < d",
                "VALUES (1, 1, 1, 2), (1, 2, 1, 2)");
        assertQuery(
                "SELECT * FROM (VALUES 1, 2) t1(a) LEFT OUTER JOIN (VALUES 10, 11) t2(b) ON 1 = 1",
                "VALUES (1, 10), (1, 11), (2, 10), (2, 11)");
        assertQuery(
                "SELECT * FROM (VALUES 1, 2) t1(a) LEFT OUTER JOIN (VALUES 10, 11) t2(b) ON a > 1",
                "VALUES (1, NULL), (2, 11), (2, 10)");
        assertQuery(
                "SELECT * FROM (VALUES 1, 2) t1(a) LEFT OUTER JOIN (VALUES 10, 11) t2(b) ON b > 10",
                "VALUES (1, 11), (2, 11)");
        assertQuery(
                "SELECT * FROM (VALUES 1, 2) t1(a) LEFT OUTER JOIN (VALUES 10, 11) t2(b) ON a > b",
                "VALUES (1, NULL), (2, NULL)");
        assertQuery(
                "SELECT * FROM (VALUES 1, 2) t1(a) LEFT OUTER JOIN (VALUES 10, 11) t2(b) ON a < b",
                "VALUES (1, 10), (1, 11), (2, 10), (2, 11)");

        assertQuery(
                "SELECT * FROM (VALUES 1) t1(a) LEFT OUTER JOIN (VALUES (1,2,2), (1,2,3), (1, 2, NULL)) t2(x,y,z) ON a=x AND y = z",
                "VALUES (1, 1, 2, 2)");
    }

    @Test
    public void testNonEqalityJoinWithScalarRequiringSessionParameter()
    {
        assertQuery("SELECT * FROM (VALUES (1,1), (1,2)) t1(a,b) LEFT OUTER JOIN (VALUES (1,1), (1,2)) t2(c,d) ON a=c AND from_unixtime(b) > current_timestamp",
                "VALUES (1, 1, NULL, NULL), (1, 2, NULL, NULL)");
    }

    @Test
    public void testNonEqualityJoinWithTryInFilter()
    {
        assertQuery("SELECT * FROM (VALUES (1,1), (1,2)) t1(a,b) LEFT OUTER JOIN (VALUES (1,1), (1,2)) t2(c,d) " +
                        "             ON a=c AND TRY(1 / (b-a) != 1000)",
                "VALUES (1, 1, NULL, NULL), (1, 2, 1, 1), (1, 2, 1, 2)");

        // use of scalar requiring session parameter within try
        assertQuery("SELECT * FROM (VALUES (1,1), (1,2)) t1(a,b) LEFT OUTER JOIN (VALUES (1,1), (1,2)) t2(c,d) " +
                        "             ON a=c AND TRY(1 / (b-a) != 1000 OR from_unixtime(b) > current_timestamp)",
                "VALUES (1, 1, NULL, NULL), (1, 2, 1, 1), (1, 2, 1, 2)");
    }

    @Test
    public void testLeftJoinWithEmptyInnerTable()
    {
        // Use orderkey = rand() to create an empty relation
        assertQuery("SELECT * FROM lineitem a LEFT JOIN (SELECT * FROM orders WHERE orderkey = rand()) b ON a.orderkey = b.orderkey");
        assertQuery("SELECT * FROM lineitem a LEFT JOIN (SELECT * FROM orders WHERE orderkey = rand()) b ON a.orderkey > b.orderkey");
        assertQuery("SELECT * FROM lineitem a LEFT JOIN (SELECT * FROM orders WHERE orderkey = rand()) b ON 1 = 1");
        assertQuery("SELECT * FROM lineitem a LEFT JOIN (SELECT * FROM orders WHERE orderkey = rand()) b ON b.orderkey > 1");
        assertQuery("SELECT * FROM lineitem a LEFT JOIN (SELECT * FROM orders WHERE orderkey = rand()) b ON b.orderkey > b.totalprice");
    }

    @Test
    public void testRightJoinWithEmptyInnerTable()
    {
        // Use orderkey = rand() to create an empty relation
        assertQuery("SELECT * FROM orders b RIGHT JOIN (SELECT * FROM orders WHERE orderkey = rand()) a ON a.orderkey = b.orderkey");
        assertQuery("SELECT * FROM orders b LEFT JOIN (SELECT * FROM orders WHERE orderkey = rand()) a ON a.orderkey > b.orderkey");
        assertQuery("SELECT * FROM orders b LEFT JOIN (SELECT * FROM orders WHERE orderkey = rand()) a ON 1 = 1");
        assertQuery("SELECT * FROM orders b LEFT JOIN (SELECT * FROM orders WHERE orderkey = rand()) a ON b.orderkey > 1");
        assertQuery("SELECT * FROM orders b LEFT JOIN (SELECT * FROM orders WHERE orderkey = rand()) a ON b.orderkey > b.totalprice");
    }

    @Test
    public void testNonEqualityRightJoin()
    {
        assertQuery("SELECT COUNT(*) FROM " +
                "      (SELECT * FROM lineitem ORDER BY orderkey,linenumber LIMIT 5) l " +
                "         RIGHT OUTER JOIN " +
                "      (SELECT * FROM orders ORDER BY orderkey LIMIT 5) o " +
                "         ON " +
                "      l.quantity != 5 WHERE l.orderkey IS NULL");
        assertQuery("SELECT COUNT(*) FROM lineitem RIGHT OUTER JOIN orders ON lineitem.orderkey = orders.orderkey AND lineitem.quantity > 5 WHERE lineitem.orderkey IS NULL");
        assertQuery("SELECT COUNT(*) FROM lineitem RIGHT OUTER JOIN orders ON lineitem.orderkey = orders.orderkey AND lineitem.quantity > 5.0 WHERE lineitem.orderkey IS NULL");
        assertQuery("SELECT COUNT(*) FROM lineitem RIGHT OUTER JOIN orders ON lineitem.orderkey = orders.orderkey AND lineitem.quantity > lineitem.suppkey WHERE lineitem.orderkey IS NULL");
        assertQuery("SELECT COUNT(*) FROM lineitem RIGHT OUTER JOIN orders ON lineitem.orderkey = orders.orderkey AND lineitem.quantity*1000 > orders.totalprice WHERE lineitem.orderkey IS NULL");
        assertQuery("SELECT COUNT(*) FROM lineitem RIGHT OUTER JOIN orders ON lineitem.orderkey = orders.orderkey AND orders.totalprice > 1000 WHERE lineitem.orderkey IS NULL");
        assertQuery(
                "SELECT * FROM (VALUES (1,1), (1,2)) t1(a,b) RIGHT OUTER JOIN (VALUES (1,1), (1,2)) t2(c,d) ON a=c AND b > d",
                "VALUES (1, 2, 1, 1), (NULL, NULL, 1, 2)");
        assertQuery(
                "SELECT * FROM (VALUES (1,1), (1,2)) t1(a,b) RIGHT OUTER JOIN (VALUES (1,1), (1,2)) t2(c,d) ON a=c AND b < d",
                "VALUES (1, 1, 1, 2), (NULL, NULL, 1, 1)");
        assertQuery(
                "SELECT * FROM (VALUES (1,1), (1,2)) t1(a,b) RIGHT OUTER JOIN (VALUES (1,1), (1,2)) t2(c,d) ON a=c AND b > 2",
                "VALUES (NULL, NULL, 1, 1), (NULL, NULL, 1, 2)");
        assertQuery(
                "SELECT * FROM (VALUES (1,1), (1,2)) t1(a,b) RIGHT OUTER JOIN (VALUES (1,1), (1,2)) t2(c,d) ON a=c AND d > 2",
                "VALUES (NULL, NULL, 1, 1), (NULL, NULL, 1, 2)");
        assertQuery(
                "SELECT * FROM (VALUES (1,1), (1,2)) t1(a,b) RIGHT OUTER JOIN (VALUES (1,1), (1,2)) t2(c,d) ON a=c AND b > 0",
                "VALUES (1, 1, 1, 1), (1, 1, 1, 2), (1, 2, 1, 1), (1, 2, 1, 2)");
        assertQuery(
                "SELECT * FROM (VALUES (1,1), (1,2)) t1(a,b) RIGHT OUTER JOIN (VALUES (1,1), (1,2)) t2(c,d) ON a=c AND d > 0",
                "VALUES (1, 1, 1, 1), (1, 1, 1, 2), (1, 2, 1, 1), (1, 2, 1, 2)");
        assertQuery(
                "SELECT * FROM (VALUES (1,1), (1,2)) t1(a,b) RIGHT OUTER JOIN (VALUES (1,1), (1,2)) t2(c,d) ON a=c AND c = d",
                "VALUES (1, 2, 1, 1), (1, 1, 1, 1), (NULL, NULL, 1, 2)");
        assertQuery(
                "SELECT * FROM (VALUES (1,1), (1,2)) t1(a,b) RIGHT OUTER JOIN (VALUES (1,1), (1,2)) t2(c,d) ON a=c AND c < d",
                "VALUES (NULL, NULL, 1, 1), (1, 2, 1, 2), (1, 1, 1, 2)");
        assertQuery(
                "SELECT * FROM (VALUES (1,1), (1,2)) t1(a,b) RIGHT OUTER JOIN (VALUES (1,1), (1,2)) t2(c,d) ON c = d",
                "VALUES (1, 1, 1, 1), (1, 2, 1, 1), (NULL, NULL, 1, 2)");
        assertQuery(
                "SELECT * FROM (VALUES (1,1), (1,2)) t1(a,b) RIGHT OUTER JOIN (VALUES (1,1), (1,2)) t2(c,d) ON c < d",
                "VALUES (NULL, NULL, 1, 1), (1, 1, 1, 2), (1, 2, 1, 2)");
        assertQuery(
                "SELECT * FROM (VALUES 1, 2) t1(a) RIGHT OUTER JOIN (VALUES 10, 11) t2(b) ON 1 = 1",
                "VALUES (1, 10), (1, 11), (2, 10), (2, 11)");
        assertQuery(
                "SELECT * FROM (VALUES 1, 2) t1(a) RIGHT OUTER JOIN (VALUES 10, 11) t2(b) ON a > 1",
                "VALUES (2, 11), (2, 10)");
        assertQuery(
                "SELECT * FROM (VALUES 1, 2) t1(a) RIGHT OUTER JOIN (VALUES 10, 11) t2(b) ON b > 10",
                "VALUES (NULL, 10), (1, 11), (2, 11)");
        assertQuery(
                "SELECT * FROM (VALUES 1, 2) t1(a) RIGHT OUTER JOIN (VALUES 10, 11) t2(b) ON a > b",
                "VALUES (NULL, 10), (NULL, 11)");
        assertQuery(
                "SELECT * FROM (VALUES 1, 2) t1(a) RIGHT OUTER JOIN (VALUES 10, 11) t2(b) ON a < b",
                "VALUES (1, 10), (1, 11), (2, 10), (2, 11)");
    }

    @Test
    public void testJoinUsingSymbolsFromJustOneSideOfJoin()
    {
        assertQuery(
                "SELECT b FROM (VALUES 1, 2) t1(a) RIGHT OUTER JOIN (VALUES 10, 11) t2(b) ON b > 10",
                "VALUES (10), (11), (11)");
        assertQuery(
                "SELECT a FROM (VALUES 1, 2) t1(a) RIGHT OUTER JOIN (VALUES 10, 11) t2(b) ON a > 1",
                "VALUES (2), (2)");
        assertQuery(
                "SELECT b FROM (VALUES 1, 2) t1(a) LEFT OUTER JOIN (VALUES 10, 11) t2(b) ON b > 10",
                "VALUES (11), (11)");
        assertQuery(
                "SELECT a FROM (VALUES 1, 2) t1(a) LEFT OUTER JOIN (VALUES 10, 11) t2(b) ON a > 1",
                "VALUES (1), (2), (2)");
        assertQuery(
                "SELECT a FROM (VALUES 1, 2) t1(a) JOIN (VALUES 10, 11) t2(b) ON a > 1",
                "VALUES (2), (2)");
        assertQuery(
                "SELECT b FROM (VALUES 1, 2) t1(a) JOIN (VALUES 10, 11) t2(b) ON b > 10",
                "VALUES (11), (11)");
    }

    @Test
    public void testJoinsWithTrueJoinCondition()
    {
        // inner join
        assertQuery("SELECT * FROM (VALUES 0, 1) t1(a) JOIN (VALUES 10, 11) t2(b) ON TRUE",
                "VALUES (0, 10), (0, 11), (1, 10), (1, 11)");
        assertQuery("SELECT * FROM (SELECT 1 WHERE FALSE) t1(a) JOIN (VALUES 10, 11) t2(b) ON TRUE",
                "SELECT 1 WHERE FALSE");
        assertQuery("SELECT * FROM (VALUES 0, 1) t1(a) JOIN (SELECT 1 WHERE FALSE) t2(b) ON TRUE",
                "SELECT 1 WHERE FALSE");
        assertQuery("SELECT * FROM (SELECT 1 WHERE FALSE) t1(a) JOIN (SELECT 1 WHERE FALSE) t2(b) ON TRUE",
                "SELECT 1 WHERE FALSE");

        // left join
        assertQuery("SELECT * FROM (VALUES 0, 1) t1(a) LEFT JOIN (VALUES 10, 11) t2(b) ON TRUE",
                "VALUES (0, 10), (0, 11), (1, 10), (1, 11)");
        assertQuery("SELECT * FROM (SELECT 1 WHERE FALSE) t1(a) LEFT JOIN (VALUES 10, 11) t2(b) ON TRUE",
                "SELECT 1 WHERE FALSE");
        assertQuery("SELECT * FROM (VALUES 0, 1) t1(a) LEFT JOIN (SELECT 1 WHERE FALSE) t2(b) ON TRUE",
                "VALUES (0, NULL), (1, NULL)");
        assertQuery("SELECT * FROM (SELECT 1 WHERE FALSE) t1(a) LEFT JOIN (SELECT 1 WHERE FALSE) t2(b) ON TRUE",
                "SELECT 1 WHERE FALSE");

        // right join
        assertQuery("SELECT * FROM (VALUES 0, 1) t1(a) RIGHT JOIN (VALUES 10, 11) t2(b) ON TRUE",
                "VALUES (0, 10), (0, 11), (1, 10), (1, 11)");
        assertQuery("SELECT * FROM (SELECT 1 WHERE FALSE) t1(a) RIGHT JOIN (VALUES 10, 11) t2(b) ON TRUE",
                "VALUES (NULL, 10), (NULL, 11)");
        assertQuery("SELECT * FROM (VALUES 0, 1) t1(a) RIGHT JOIN (SELECT 1 WHERE FALSE) t2(b) ON TRUE",
                "SELECT 1 WHERE FALSE");
        assertQuery("SELECT * FROM (SELECT 1 WHERE FALSE) t1(a) RIGHT JOIN (SELECT 1 WHERE FALSE) t2(b) ON TRUE",
                "SELECT 1 WHERE FALSE");

        // full join
        assertQuery("SELECT * FROM (VALUES 0, 1) t1(a) FULL JOIN (VALUES 10, 11) t2(b) ON TRUE",
                "VALUES (0, 10), (0, 11), (1, 10), (1, 11)");
        assertQuery("SELECT * FROM (SELECT 1 WHERE FALSE) t1(a) FULL JOIN (VALUES 10, 11) t2(b) ON TRUE",
                "VALUES (NULL, 10), (NULL, 11)");
        assertQuery("SELECT * FROM (VALUES 0, 1) t1(a) FULL JOIN (SELECT 1 WHERE FALSE) t2(b) ON TRUE",
                "VALUES (0, NULL), (1, NULL)");
        assertQuery("SELECT * FROM (SELECT 1 WHERE FALSE) t1(a) FULL JOIN (SELECT 1 WHERE FALSE) t2(b) ON TRUE",
                "SELECT 1 WHERE FALSE");
    }

    @Test
    public void testNonEqualityFullJoin()
    {
        assertQuery(
                "SELECT COUNT(*) FROM lineitem FULL JOIN orders ON lineitem.orderkey = orders.orderkey AND lineitem.quantity > 5 WHERE lineitem.orderkey IS NULL OR orders.orderkey IS NULL",
                "SELECT COUNT(*) FROM " +
                        "(SELECT lineitem.orderkey AS o1, orders.orderkey AS o2 FROM lineitem LEFT OUTER JOIN orders ON lineitem.orderkey = orders.orderkey AND lineitem.quantity > 5 " +
                        "    UNION ALL " +
                        "SELECT lineitem.orderkey AS o1, orders.orderkey AS o2 FROM lineitem RIGHT OUTER JOIN orders ON lineitem.orderkey = orders.orderkey AND lineitem.quantity > 5 " +
                        "    WHERE lineitem.orderkey IS NULL) " +
                        " WHERE o1 IS NULL OR o2 IS NULL"
        );
        assertQuery(
                "SELECT COUNT(*) FROM lineitem FULL OUTER JOIN orders ON lineitem.orderkey = orders.orderkey AND orders.custkey > 1000 WHERE lineitem.orderkey IS NULL OR orders.orderkey IS NULL",
                "SELECT COUNT(*) FROM " +
                        "(SELECT lineitem.orderkey AS o1, orders.orderkey AS o2 FROM lineitem LEFT OUTER JOIN orders ON lineitem.orderkey = orders.orderkey AND orders.custkey > 1000 " +
                        "    UNION ALL " +
                        "SELECT lineitem.orderkey AS o1, orders.orderkey AS o2 FROM lineitem RIGHT OUTER JOIN orders ON lineitem.orderkey = orders.orderkey AND orders.custkey > 1000 " +
                        "    WHERE lineitem.orderkey IS NULL) " +
                        " WHERE o1 IS NULL OR o2 IS NULL"
        );
        assertQuery(
                "SELECT COUNT(*) FROM lineitem FULL OUTER JOIN orders ON lineitem.orderkey = orders.orderkey AND orders.custkey > lineitem.quantity WHERE lineitem.orderkey IS NULL OR orders.orderkey IS NULL",
                "SELECT COUNT(*) FROM " +
                        "(SELECT lineitem.orderkey AS o1, orders.orderkey AS o2 FROM lineitem LEFT OUTER JOIN orders ON lineitem.orderkey = orders.orderkey AND orders.custkey > lineitem.quantity " +
                        "    UNION ALL " +
                        "SELECT lineitem.orderkey AS o1, orders.orderkey AS o2 FROM lineitem RIGHT OUTER JOIN orders ON lineitem.orderkey = orders.orderkey AND orders.custkey > lineitem.quantity " +
                        "    WHERE lineitem.orderkey IS NULL) " +
                        " WHERE o1 IS NULL OR o2 IS NULL"
        );
        assertQuery(
                "SELECT * FROM (VALUES (1,1), (1,2)) t1(a,b) FULL OUTER JOIN (VALUES (1,1), (1,2)) t2(c,d) ON a=c AND b > d",
                "VALUES (1, 2, 1, 1), (NULL, NULL, 1, 2), (1, 1, NULL, NULL)");
        assertQuery(
                "SELECT * FROM (VALUES (1,1), (1,2)) t1(a,b) FULL OUTER JOIN (VALUES (1,1), (1,2)) t2(c,d) ON a=c AND b < d",
                "VALUES (1, 1, 1, 2), (NULL, NULL, 1, 1), (1, 2, NULL, NULL)");
        assertQuery(
                "SELECT * FROM (VALUES (1,1), (1,2)) t1(a,b) FULL OUTER JOIN (VALUES (1,1), (1,2)) t2(c,d) ON a=c AND b > 2",
                "VALUES (NULL, NULL, 1, 1), (NULL, NULL, 1, 2), (1, 1, NULL, NULL), (1, 2, NULL, NULL)");
        assertQuery(
                "SELECT * FROM (VALUES (1,1), (1,2)) t1(a,b) FULL OUTER JOIN (VALUES (1,1), (1,2)) t2(c,d) ON a=c AND d > 2",
                "VALUES (NULL, NULL, 1, 1), (NULL, NULL, 1, 2), (1, 1, NULL, NULL), (1, 2, NULL, NULL)");
        assertQuery(
                "SELECT * FROM (VALUES (1,1), (1,2)) t1(a,b) FULL OUTER JOIN (VALUES (1,1), (1,2)) t2(c,d) ON a=c AND b > 0",
                "VALUES (1, 1, 1, 1), (1, 1, 1, 2), (1, 2, 1, 1), (1, 2, 1, 2)");
        assertQuery(
                "SELECT * FROM (VALUES (1,1), (1,2)) t1(a,b) FULL OUTER JOIN (VALUES (1,1), (1,2)) t2(c,d) ON a=c AND d > 0",
                "VALUES (1, 1, 1, 1), (1, 1, 1, 2), (1, 2, 1, 1), (1, 2, 1, 2)");
        assertQuery(
                "SELECT * FROM (VALUES 1, 2) t1(a) FULL OUTER JOIN (VALUES 10, 11) t2(b) ON a > 1",
                "VALUES (2, 11), (2, 10), (1, NULL)");
        assertQuery(
                "SELECT * FROM (VALUES 1, 2) t1(a) FULL OUTER JOIN (VALUES 10, 11) t2(b) ON b > 10",
                "VALUES (NULL, 10), (1, 11), (2, 11)");
        assertQuery(
                "SELECT * FROM (VALUES 1, 2) t1(a) FULL OUTER JOIN (VALUES 10, 11) t2(b) ON a > b",
                "VALUES (NULL, 10), (NULL, 11), (1, NULL), (2, NULL)");
        assertQuery(
                "SELECT * FROM (VALUES 1, 2) t1(a) FULL OUTER JOIN (VALUES 10, 11) t2(b) ON a < b",
                "VALUES (1, 10), (1, 11), (2, 10), (2, 11)");
    }

    @Test
    public void testJoinOnMultipleFields()
    {
        assertQuery("SELECT COUNT(*) FROM lineitem JOIN orders ON lineitem.orderkey = orders.orderkey AND lineitem.shipdate = orders.orderdate");
    }

    @Test
    public void testJoinUsingMultipleFields()
    {
        assertQuery(
                "SELECT COUNT(*) FROM lineitem JOIN (SELECT orderkey, orderdate shipdate FROM ORDERS) T USING (orderkey, shipdate)",
                "SELECT COUNT(*) FROM lineitem JOIN orders ON lineitem.orderkey = orders.orderkey AND lineitem.shipdate = orders.orderdate"
        );
    }

    @Test
    public void testColocatedJoinWithLocalUnion()
    {
        assertQuery(
                "select count(*) from ((select * from orders) union all (select * from orders)) join orders using (orderkey)",
                "select 2 * count(*) from orders");
    }

    @Test
    public void testJoinWithNonJoinExpression()
    {
        assertQuery("SELECT COUNT(*) FROM lineitem JOIN orders ON lineitem.orderkey = orders.orderkey AND orders.custkey = 1");
    }

    @Test
    public void testJoinWithNullValues()
    {
        assertQuery("" +
                "SELECT *\n" +
                "FROM (\n" +
                "  SELECT CASE WHEN orderkey % 3 = 0 THEN NULL ELSE orderkey END AS orderkey\n" +
                "  FROM lineitem\n" +
                "  WHERE partkey % 512 = 0\n" +
                ") AS lineitem \n" +
                "JOIN (\n" +
                "  SELECT CASE WHEN orderkey % 2 = 0 THEN NULL ELSE orderkey END AS orderkey\n" +
                "  FROM orders\n" +
                "  WHERE custkey % 512 = 0\n" +
                ") AS orders\n" +
                "ON lineitem.orderkey = orders.orderkey");
    }

    @Test
    public void testJoinWithMultipleInSubqueryClauses()
    {
        QueryTemplate.Parameter type = parameter("type").of("");
        QueryTemplate.Parameter condition = parameter("condition").of("true");
        QueryTemplate queryTemplate = queryTemplate(
                "SELECT * FROM (VALUES 1,2,3,4) t(x) %type% JOIN (VALUES 1,2,3,5) t2(y) ON %condition%",
                type,
                condition);

        QueryTemplate.Parameter twoDuplicatedInSubqueriesCondition = condition.of(
                "(x in (VALUES 1,2,3)) = (y in (VALUES 1,2,3)) AND (x in (VALUES 1,2,4)) = (y in (VALUES 1,2,4))");
        assertQuery(
                queryTemplate.replace(twoDuplicatedInSubqueriesCondition),
                "VALUES (1,1), (1,2), (2,2), (2,1), (3,3)");
        assertQuery(
                queryTemplate.replace(condition.of("(x in (VALUES 1,2)) = (y in (VALUES 1,2)) AND (x in (VALUES 1)) = (y in (VALUES 3))")),
                "VALUES (2,2), (2,1), (3,5), (4,5)");
        assertQuery(
                queryTemplate.replace(condition.of("(x in (VALUES 1,2)) = (y in (VALUES 1,2)) AND (x in (VALUES 1)) != (y in (VALUES 3))")),
                "VALUES (1,2), (1,1), (3, 3), (4,3)");
        assertQuery(
                queryTemplate.replace(condition.of("(x in (VALUES 1)) = (y in (VALUES 1)) AND (x in (SELECT 2)) != (y in (SELECT 2))")),
                "VALUES (2,3), (2,5), (3, 2), (4,2)");

        QueryTemplate.Parameter left = type.of("left");
        QueryTemplate.Parameter right = type.of("right");
        QueryTemplate.Parameter full = type.of("full");
        for (QueryTemplate.Parameter joinType : ImmutableList.of(left, right, full)) {
            for (String joinCondition : ImmutableList.of("x IN (VALUES 1)", "y in (VALUES 1)")) {
                assertQueryFails(
                        queryTemplate.replace(joinType, condition.of(joinCondition)),
                        ".*IN with subquery predicate in join condition is not supported");
            }
        }

        assertQuery(
                queryTemplate.replace(left, twoDuplicatedInSubqueriesCondition),
                "VALUES (1,1), (1,2), (2,2), (2,1), (3,3), (4, null)");
        assertQuery(
                queryTemplate.replace(right, twoDuplicatedInSubqueriesCondition),
                "VALUES (1,1), (1,2), (2,2), (2,1), (3,3), (null, 5)");
        assertQuery(
                queryTemplate.replace(full, twoDuplicatedInSubqueriesCondition),
                "VALUES (1,1), (1,2), (2,2), (2,1), (3,3), (4, null), (null, 5)");
    }

    @Test
    public void testJoinWithInSubqueryToBeExecutedAsPostJoinFilter()
    {
        QueryTemplate.Parameter type = parameter("type").of("");
        QueryTemplate.Parameter condition = parameter("condition").of("true");
        QueryTemplate queryTemplate = queryTemplate(
                "SELECT * FROM (VALUES 1,2,3,4) t(x) %type% JOIN (VALUES 1,2,3,5) t2(y) ON %condition%",
                type,
                condition);

        assertQuery(
                queryTemplate.replace(condition.of("(x+y in (VALUES 4))")),
                "VALUES (1,3), (2,2), (3,1)");
        assertQuery(
                queryTemplate.replace(condition.of("(x+y in (VALUES 4)) AND (x*y in (VALUES 4,5))")),
                "VALUES (2,2)");
        assertQuery(
                queryTemplate.replace(condition.of("(x+y in (VALUES 4,5)) AND (x*y IN (VALUES 4,5))")),
                "VALUES (4,1), (2,2)");
        assertQuery(
                queryTemplate.replace(condition.of("(x+y in (VALUES 4,5)) AND (x in (VALUES 4,5)) != (y in (VALUES 4,5))")),
                "VALUES (4,1)");

        for (QueryTemplate.Parameter joinType : type.of("left", "right", "full")) {
            assertQueryFails(
                    queryTemplate.replace(
                            joinType,
                            condition.of("(x+y in (VALUES 4,5)) AND (x in (VALUES 4,5)) != (y in (VALUES 4,5))")),
                    ".*IN with subquery predicate in join condition is not supported");
        }
    }

    @Test
    public void testOuterJoinWithComplexCorrelatedSubquery()
    {
        QueryTemplate.Parameter type = parameter("type");
        QueryTemplate.Parameter condition = parameter("condition");
        QueryTemplate queryTemplate = queryTemplate(
                "SELECT * FROM (VALUES 1,2,3,4) t(x) %type% JOIN (VALUES 1,2,3,5) t2(y) ON %condition%",
                type,
                condition);

        queryTemplate.replaceAll(
                (query) -> assertQueryFails(query, "line .*: .* is not supported"),
                ImmutableList.of(type.of("left"), type.of("right"), type.of("full")),
                ImmutableList.of(
                        condition.of("EXISTS(SELECT 1 WHERE x = y)"),
                        condition.of("(SELECT x = y)"),
                        condition.of("true IN (SELECT x = y)")));
    }

    @Test
    public void testJoinWithMultipleScalarSubqueryClauses()
    {
        QueryTemplate.Parameter type = parameter("type").of("");
        QueryTemplate.Parameter condition = parameter("condition");
        QueryTemplate queryTemplate = queryTemplate(
                "SELECT * FROM (VALUES 1,2,3,4) t(x) %type% JOIN (VALUES 1,2,3,5) t2(y) ON %condition%",
                type,
                condition);

        QueryTemplate.Parameter multipleScalarJoinCondition =
                condition.of("(x = (VALUES 1)) AND (y = (VALUES 2)) AND (x in (VALUES 2)) = (y in (VALUES 1))");
        assertQuery(queryTemplate.replace(multipleScalarJoinCondition), "VALUES (1,2)");
        assertQuery(
                queryTemplate.replace(condition.of("(x = (VALUES 2)) = (y > (VALUES 0)) AND (x > (VALUES 1)) = (y < (VALUES 3))")),
                "VALUES (2,2), (2,1)");
        assertQuery(
                queryTemplate.replace(condition.of("(x = (VALUES 1)) = (y = (VALUES 1)) AND (x = (SELECT 2)) != (y = (SELECT 3))")),
                "VALUES (2,5), (2,2), (3,3), (4,3)");

        assertQuery(
                queryTemplate.replace(type.of("left"), multipleScalarJoinCondition),
                "VALUES (1,2), (2,null), (3, null), (4, null)");
        assertQuery(
                queryTemplate.replace(type.of("right"), multipleScalarJoinCondition),
                "VALUES (1,2), (null,1), (null, 3), (null, 5)");
        assertQuery(
                queryTemplate.replace(type.of("full"), multipleScalarJoinCondition),
                "VALUES (1,2), (2,null), (3, null), (4, null), (null,1), (null, 3), (null, 5)");
    }

    @Test
    public void testJoinWithScalarSubqueryToBeExecutedAsPostJoinFilter()
    {
        QueryTemplate.Parameter type = parameter("type").of("");
        QueryTemplate.Parameter condition = parameter("condition");
        QueryTemplate queryTemplate = queryTemplate(
                "SELECT * FROM (VALUES 1,2,3,4) t(x) %type% JOIN (VALUES 1,2,3,5) t2(y) ON %condition%",
                type,
                condition);

        QueryTemplate.Parameter xPlusYEqualsSubqueryJoinCondition = condition.of("(x+y = (SELECT 4))");
        assertQuery(
                queryTemplate.replace(xPlusYEqualsSubqueryJoinCondition),
                "VALUES (1,3), (2,2), (3,1)");
        assertQuery(queryTemplate.replace(condition.of("(x+y = (VALUES 4)) AND (x*y = (VALUES 4))")), "VALUES (2,2)");

        // all combination of duplicated subquery
        assertQuery(
                queryTemplate.replace(condition.of("x+y > (VALUES 3) AND (x = (VALUES 3)) != (y = (VALUES 3))")),
                "VALUES (3,1), (3,2), (1,3), (2,3), (4,3), (3,5)");
        assertQuery(
                queryTemplate.replace(condition.of("x+y >= (VALUES 5) AND (x = (VALUES 3)) != (y = (VALUES 3))")),
                "VALUES (3,2), (2,3), (4,3), (3,5)");
        assertQuery(
                queryTemplate.replace(condition.of("x+y >= (VALUES 3) AND (x = (VALUES 5)) != (y = (VALUES 3))")),
                "VALUES (1,3), (2,3), (3,3), (4,3)");
        assertQuery(
                queryTemplate.replace(condition.of("x+y >= (VALUES 3) AND (x = (VALUES 3)) != (y = (VALUES 5))")),
                "VALUES (3,1), (3,2), (3,3), (1,5), (2,5), (4,5)");
        assertQuery(
                queryTemplate.replace(condition.of("x+y >= (VALUES 4) AND (x = (VALUES 3)) != (y = (VALUES 5))")),
                "VALUES (3,1), (3,2), (3,3), (1,5), (2,5), (4,5)");

        // non inner joins
        assertQuery(
                queryTemplate.replace(type.of("left"), xPlusYEqualsSubqueryJoinCondition),
                "VALUES (1,3), (2,2), (3,1), (4, null)");
        assertQuery(
                queryTemplate.replace(type.of("right"), xPlusYEqualsSubqueryJoinCondition),
                "VALUES (1,3), (2,2), (3,1), (null, 5)");
        assertQuery(
                queryTemplate.replace(type.of("full"), xPlusYEqualsSubqueryJoinCondition),
                "VALUES (1,3), (2,2), (3,1), (4, null), (null, 5)");
    }

    @Test
    public void testJoinWithScalarSubqueryInOnClause()
    {
        assertQuery(
                "SELECT count() FROM nation a" +
                        " INNER JOIN nation b ON a.name = (SELECT max(name) FROM nation)" +
                        " INNER JOIN nation c ON c.name = split_part(b.name,'<',2)",
                "SELECT 0");
    }

    @Test
    public void testJoinWithScalarSubqueryToBeExecutedAsPostJoinFilterWithEmptyInnerTable()
    {
        String noOutputQuery = "SELECT 1 WHERE false";
        QueryTemplate.Parameter type = parameter("type").of("");
        QueryTemplate.Parameter condition = parameter("condition");
        QueryTemplate queryTemplate = queryTemplate(
                "SELECT * FROM (" + noOutputQuery + ") t(x) %type% JOIN (VALUES 1) t2(y) ON %condition%",
                type);

        QueryTemplate.Parameter xPlusYEqualsSubqueryJoinCondition = condition.of("(x+y = (SELECT 4))");
        assertQuery(queryTemplate.replace(xPlusYEqualsSubqueryJoinCondition), noOutputQuery);
        assertQuery(queryTemplate.replace(condition.of("(x+y = (VALUES 4)) AND (x*y = (VALUES 4))")), noOutputQuery);

        // non inner joins
        assertQuery(queryTemplate.replace(xPlusYEqualsSubqueryJoinCondition, type.of("left")), noOutputQuery);
        assertQuery(queryTemplate.replace(xPlusYEqualsSubqueryJoinCondition, type.of("right")), "VALUES (null,1)");
        assertQuery(queryTemplate.replace(xPlusYEqualsSubqueryJoinCondition, type.of("full")), "VALUES (null,1)");
    }

    @Test
    public void testInUncorrelatedSubquery()
    {
        assertQuery(
                "SELECT CASE WHEN false THEN 1 IN (VALUES 2) END",
                "SELECT NULL");
        assertQuery(
                "SELECT x FROM (VALUES 2) t(x) where MAP(ARRAY[8589934592], ARRAY[x]) IN (VALUES MAP(ARRAY[8589934592],ARRAY[2]))",
                "SELECT 2");
    }

    @Test
    public void testJoinWithExpressionsThatMayReturnNull()
    {
        assertQuery("" +
                        "SELECT *\n" +
                        "FROM (\n" +
                        "    SELECT a, nullif(a, 1)\n" +
                        "    FROM (VALUES 1) w(a)\n" +
                        ") t(a,b)\n" +
                        "JOIN (VALUES 1) u(x) ON t.a = u.x",
                "SELECT 1, NULL, 1");

        assertQuery("" +
                        "SELECT *\n" +
                        "FROM (\n" +
                        "    SELECT a, contains(array[2, null], a)\n" +
                        "    FROM (VALUES 1) w(a)\n" +
                        ") t(a,b)\n" +
                        "JOIN (VALUES 1) u(x) ON t.a = u.x\n",
                "SELECT 1, NULL, 1");

        assertQuery("" +
                        "SELECT *\n" +
                        "FROM (\n" +
                        "    SELECT a, array[null][a]\n" +
                        "    FROM (VALUES 1) w(a)\n" +
                        ") t(a,b)\n" +
                        "JOIN (VALUES 1) u(x) ON t.a = u.x",
                "SELECT 1, NULL, 1");

        assertQuery("" +
                        "SELECT *\n" +
                        "FROM (\n" +
                        "    SELECT a, try(a / 0)\n" +
                        "    FROM (VALUES 1) w(a)\n" +
                        ") t(a,b)\n" +
                        "JOIN (VALUES 1) u(x) ON t.a = u.x",
                "SELECT 1, NULL, 1");
    }

    @Test
    public void testLeftFilteredJoin()
    {
        // Test predicate move around
        assertQuery("SELECT custkey, linestatus, tax, totalprice, orderstatus FROM (SELECT * FROM lineitem WHERE orderkey % 2 = 0) a JOIN orders ON a.orderkey = orders.orderkey");
    }

    @Test
    public void testRightFilteredJoin()
    {
        // Test predicate move around
        assertQuery("SELECT custkey, linestatus, tax, totalprice, orderstatus FROM lineitem JOIN (SELECT *  FROM orders WHERE orderkey % 2 = 0) a ON lineitem.orderkey = a.orderkey");
    }

    @Test
    public void testJoinWithFullyPushedDownJoinClause()
    {
        assertQuery("SELECT COUNT(*) FROM lineitem JOIN orders ON orders.custkey = 1 AND lineitem.orderkey = 1");
    }

    @Test
    public void testJoinPredicateMoveAround()
    {
        assertQuery("SELECT COUNT(*)\n" +
                "FROM (SELECT * FROM lineitem WHERE orderkey % 16 = 0 AND partkey % 2 = 0) lineitem\n" +
                "JOIN (SELECT * FROM orders WHERE orderkey % 16 = 0 AND custkey % 2 = 0) orders\n" +
                "ON lineitem.orderkey % 8 = orders.orderkey % 8 AND lineitem.linenumber % 2 = 0\n" +
                "WHERE orders.custkey % 8 < 7 AND orders.custkey % 8 = lineitem.orderkey % 8 AND lineitem.suppkey % 7 > orders.custkey % 7");
    }

    @Test
    public void testSimpleFullJoin()
    {
        assertQuery("SELECT a, b FROM (VALUES (1), (2)) t (a) FULL OUTER JOIN (VALUES (1), (3)) u (b) ON a = b",
                "SELECT * FROM (VALUES (1, 1), (2, NULL), (NULL, 3))");
        assertQuery("SELECT COUNT(*) FROM lineitem FULL JOIN orders ON lineitem.orderkey = orders.orderkey",
                "SELECT COUNT(*) FROM (" +
                        "SELECT lineitem.orderkey, orders.orderkey AS o2 FROM lineitem LEFT OUTER JOIN orders ON lineitem.orderkey = orders.orderkey " +
                        "UNION ALL " +
                        "SELECT lineitem.orderkey, orders.orderkey AS o2 FROM lineitem RIGHT OUTER JOIN orders ON lineitem.orderkey = orders.orderkey " +
                        "WHERE lineitem.orderkey IS NULL" +
                        ")");
        assertQuery("SELECT COUNT(*) FROM lineitem FULL OUTER JOIN orders ON lineitem.orderkey = orders.orderkey",
                "SELECT COUNT(*) FROM (" +
                        "SELECT lineitem.orderkey, orders.orderkey AS o2 FROM lineitem LEFT OUTER JOIN orders ON lineitem.orderkey = orders.orderkey " +
                        "UNION ALL " +
                        "SELECT lineitem.orderkey, orders.orderkey AS o2 FROM lineitem RIGHT OUTER JOIN orders ON lineitem.orderkey = orders.orderkey " +
                        "WHERE lineitem.orderkey IS NULL" +
                        ")");

        // The above outer join queries will produce the same result even if they are inner join.
        // The below query uses "orderkey = custkey" as join condition.
        assertQuery("SELECT COUNT(*) FROM lineitem FULL JOIN orders ON lineitem.orderkey = orders.custkey",
                "SELECT COUNT(*) FROM (" +
                        "SELECT lineitem.orderkey, orders.orderkey AS o2 FROM lineitem LEFT OUTER JOIN orders ON lineitem.orderkey = orders.custkey " +
                        "UNION ALL " +
                        "SELECT lineitem.orderkey, orders.orderkey AS o2 FROM lineitem RIGHT OUTER JOIN orders ON lineitem.orderkey = orders.custkey " +
                        "WHERE lineitem.orderkey IS NULL" +
                        ")");
    }

    @Test
    public void testFullJoinNormalizedToLeft()
    {
        assertQuery("SELECT COUNT(*) FROM lineitem FULL JOIN orders ON lineitem.orderkey = orders.orderkey WHERE lineitem.orderkey IS NOT NULL",
                "SELECT COUNT(*) FROM lineitem LEFT OUTER JOIN orders ON lineitem.orderkey = orders.orderkey WHERE lineitem.orderkey IS NOT NULL");

        // The above outer join queries will produce the same result even if they are inner join.
        // The below query uses "orderkey = custkey" as join condition.
        assertQuery("SELECT COUNT(*) FROM lineitem FULL JOIN orders ON lineitem.orderkey = orders.custkey WHERE lineitem.orderkey IS NOT NULL",
                "SELECT COUNT(*) FROM lineitem LEFT OUTER JOIN orders ON lineitem.orderkey = orders.custkey WHERE lineitem.orderkey IS NOT NULL");
    }

    @Test
    public void testFullJoinNormalizedToRight()
    {
        assertQuery("SELECT COUNT(*) FROM lineitem FULL JOIN orders ON lineitem.orderkey = orders.orderkey WHERE orders.orderkey IS NOT NULL",
                "SELECT COUNT(*) FROM lineitem RIGHT OUTER JOIN orders ON lineitem.orderkey = orders.orderkey  WHERE orders.orderkey IS NOT NULL");

        // The above outer join queries will produce the same result even if they are inner join.
        // The below query uses "orderkey = custkey" as join condition.
        assertQuery("SELECT COUNT(*) FROM lineitem FULL JOIN orders ON lineitem.orderkey = orders.custkey WHERE orders.custkey IS NOT NULL",
                "SELECT COUNT(*) FROM lineitem RIGHT OUTER JOIN orders ON lineitem.orderkey = orders.custkey  WHERE orders.custkey IS NOT NULL");
    }

    @Test
    public void testFullJoinWithRightConstantEquality()
    {
        assertQuery("SELECT COUNT(*) FROM (SELECT * FROM lineitem WHERE orderkey % 1024 = 0) lineitem FULL JOIN orders ON lineitem.orderkey = 1024",
                "SELECT COUNT(*) FROM (" +
                        "SELECT lineitem.orderkey, orders.orderkey AS o2 FROM (SELECT * FROM lineitem WHERE orderkey % 1024 = 0) lineitem LEFT OUTER JOIN orders ON lineitem.orderkey = 1024 " +
                        "UNION ALL " +
                        "SELECT lineitem.orderkey, orders.orderkey AS o2 FROM (SELECT * FROM lineitem WHERE orderkey % 1024 = 0) lineitem RIGHT OUTER JOIN orders ON lineitem.orderkey = 1024 " +
                        "WHERE lineitem.orderkey IS NULL" +
                        ")");
    }

    @Test
    public void testFullJoinWithLeftConstantEquality()
    {
        assertQuery("SELECT COUNT(*) FROM (SELECT * FROM lineitem WHERE orderkey % 1024 = 0) lineitem FULL JOIN orders ON orders.orderkey = 1024",
                "SELECT COUNT(*) FROM (" +
                        "SELECT lineitem.orderkey, orders.orderkey AS o2 FROM (SELECT * FROM lineitem WHERE orderkey % 1024 = 0) lineitem LEFT OUTER JOIN orders ON orders.orderkey = 1024 " +
                        "UNION ALL " +
                        "SELECT lineitem.orderkey, orders.orderkey AS o2 FROM (SELECT * FROM lineitem WHERE orderkey % 1024 = 0) lineitem RIGHT OUTER JOIN orders ON orders.orderkey = 1024 " +
                        "WHERE lineitem.orderkey IS NULL" +
                        ")");
    }

    @Test
    public void testSimpleFullJoinWithLeftConstantEquality()
    {
        assertQuery("SELECT COUNT(*) FROM lineitem FULL JOIN orders ON lineitem.orderkey = orders.orderkey AND orders.orderkey = 2",
                "SELECT COUNT(*) FROM (" +
                        "SELECT lineitem.orderkey, orders.orderkey AS o2 FROM lineitem LEFT OUTER JOIN orders ON lineitem.orderkey = orders.orderkey AND orders.orderkey = 2" +
                        "UNION ALL " +
                        "SELECT lineitem.orderkey, orders.orderkey AS o2 FROM lineitem RIGHT OUTER JOIN orders ON lineitem.orderkey = orders.orderkey AND orders.orderkey = 2" +
                        "WHERE lineitem.orderkey IS NULL" +
                        ")");
    }

    @Test
    public void testSimpleFullJoinWithRightConstantEquality()
    {
        assertQuery("SELECT COUNT(*) FROM lineitem FULL JOIN orders ON lineitem.orderkey = orders.orderkey AND lineitem.orderkey = 2",
                "SELECT COUNT(*) FROM (" +
                        "SELECT lineitem.orderkey, orders.orderkey AS o2 FROM lineitem LEFT OUTER JOIN orders ON lineitem.orderkey = orders.orderkey AND lineitem.orderkey = 2" +
                        "UNION ALL " +
                        "SELECT lineitem.orderkey, orders.orderkey AS o2 FROM lineitem RIGHT OUTER JOIN orders ON lineitem.orderkey = orders.orderkey AND lineitem.orderkey = 2" +
                        "WHERE lineitem.orderkey IS NULL" +
                        ")");
    }

    @Test
    public void testOuterJoinWithNullsOnProbe()
    {
        assertQuery(
                "SELECT DISTINCT a.orderkey FROM " +
                        "(SELECT CASE WHEN orderkey > 10 THEN orderkey END orderkey FROM orders WHERE orderkey < 100) a " +
                        "RIGHT OUTER JOIN " +
                        "(SELECT * FROM orders WHERE orderkey < 100) b ON a.orderkey = b.orderkey");

        assertQuery(
                "SELECT DISTINCT a.orderkey FROM " +
                        "(SELECT CASE WHEN orderkey > 2 THEN orderkey END orderkey FROM orders WHERE orderkey < 100) a " +
                        "FULL OUTER JOIN " +
                        "(SELECT * FROM orders WHERE orderkey < 100) b ON a.orderkey = b.orderkey",
                "SELECT DISTINCT orderkey FROM (" +
                        "SELECT a.orderkey FROM " +
                        "(SELECT CASE WHEN orderkey > 2 THEN orderkey END orderkey FROM orders WHERE orderkey < 100) a " +
                        "RIGHT OUTER JOIN " +
                        "(SELECT * FROM orders WHERE orderkey < 100) b ON a.orderkey = b.orderkey " +
                        "UNION ALL " +
                        "SELECT a.orderkey FROM" +
                        "(SELECT CASE WHEN orderkey > 2 THEN orderkey END orderkey FROM orders WHERE orderkey < 100) a " +
                        "LEFT OUTER JOIN " +
                        "(SELECT * FROM orders WHERE orderkey < 100) b ON a.orderkey = b.orderkey " +
                        "WHERE a.orderkey IS NULL)");
    }

    @Test
    public void testOuterJoinWithCommonExpression()
    {
        MaterializedResult actual = computeActual("SELECT count(1), count(one) " +
                "FROM (values (1, 'a'), (2, 'a')) as l(k, a) " +
                "LEFT JOIN (select k, 1 one from (values 1) as r(k)) r " +
                "ON l.k = r.k GROUP BY a");

        MaterializedResult expected = resultBuilder(getSession(), BIGINT, BIGINT)
                .row(2L, 1L) // (total rows, # of non null values)
                .build();

        assertEquals(actual.getMaterializedRows(), expected.getMaterializedRows());
    }

    @Test
    public void testSimpleLeftJoin()
    {
        assertQuery("SELECT COUNT(*) FROM lineitem LEFT JOIN orders ON lineitem.orderkey = orders.orderkey");
        assertQuery("SELECT COUNT(*) FROM lineitem LEFT OUTER JOIN orders ON lineitem.orderkey = orders.orderkey");

        // With null base (null row value) in dereference expression
        assertQuery(
                "SELECT x.val FROM " +
                        "(SELECT CAST(ROW(v) as ROW(val integer)) FROM (VALUES 1, 2, 3) t(v)) ta (x) " +
                        "LEFT OUTER JOIN " +
                        "(SELECT CAST(ROW(v) as ROW(val integer)) FROM (VALUES 1, 2, 3) t(v)) tb (y) " +
                        "ON x.val=y.val " +
                        "WHERE y.val=1",
                "SELECT 1");
    }

    @Test
    public void testLeftJoinNormalizedToInner()
    {
        assertQuery("SELECT COUNT(*) FROM lineitem LEFT JOIN orders ON lineitem.orderkey = orders.orderkey WHERE orders.orderkey IS NOT NULL");
    }

    @Test
    public void testLeftJoinWithRightConstantEquality()
    {
        assertQuery("SELECT COUNT(*) FROM (SELECT * FROM lineitem WHERE orderkey % 1024 = 0) lineitem LEFT JOIN orders ON lineitem.orderkey = 1024");
    }

    @Test
    public void testLeftJoinWithLeftConstantEquality()
    {
        assertQuery("SELECT COUNT(*) FROM (SELECT * FROM lineitem WHERE orderkey % 1024 = 0) lineitem LEFT JOIN orders ON orders.orderkey = 1024");
    }

    @Test
    public void testSimpleLeftJoinWithLeftConstantEquality()
    {
        assertQuery("SELECT COUNT(*) FROM lineitem LEFT JOIN orders ON lineitem.orderkey = orders.orderkey AND orders.orderkey = 2");
    }

    @Test
    public void testSimpleLeftJoinWithRightConstantEquality()
    {
        assertQuery("SELECT COUNT(*) FROM lineitem LEFT JOIN orders ON lineitem.orderkey = orders.orderkey AND lineitem.orderkey = 2");
    }

    @Test
    public void testDoubleFilteredLeftJoinWithRightConstantEquality()
    {
        assertQuery("SELECT COUNT(*) FROM (SELECT * FROM lineitem WHERE orderkey % 1024 = 0) lineitem LEFT JOIN (SELECT * FROM orders WHERE orderkey % 1024 = 0) orders ON orders.orderkey = 1024");
    }

    @Test
    public void testDoubleFilteredLeftJoinWithLeftConstantEquality()
    {
        assertQuery("SELECT COUNT(*) FROM (SELECT * FROM lineitem WHERE orderkey % 1024 = 0) lineitem LEFT JOIN (SELECT * FROM orders WHERE orderkey % 1024 = 0) orders ON lineitem.orderkey = 1024");
    }

    @Test
    public void testLeftJoinDoubleClauseWithLeftOverlap()
    {
        // Checks to make sure that we properly handle duplicate field references in join clauses
        assertQuery("SELECT COUNT(*) FROM lineitem LEFT JOIN orders ON lineitem.orderkey = orders.orderkey AND lineitem.orderkey = orders.custkey");
    }

    @Test
    public void testLeftJoinDoubleClauseWithRightOverlap()
    {
        // Checks to make sure that we properly handle duplicate field references in join clauses
        assertQuery("SELECT COUNT(*) FROM lineitem LEFT JOIN orders ON lineitem.orderkey = orders.orderkey AND orders.orderkey = lineitem.partkey");
    }

    @Test
    public void testBuildFilteredLeftJoin()
    {
        assertQuery("SELECT * FROM lineitem LEFT JOIN (SELECT * FROM orders WHERE orderkey % 2 = 0) a ON lineitem.orderkey = a.orderkey");
    }

    @Test
    public void testProbeFilteredLeftJoin()
    {
        assertQuery("SELECT * FROM (SELECT * FROM lineitem WHERE orderkey % 2 = 0) a LEFT JOIN orders ON a.orderkey = orders.orderkey");
    }

    @Test
    public void testLeftJoinPredicateMoveAround()
    {
        assertQuery("SELECT COUNT(*)\n" +
                "FROM (SELECT * FROM lineitem WHERE orderkey % 16 = 0 AND partkey % 2 = 0) lineitem\n" +
                "LEFT JOIN (SELECT * FROM orders WHERE orderkey % 16 = 0 AND custkey % 2 = 0) orders\n" +
                "ON lineitem.orderkey % 8 = orders.orderkey % 8\n" +
                "WHERE (orders.custkey % 8 < 7 OR orders.custkey % 8 IS NULL) AND orders.custkey % 8 = lineitem.orderkey % 8");
    }

    @Test
    public void testLeftJoinEqualityInference()
    {
        // Test that we can infer orders.orderkey % 4 = orders.custkey % 3 on the inner side
        assertQuery("SELECT COUNT(*)\n" +
                "FROM (SELECT * FROM lineitem WHERE orderkey % 4 = 0 AND suppkey % 2 = partkey % 2 AND linenumber % 3 = orderkey % 3) lineitem\n" +
                "LEFT JOIN (SELECT * FROM orders WHERE orderkey % 4 = 0) orders\n" +
                "ON lineitem.linenumber % 3 = orders.orderkey % 4 AND lineitem.orderkey % 3 = orders.custkey % 3\n" +
                "WHERE lineitem.suppkey % 2 = lineitem.linenumber % 3");
    }

    @Test
    public void testLeftJoinWithNullValues()
    {
        assertQuery("" +
                "SELECT *\n" +
                "FROM (\n" +
                "  SELECT CASE WHEN orderkey % 3 = 0 THEN NULL ELSE orderkey END AS orderkey\n" +
                "  FROM lineitem\n" +
                "  WHERE partkey % 512 = 0\n" +
                ") AS lineitem \n" +
                "LEFT JOIN (\n" +
                "  SELECT CASE WHEN orderkey % 2 = 0 THEN NULL ELSE orderkey END AS orderkey\n" +
                "  FROM orders\n" +
                "  WHERE custkey % 512 = 0\n" +
                ") AS orders\n" +
                "ON lineitem.orderkey = orders.orderkey");
    }

    @Test
    public void testSimpleRightJoin()
    {
        assertQuery("SELECT COUNT(*) FROM lineitem RIGHT JOIN orders ON lineitem.orderkey = orders.orderkey");
        assertQuery("SELECT COUNT(*) FROM lineitem RIGHT OUTER JOIN orders ON lineitem.orderkey = orders.orderkey");

        assertQuery("SELECT COUNT(*) FROM lineitem RIGHT JOIN orders ON lineitem.orderkey = orders.custkey");
        assertQuery("SELECT COUNT(*) FROM lineitem RIGHT OUTER JOIN orders ON lineitem.orderkey = orders.custkey");
    }

    @Test
    public void testRightJoinNormalizedToInner()
    {
        assertQuery("SELECT COUNT(*) FROM lineitem RIGHT JOIN orders ON lineitem.orderkey = orders.orderkey WHERE lineitem.orderkey IS NOT NULL");
        assertQuery("SELECT COUNT(*) FROM lineitem RIGHT JOIN orders ON lineitem.orderkey = orders.custkey WHERE lineitem.orderkey IS NOT NULL");
    }

    @Test
    public void testRightJoinWithRightConstantEquality()
    {
        assertQuery("SELECT COUNT(*) FROM (SELECT * FROM lineitem WHERE orderkey % 1024 = 0) lineitem RIGHT JOIN orders ON lineitem.orderkey = 1024");
    }

    @Test
    public void testRightJoinWithLeftConstantEquality()
    {
        assertQuery("SELECT COUNT(*) FROM (SELECT * FROM lineitem WHERE orderkey % 1024 = 0) lineitem RIGHT JOIN orders ON orders.orderkey = 1024");
    }

    @Test
    public void testDoubleFilteredRightJoinWithRightConstantEquality()
    {
        assertQuery("SELECT COUNT(*) FROM (SELECT * FROM lineitem WHERE orderkey % 1024 = 0) lineitem RIGHT JOIN (SELECT * FROM orders WHERE orderkey % 1024 = 0) orders ON orders.orderkey = 1024");
    }

    @Test
    public void testDoubleFilteredRightJoinWithLeftConstantEquality()
    {
        assertQuery("SELECT COUNT(*) FROM (SELECT * FROM lineitem WHERE orderkey % 1024 = 0) lineitem RIGHT JOIN (SELECT * FROM orders WHERE orderkey % 1024 = 0) orders ON lineitem.orderkey = 1024");
    }

    @Test
    public void testSimpleRightJoinWithLeftConstantEquality()
    {
        assertQuery("SELECT COUNT(*) FROM lineitem RIGHT JOIN orders ON lineitem.orderkey = orders.orderkey AND orders.orderkey = 2");
    }

    @Test
    public void testSimpleRightJoinWithRightConstantEquality()
    {
        assertQuery("SELECT COUNT(*) FROM lineitem RIGHT JOIN orders ON lineitem.orderkey = orders.orderkey AND lineitem.orderkey = 2");
    }

    @Test
    public void testRightJoinDoubleClauseWithLeftOverlap()
    {
        // Checks to make sure that we properly handle duplicate field references in join clauses
        assertQuery("SELECT COUNT(*) FROM lineitem RIGHT JOIN orders ON lineitem.orderkey = orders.orderkey AND lineitem.orderkey = orders.custkey");
    }

    @Test
    public void testRightJoinDoubleClauseWithRightOverlap()
    {
        // Checks to make sure that we properly handle duplicate field references in join clauses
        assertQuery("SELECT COUNT(*) FROM lineitem RIGHT JOIN orders ON lineitem.orderkey = orders.orderkey AND orders.orderkey = lineitem.partkey");
    }

    @Test
    public void testBuildFilteredRightJoin()
    {
        assertQuery("SELECT custkey, linestatus, tax, totalprice, orderstatus FROM (SELECT * FROM lineitem WHERE orderkey % 2 = 0) a RIGHT JOIN orders ON a.orderkey = orders.orderkey");
    }

    @Test
    public void testProbeFilteredRightJoin()
    {
        assertQuery("SELECT custkey, linestatus, tax, totalprice, orderstatus FROM lineitem RIGHT JOIN (SELECT *  FROM orders WHERE orderkey % 2 = 0) a ON lineitem.orderkey = a.orderkey");
    }

    @Test
    public void testRightJoinPredicateMoveAround()
    {
        assertQuery("SELECT COUNT(*)\n" +
                "FROM (SELECT * FROM orders WHERE orderkey % 16 = 0 AND custkey % 2 = 0) orders\n" +
                "RIGHT JOIN (SELECT * FROM lineitem WHERE orderkey % 16 = 0 AND partkey % 2 = 0) lineitem\n" +
                "ON lineitem.orderkey % 8 = orders.orderkey % 8\n" +
                "WHERE (orders.custkey % 8 < 7 OR orders.custkey % 8 IS NULL) AND orders.custkey % 8 = lineitem.orderkey % 8");
    }

    @Test
    public void testRightJoinEqualityInference()
    {
        // Test that we can infer orders.orderkey % 4 = orders.custkey % 3 on the inner side
        assertQuery("SELECT COUNT(*)\n" +
                "FROM (SELECT * FROM orders WHERE orderkey % 4 = 0) orders\n" +
                "RIGHT JOIN (SELECT * FROM lineitem WHERE orderkey % 4 = 0 AND suppkey % 2 = partkey % 2 AND linenumber % 3 = orderkey % 3) lineitem\n" +
                "ON lineitem.linenumber % 3 = orders.orderkey % 4 AND lineitem.orderkey % 3 = orders.custkey % 3\n" +
                "WHERE lineitem.suppkey % 2 = lineitem.linenumber % 3");
    }

    @Test
    public void testRightJoinWithNullValues()
    {
        assertQuery("" +
                "SELECT lineitem.orderkey, orders.orderkey\n" +
                "FROM (\n" +
                "  SELECT CASE WHEN orderkey % 3 = 0 THEN NULL ELSE orderkey END AS orderkey\n" +
                "  FROM lineitem\n" +
                "  WHERE partkey % 512 = 0\n" +
                ") AS lineitem \n" +
                "RIGHT JOIN (\n" +
                "  SELECT CASE WHEN orderkey % 2 = 0 THEN NULL ELSE orderkey END AS orderkey\n" +
                "  FROM orders\n" +
                "  WHERE custkey % 512 = 0\n" +
                ") AS orders\n" +
                "ON lineitem.orderkey = orders.orderkey");
    }

    @Test
    public void testJoinWithDuplicateRelations()
    {
        assertQuery("SELECT * FROM orders JOIN orders USING (orderkey)", "SELECT * FROM orders o1 JOIN orders o2 ON o1.orderkey = o2.orderkey");
        assertQuery("SELECT * FROM lineitem x JOIN orders x USING (orderkey)", "SELECT * FROM lineitem l JOIN orders o ON l.orderkey = o.orderkey");
    }

    @Test
    public void testJoinWithStatefulFilterFunction()
    {
        assertQuery("SELECT *\n" +
                        "FROM (VALUES 1, 2) a(id)\n" +
                        "FULL JOIN (VALUES 2, 3) b(id)\n" +
                        "ON (array_intersect(array[a.id], array[b.id]) = array[a.id])",
                "VALUES (1, null), (2, 2), (null, 3)");
    }

    @Test
    public void testAggregationOverRigthJoinOverSingleStreamProbe()
    {
        // this should return one row since value is always 'value'
        // this test verifies that the two streams produced by the right join
        // are handled gathered for the aggergation operator
        assertQueryOrdered("" +
                        "SELECT\n" +
                        "  value\n" +
                        "FROM\n" +
                        "(\n" +
                        "    SELECT\n" +
                        "        key\n" +
                        "    FROM\n" +
                        "        (VALUES 'match') as a(key)\n" +
                        "        LEFT JOIN (SELECT * FROM (VALUES (0)) limit 0) AS x(ignored)\n" +
                        "        ON TRUE\n" +
                        "    GROUP BY 1\n" +
                        ") a\n" +
                        "RIGHT JOIN\n" +
                        "(\n" +
                        "    VALUES\n" +
                        "    ('match', 'value'),\n" +
                        "    ('no-match', 'value')\n" +
                        ") AS b(key, value)\n" +
                        "ON a.key = b.key\n" +
                        "GROUP BY 1\n",
                "VALUES 'value'");
    }

    @Test
    public void testOrderBy()
    {
        assertQueryOrdered("SELECT orderstatus FROM orders ORDER BY orderstatus");
    }

    @Test
    public void testOrderBy2()
    {
        assertQueryOrdered("SELECT orderstatus FROM orders ORDER BY orderkey DESC");
    }

    @Test
    public void testOrderByMultipleFields()
    {
        assertQueryOrdered("SELECT custkey, orderstatus FROM orders ORDER BY custkey DESC, orderstatus");
    }

    @Test
    public void testOrderByDuplicateFields()
    {
        assertQueryOrdered("SELECT custkey, custkey FROM orders ORDER BY custkey, custkey");
        assertQueryOrdered("SELECT custkey, custkey FROM orders ORDER BY custkey ASC, custkey DESC");
    }

    @Test
    public void testOrderByWithNulls()
    {
        // nulls first
        assertQueryOrdered("SELECT orderkey, custkey, orderstatus FROM orders ORDER BY nullif(orderkey, 3) ASC NULLS FIRST, custkey ASC");
        assertQueryOrdered("SELECT orderkey, custkey, orderstatus FROM orders ORDER BY nullif(orderkey, 3) DESC NULLS FIRST, custkey ASC");

        // nulls last
        assertQueryOrdered("SELECT orderkey, custkey, orderstatus FROM orders ORDER BY nullif(orderkey, 3) ASC NULLS LAST, custkey ASC");
        assertQueryOrdered("SELECT orderkey, custkey, orderstatus FROM orders ORDER BY nullif(orderkey, 3) DESC NULLS LAST, custkey ASC");

        // assure that default is nulls last
        assertQueryOrdered(
                "SELECT orderkey, custkey, orderstatus FROM orders ORDER BY nullif(orderkey, 3) ASC, custkey ASC",
                "SELECT orderkey, custkey, orderstatus FROM orders ORDER BY nullif(orderkey, 3) ASC NULLS LAST, custkey ASC");
    }

    @Test
    public void testOrderByAlias()
    {
        assertQueryOrdered("SELECT orderstatus x FROM orders ORDER BY x ASC");
    }

    @Test
    public void testOrderByAliasWithSameNameAsUnselectedColumn()
    {
        assertQueryOrdered("SELECT orderstatus orderdate FROM orders ORDER BY orderdate ASC");
    }

    @Test
    public void testOrderByOrdinal()
    {
        assertQueryOrdered("SELECT orderstatus, orderdate FROM orders ORDER BY 2, 1");
    }

    @Test
    public void testOrderByOrdinalWithWildcard()
    {
        assertQueryOrdered("SELECT * FROM orders ORDER BY 1");
    }

    @Test
    public void testGroupByOrdinal()
    {
        assertQuery(
                "SELECT orderstatus, sum(totalprice) FROM orders GROUP BY 1",
                "SELECT orderstatus, sum(totalprice) FROM orders GROUP BY orderstatus");
    }

    @Test
    public void testGroupBySearchedCase()
    {
        assertQuery("SELECT CASE WHEN orderstatus = 'O' THEN 'a' ELSE 'b' END, count(*)\n" +
                "FROM orders\n" +
                "GROUP BY CASE WHEN orderstatus = 'O' THEN 'a' ELSE 'b' END");

        assertQuery(
                "SELECT CASE WHEN orderstatus = 'O' THEN 'a' ELSE 'b' END, count(*)\n" +
                        "FROM orders\n" +
                        "GROUP BY 1",
                "SELECT CASE WHEN orderstatus = 'O' THEN 'a' ELSE 'b' END, count(*)\n" +
                        "FROM orders\n" +
                        "GROUP BY CASE WHEN orderstatus = 'O' THEN 'a' ELSE 'b' END");
    }

    @Test
    public void testGroupBySearchedCaseNoElse()
    {
        // whole CASE in group by clause
        assertQuery("SELECT CASE WHEN orderstatus = 'O' THEN 'a' END, count(*)\n" +
                "FROM orders\n" +
                "GROUP BY CASE WHEN orderstatus = 'O' THEN 'a' END");

        assertQuery(
                "SELECT CASE WHEN orderstatus = 'O' THEN 'a' END, count(*)\n" +
                        "FROM orders\n" +
                        "GROUP BY 1",
                "SELECT CASE WHEN orderstatus = 'O' THEN 'a' END, count(*)\n" +
                        "FROM orders\n" +
                        "GROUP BY CASE WHEN orderstatus = 'O' THEN 'a' END");

        assertQuery("SELECT CASE WHEN true THEN orderstatus END, count(*)\n" +
                "FROM orders\n" +
                "GROUP BY orderstatus");
    }

    @Test
    public void testGroupByCase()
    {
        // whole CASE in group by clause
        assertQuery("SELECT CASE orderstatus WHEN 'O' THEN 'a' ELSE 'b' END, count(*)\n" +
                "FROM orders\n" +
                "GROUP BY CASE orderstatus WHEN 'O' THEN 'a' ELSE 'b' END");

        assertQuery(
                "SELECT CASE orderstatus WHEN 'O' THEN 'a' ELSE 'b' END, count(*)\n" +
                        "FROM orders\n" +
                        "GROUP BY 1",
                "SELECT CASE orderstatus WHEN 'O' THEN 'a' ELSE 'b' END, count(*)\n" +
                        "FROM orders\n" +
                        "GROUP BY CASE orderstatus WHEN 'O' THEN 'a' ELSE 'b' END");

        // operand in group by clause
        assertQuery("SELECT CASE orderstatus WHEN 'O' THEN 'a' ELSE 'b' END, count(*)\n" +
                "FROM orders\n" +
                "GROUP BY orderstatus");

        // condition in group by clause
        assertQuery("SELECT CASE 'O' WHEN orderstatus THEN 'a' ELSE 'b' END, count(*)\n" +
                "FROM orders\n" +
                "GROUP BY orderstatus");

        // 'then' in group by clause
        assertQuery("SELECT CASE 1 WHEN 1 THEN orderstatus ELSE 'x' END, count(*)\n" +
                "FROM orders\n" +
                "GROUP BY orderstatus");

        // 'else' in group by clause
        assertQuery("SELECT CASE 1 WHEN 1 THEN 'x' ELSE orderstatus END, count(*)\n" +
                "FROM orders\n" +
                "GROUP BY orderstatus");
    }

    @Test
    public void testGroupByCaseNoElse()
    {
        // whole CASE in group by clause
        assertQuery("SELECT CASE orderstatus WHEN 'O' THEN 'a' END, count(*)\n" +
                "FROM orders\n" +
                "GROUP BY CASE orderstatus WHEN 'O' THEN 'a' END");

        // operand in group by clause
        assertQuery("SELECT CASE orderstatus WHEN 'O' THEN 'a' END, count(*)\n" +
                "FROM orders\n" +
                "GROUP BY orderstatus");

        // condition in group by clause
        assertQuery("SELECT CASE 'O' WHEN orderstatus THEN 'a' END, count(*)\n" +
                "FROM orders\n" +
                "GROUP BY orderstatus");

        // 'then' in group by clause
        assertQuery("SELECT CASE 1 WHEN 1 THEN orderstatus END, count(*)\n" +
                "FROM orders\n" +
                "GROUP BY orderstatus");
    }

    @Test
    public void testGroupByCast()
    {
        // whole CAST in group by expression
        assertQuery("SELECT CAST(orderkey AS VARCHAR), count(*) FROM orders GROUP BY CAST(orderkey AS VARCHAR)");

        assertQuery(
                "SELECT CAST(orderkey AS VARCHAR), count(*) FROM orders GROUP BY 1",
                "SELECT CAST(orderkey AS VARCHAR), count(*) FROM orders GROUP BY CAST(orderkey AS VARCHAR)");

        // argument in group by expression
        assertQuery("SELECT CAST(orderkey AS VARCHAR), count(*) FROM orders GROUP BY orderkey");
    }

    @Test
    public void testGroupByCoalesce()
    {
        // whole COALESCE in group by
        assertQuery("SELECT COALESCE(orderkey, custkey), count(*) FROM orders GROUP BY COALESCE(orderkey, custkey)");

        assertQuery(
                "SELECT COALESCE(orderkey, custkey), count(*) FROM orders GROUP BY 1",
                "SELECT COALESCE(orderkey, custkey), count(*) FROM orders GROUP BY COALESCE(orderkey, custkey)"
        );

        // operands in group by
        assertQuery("SELECT COALESCE(orderkey, 1), count(*) FROM orders GROUP BY orderkey");

        // operands in group by
        assertQuery("SELECT COALESCE(1, orderkey), count(*) FROM orders GROUP BY orderkey");
    }

    @Test
    public void testGroupByNullIf()
    {
        // whole NULLIF in group by
        assertQuery("SELECT NULLIF(orderkey, custkey), count(*) FROM orders GROUP BY NULLIF(orderkey, custkey)");

        assertQuery(
                "SELECT NULLIF(orderkey, custkey), count(*) FROM orders GROUP BY 1",
                "SELECT NULLIF(orderkey, custkey), count(*) FROM orders GROUP BY NULLIF(orderkey, custkey)");

        // first operand in group by
        assertQuery("SELECT NULLIF(orderkey, 1), count(*) FROM orders GROUP BY orderkey");

        // second operand in group by
        assertQuery("SELECT NULLIF(1, orderkey), count(*) FROM orders GROUP BY orderkey");
    }

    @Test
    public void testGroupByExtract()
    {
        // whole expression in group by
        assertQuery("SELECT EXTRACT(YEAR FROM now()), count(*) FROM orders GROUP BY EXTRACT(YEAR FROM now())");

        assertQuery(
                "SELECT EXTRACT(YEAR FROM now()), count(*) FROM orders GROUP BY 1",
                "SELECT EXTRACT(YEAR FROM now()), count(*) FROM orders GROUP BY EXTRACT(YEAR FROM now())");

        // argument in group by
        assertQuery("SELECT EXTRACT(YEAR FROM now()), count(*) FROM orders GROUP BY now()");
    }

    @Test
    public void testGroupByNullConstant()
    {
        assertQuery("" +
                "SELECT count(*)\n" +
                "FROM (\n" +
                "  SELECT cast(null as VARCHAR) constant, orderdate\n" +
                "  FROM orders\n" +
                ") a\n" +
                "group by constant, orderdate\n");
    }

    @Test
    public void testChecksum()
    {
        assertQuery("SELECT to_hex(checksum(0))", "select '0000000000000000'");
    }

    @Test
    public void testMaxBy()
    {
        assertQuery("SELECT MAX_BY(orderkey, totalprice) FROM orders", "SELECT orderkey FROM orders ORDER BY totalprice DESC LIMIT 1");
    }

    @Test
    public void testMaxByN()
    {
        assertQuery("SELECT y FROM (SELECT MAX_BY(orderkey, totalprice, 2) mx FROM orders) CROSS JOIN UNNEST(mx) u(y)",
                "SELECT orderkey FROM orders ORDER BY totalprice DESC LIMIT 2");
    }

    @Test
    public void testMinBy()
    {
        assertQuery("SELECT MIN_BY(orderkey, totalprice) FROM orders", "SELECT orderkey FROM orders ORDER BY totalprice ASC LIMIT 1");
    }

    @Test
    public void testMinByN()
    {
        assertQuery("SELECT y FROM (SELECT MIN_BY(orderkey, totalprice, 2) mx FROM orders) CROSS JOIN UNNEST(mx) u(y)",
                "SELECT orderkey FROM orders ORDER BY totalprice ASC LIMIT 2");
    }

    @Test
    public void testGroupByBetween()
    {
        // whole expression in group by
        assertQuery("SELECT orderkey BETWEEN 1 AND 100 FROM orders GROUP BY orderkey BETWEEN 1 AND 100 ");

        // expression in group by
        assertQuery("SELECT CAST(orderkey BETWEEN 1 AND 100 AS BIGINT) FROM orders GROUP BY orderkey");

        // min in group by
        assertQuery("SELECT CAST(50 BETWEEN orderkey AND 100 AS BIGINT) FROM orders GROUP BY orderkey");

        // max in group by
        assertQuery("SELECT CAST(50 BETWEEN 1 AND orderkey AS BIGINT) FROM orders GROUP BY orderkey");
    }

    @Test
    public void testAggregationImplicitCoercion()
    {
        assertQuery("SELECT 1.0 / COUNT(*) FROM orders");
        assertQuery("SELECT custkey, 1.0 / COUNT(*) FROM orders GROUP BY custkey");
    }

    @Test
    public void testWindowImplicitCoercion()
    {
        MaterializedResult actual = computeActual("SELECT orderkey, 1.0 / row_number() OVER (ORDER BY orderkey) FROM orders LIMIT 2");

        MaterializedResult expected = resultBuilder(getSession(), BIGINT, DOUBLE)
                .row(1L, 1.0)
                .row(2L, 0.5)
                .build();

        assertEquals(actual, expected);
    }

    @Test
    public void testWindowsSameOrdering()
            throws Exception
    {
        MaterializedResult actual = computeActual("SELECT " +
                    "sum(quantity) OVER(PARTITION BY suppkey ORDER BY orderkey)," +
                    "min(tax) OVER(PARTITION BY suppkey ORDER BY shipdate)" +
                    "FROM lineitem " +
                    "ORDER BY 1 " +
                    "LIMIT 10");

        MaterializedResult expected = resultBuilder(getSession(), DOUBLE, DOUBLE)
                .row(1.0, 0.0)
                .row(2.0, 0.0)
                .row(2.0, 0.0)
                .row(3.0, 0.0)
                .row(3.0, 0.0)
                .row(4.0, 0.0)
                .row(4.0, 0.0)
                .row(5.0, 0.0)
                .row(5.0, 0.0)
                .row(5.0, 0.0)
                .build();

        assertEquals(actual, expected);
    }

    @Test
    public void testWindowsPrefixPartitioning()
            throws Exception
    {
        MaterializedResult actual = computeActual("SELECT " +
                    "max(tax) OVER(PARTITION BY suppkey, tax ORDER BY receiptdate)," +
                    "sum(quantity) OVER(PARTITION BY suppkey ORDER BY orderkey)" +
                    "FROM lineitem " +
                    "ORDER BY 2, 1 " +
                    "LIMIT 10");

        MaterializedResult expected = resultBuilder(getSession(), DOUBLE, DOUBLE)
                .row(0.06, 1.0)
                .row(0.02, 2.0)
                .row(0.06, 2.0)
                .row(0.02, 3.0)
                .row(0.08, 3.0)
                .row(0.03, 4.0)
                .row(0.03, 4.0)
                .row(0.02, 5.0)
                .row(0.03, 5.0)
                .row(0.07, 5.0)
                .build();

        assertEquals(actual, expected);
    }

    @Test
    public void testWindowsDifferentPartitions()
            throws Exception
    {
        MaterializedResult actual = computeActual("SELECT " +
                "sum(quantity) OVER(PARTITION BY suppkey ORDER BY orderkey)," +
                "count(discount) OVER(PARTITION BY partkey ORDER BY receiptdate)," +
                "min(tax) OVER(PARTITION BY suppkey, tax ORDER BY receiptdate)" +
                "FROM lineitem " +
                "ORDER BY 1, 2 " +
                "LIMIT 10");

        MaterializedResult expected = resultBuilder(getSession(), DOUBLE, BIGINT, DOUBLE)
                .row(1.0, 10L, 0.06)
                .row(2.0, 4L, 0.06)
                .row(2.0, 16L, 0.02)
                .row(3.0, 3L, 0.08)
                .row(3.0, 38L, 0.02)
                .row(4.0, 10L, 0.03)
                .row(4.0, 10L, 0.03)
                .row(5.0, 9L, 0.03)
                .row(5.0, 13L, 0.07)
                .row(5.0, 15L, 0.02)
                .build();

        assertEquals(actual, expected);
    }

    @Test
    public void testWindowsConstantExpression()
            throws Exception
    {
        MaterializedResult actual = computeActual("SELECT " +
                "sum(discount) OVER(PARTITION BY suppkey ORDER BY receiptdate)," +
                "lag(quantity, 1) OVER(PARTITION BY suppkey ORDER BY orderkey)" +
                "FROM lineitem " +
                "ORDER BY 1, 2 " +
                "LIMIT 10");

        MaterializedResult expected = resultBuilder(getSession(), DOUBLE, DOUBLE)
                .row(0.0, 8.0)
                .row(0.0, 13.0)
                .row(0.0, 17.0)
                .row(0.0, 33.0)
                .row(0.0, 33.0)
                .row(0.0, 40.0)
                .row(0.0, 42.0)
                .row(0.01, 6.0)
                .row(0.01, 8.0)
                .row(0.01, 18.0)
                .build();

        assertEquals(actual, expected);
    }

    @Test
    public void testHaving()
    {
        assertQuery("SELECT orderstatus, sum(totalprice) FROM orders GROUP BY orderstatus HAVING orderstatus = 'O'");
    }

    @Test
    public void testHaving2()
    {
        assertQuery("SELECT custkey, sum(orderkey) FROM orders GROUP BY custkey HAVING sum(orderkey) > 400000");
    }

    @Test
    public void testHaving3()
    {
        assertQuery("SELECT custkey, sum(totalprice) * 2 FROM orders GROUP BY custkey");
        assertQuery("SELECT custkey, avg(totalprice + 5) FROM orders GROUP BY custkey");
        assertQuery("SELECT custkey, sum(totalprice) * 2 FROM orders GROUP BY custkey HAVING avg(totalprice + 5) > 10");
    }

    @Test
    public void testHavingWithoutGroupBy()
    {
        assertQuery("SELECT sum(orderkey) FROM orders HAVING sum(orderkey) > 400000");
    }

    @Test
    public void testGroupByAsJoinProbe()
    {
        // we join on customer key instead of order key because
        // orders is effectively distributed on order key due the
        // generated data being sorted
        assertQuery("SELECT " +
                "  b.orderkey, " +
                "  b.custkey, " +
                "  a.custkey " +
                "FROM ( " +
                "  SELECT custkey" +
                "  FROM orders " +
                "  GROUP BY custkey" +
                ") a " +
                "JOIN orders b " +
                "  ON a.custkey = b.custkey ");
    }

    @Test
    public void testJoinEffectivePredicateWithNoRanges()
    {
        assertQuery("" +
                "SELECT * FROM orders a " +
                "   JOIN (SELECT * FROM orders WHERE orderkey IS NULL) b " +
                "   ON a.orderkey = b.orderkey");
    }

    @Test
    public void testColumnAliases()
    {
        assertQuery(
                "SELECT x, T.y, z + 1 FROM (SELECT custkey, orderstatus, totalprice FROM orders) T (x, y, z)",
                "SELECT custkey, orderstatus, totalprice + 1 FROM orders");
    }

    @Test
    public void testSameInputToAggregates()
    {
        assertQuery("SELECT max(a), max(b) FROM (SELECT custkey a, custkey b FROM orders) x");
    }

    @Test
    public void testWindowFunctionWithImplicitCoercion()
    {
        assertQuery("SELECT *, 1.0 * sum(x) OVER () FROM (VALUES 1) t(x)", "SELECT 1, 1.0");
    }

    @SuppressWarnings("PointlessArithmeticExpression")
    @Test
    public void testWindowFunctionsExpressions()
    {
        MaterializedResult actual = computeActual("" +
                "SELECT orderkey, orderstatus\n" +
                ", row_number() OVER (ORDER BY orderkey * 2) *\n" +
                "  row_number() OVER (ORDER BY orderkey DESC) + 100\n" +
                "FROM (SELECT * FROM orders ORDER BY orderkey LIMIT 10) x\n" +
                "ORDER BY orderkey LIMIT 5");

        MaterializedResult expected = resultBuilder(getSession(), BIGINT, VARCHAR, BIGINT)
                .row(1L, "O", (1L * 10) + 100)
                .row(2L, "O", (2L * 9) + 100)
                .row(3L, "F", (3L * 8) + 100)
                .row(4L, "O", (4L * 7) + 100)
                .row(5L, "F", (5L * 6) + 100)
                .build();

        assertEquals(actual, expected);
    }

    @Test
    public void testWindowFunctionsFromAggregate()
    {
        MaterializedResult actual = computeActual("" +
                "SELECT * FROM (\n" +
                "  SELECT orderstatus, clerk, sales\n" +
                "  , rank() OVER (PARTITION BY x.orderstatus ORDER BY sales DESC) rnk\n" +
                "  FROM (\n" +
                "    SELECT orderstatus, clerk, sum(totalprice) sales\n" +
                "    FROM orders\n" +
                "    GROUP BY orderstatus, clerk\n" +
                "   ) x\n" +
                ") x\n" +
                "WHERE rnk <= 2\n" +
                "ORDER BY orderstatus, rnk");

        MaterializedResult expected = resultBuilder(getSession(), VARCHAR, VARCHAR, DOUBLE, BIGINT)
                .row("F", "Clerk#000000090", 2784836.61, 1L)
                .row("F", "Clerk#000000084", 2674447.15, 2L)
                .row("O", "Clerk#000000500", 2569878.29, 1L)
                .row("O", "Clerk#000000050", 2500162.92, 2L)
                .row("P", "Clerk#000000071", 841820.99, 1L)
                .row("P", "Clerk#000001000", 643679.49, 2L)
                .build();

        assertEquals(actual, expected);
    }

    @Test
    public void testOrderByWindowFunction()
    {
        MaterializedResult actual = computeActual("" +
                "SELECT orderkey, row_number() OVER (ORDER BY orderkey)\n" +
                "FROM (SELECT * FROM orders ORDER BY orderkey LIMIT 10)\n" +
                "ORDER BY 2 DESC\n" +
                "LIMIT 5");

        MaterializedResult expected = resultBuilder(getSession(), BIGINT, BIGINT)
                .row(34L, 10L)
                .row(33L, 9L)
                .row(32L, 8L)
                .row(7L, 7L)
                .row(6L, 6L)
                .build();

        assertEquals(actual, expected);
    }

    @Test
    public void testSameWindowFunctionsTwoCoerces()
    {
        MaterializedResult actual = computeActual("" +
                "SELECT 12.0 * row_number() OVER ()/row_number() OVER(),\n" +
                "row_number() OVER()\n" +
                "FROM (SELECT * FROM orders ORDER BY orderkey LIMIT 10)\n" +
                "ORDER BY 2 DESC\n" +
                "LIMIT 5");

        MaterializedResult expected = resultBuilder(getSession(), BIGINT, BIGINT)
                .row(12.0, 10L)
                .row(12.0, 9L)
                .row(12.0, 8L)
                .row(12.0, 7L)
                .row(12.0, 6L)
                .build();

        assertEquals(actual, expected);

        actual = computeActual("" +
                "SELECT (MAX(x.a) OVER () - x.a) * 100.0 / MAX(x.a) OVER ()\n" +
                "FROM (VALUES 1, 2, 3, 4) x(a)");

        expected = resultBuilder(getSession(), DOUBLE)
                .row(75.0)
                .row(50.0)
                .row(25.0)
                .row(0.0)
                .build();

        assertEquals(actual, expected);
    }

    @Test
    public void testRowNumberNoOptimization()
    {
        MaterializedResult actual = computeActual("" +
                "SELECT orderkey, orderstatus FROM (\n" +
                "   SELECT row_number() OVER () rn, orderkey, orderstatus\n" +
                "   FROM orders\n" +
                ") WHERE NOT rn <= 10");
        MaterializedResult all = computeExpected("SELECT orderkey, orderstatus FROM ORDERS", actual.getTypes());
        assertEquals(actual.getMaterializedRows().size(), all.getMaterializedRows().size() - 10);
        assertContains(all, actual);

        actual = computeActual("" +
                "SELECT orderkey, orderstatus FROM (\n" +
                "   SELECT row_number() OVER () rn, orderkey, orderstatus\n" +
                "   FROM orders\n" +
                ") WHERE rn - 5 <= 10");
        all = computeExpected("SELECT orderkey, orderstatus FROM ORDERS", actual.getTypes());
        assertEquals(actual.getMaterializedRows().size(), 15);
        assertContains(all, actual);
    }

    @Test
    public void testRowNumberLimit()
    {
        MaterializedResult actual = computeActual("" +
                "SELECT row_number() OVER (PARTITION BY orderstatus) rn, orderstatus\n" +
                "FROM orders\n" +
                "LIMIT 10");
        assertEquals(actual.getMaterializedRows().size(), 10);

        actual = computeActual("" +
                "SELECT row_number() OVER (PARTITION BY orderstatus ORDER BY orderkey) rn\n" +
                "FROM orders\n" +
                "LIMIT 10");
        assertEquals(actual.getMaterializedRows().size(), 10);

        actual = computeActual("" +
                "SELECT row_number() OVER () rn, orderstatus\n" +
                "FROM orders\n" +
                "LIMIT 10");
        assertEquals(actual.getMaterializedRows().size(), 10);

        actual = computeActual("" +
                "SELECT row_number() OVER (ORDER BY orderkey) rn\n" +
                "FROM orders\n" +
                "LIMIT 10");
        assertEquals(actual.getMaterializedRows().size(), 10);
    }

    @Test
    public void testRowNumberMultipleFilters()
    {
        MaterializedResult actual = computeActual("" +
                "SELECT * FROM (" +
                "   SELECT a, row_number() OVER (PARTITION BY a ORDER BY a) rn\n" +
                "   FROM (VALUES (1), (1), (1), (2), (2), (3)) t (a)) t " +
                "WHERE rn < 3 AND rn % 2 = 0 AND a = 2 LIMIT 2");
        MaterializedResult expected = resultBuilder(getSession(), BIGINT, BIGINT)
                .row(2, 2L)
                .build();
        assertEqualsIgnoreOrder(actual.getMaterializedRows(), expected.getMaterializedRows());
    }

    @Test
    public void testRowNumberFilterAndLimit()
    {
        MaterializedResult actual = computeActual("" +
                "SELECT * FROM (" +
                "SELECT a, row_number() OVER (PARTITION BY a ORDER BY a) rn\n" +
                "FROM (VALUES (1), (2), (1), (2)) t (a)) t WHERE rn < 2 LIMIT 2");

        MaterializedResult expected = resultBuilder(getSession(), BIGINT, BIGINT)
                .row(1, 1L)
                .row(2, 1L)
                .build();
        assertEqualsIgnoreOrder(actual.getMaterializedRows(), expected.getMaterializedRows());

        actual = computeActual("" +
                "SELECT * FROM (" +
                "SELECT a, row_number() OVER (PARTITION BY a) rn\n" +
                "FROM (VALUES (1), (2), (1), (2), (1)) t (a)) t WHERE rn < 3 LIMIT 2");

        expected = resultBuilder(getSession(), BIGINT, BIGINT)
                .row(1, 1L)
                .row(1, 2L)
                .row(2, 1L)
                .row(2, 2L)
                .build();
        assertEquals(actual.getMaterializedRows().size(), 2);
        assertContains(expected, actual);
    }

    @Test
    public void testRowNumberUnpartitionedFilter()
    {
        MaterializedResult actual = computeActual("" +
                "SELECT orderkey, orderstatus FROM (\n" +
                "   SELECT row_number() OVER () rn, orderkey, orderstatus\n" +
                "   FROM orders\n" +
                ") WHERE rn <= 5 AND orderstatus != 'Z'");
        MaterializedResult all = computeExpected("SELECT orderkey, orderstatus FROM ORDERS", actual.getTypes());
        assertEquals(actual.getMaterializedRows().size(), 5);
        assertContains(all, actual);

        actual = computeActual("" +
                "SELECT orderkey, orderstatus FROM (\n" +
                "   SELECT row_number() OVER () rn, orderkey, orderstatus\n" +
                "   FROM orders\n" +
                ") WHERE rn < 5");
        all = computeExpected("SELECT orderkey, orderstatus FROM ORDERS", actual.getTypes());

        assertEquals(actual.getMaterializedRows().size(), 4);
        assertContains(all, actual);

        actual = computeActual("" +
                "SELECT orderkey, orderstatus FROM (\n" +
                "   SELECT row_number() OVER () rn, orderkey, orderstatus\n" +
                "   FROM orders\n" +
                ") LIMIT 5");
        all = computeExpected("SELECT orderkey, orderstatus FROM ORDERS", actual.getTypes());

        assertEquals(actual.getMaterializedRows().size(), 5);
        assertContains(all, actual);
    }

    @Test
    public void testRowNumberPartitionedFilter()
    {
        MaterializedResult actual = computeActual("" +
                "SELECT orderkey, orderstatus FROM (\n" +
                "   SELECT row_number() OVER (PARTITION BY orderstatus) rn, orderkey, orderstatus\n" +
                "   FROM orders\n" +
                ") WHERE rn <= 5");
        MaterializedResult all = computeExpected("SELECT orderkey, orderstatus FROM ORDERS", actual.getTypes());

        // there are 3 distinct orderstatus, so expect 15 rows.
        assertEquals(actual.getMaterializedRows().size(), 15);
        assertContains(all, actual);

        // Test for unreferenced outputs
        actual = computeActual("" +
                "SELECT orderkey FROM (\n" +
                "   SELECT row_number() OVER (PARTITION BY orderstatus) rn, orderkey\n" +
                "   FROM orders\n" +
                ") WHERE rn <= 5");
        all = computeExpected("SELECT orderkey FROM ORDERS", actual.getTypes());

        // there are 3 distinct orderstatus, so expect 15 rows.
        assertEquals(actual.getMaterializedRows().size(), 15);
        assertContains(all, actual);
    }

    @Test
    public void testRowNumberJoin()
    {
        MaterializedResult actual = computeActual("SELECT a, rn\n" +
                "FROM (\n" +
                "    SELECT a, row_number() OVER (ORDER BY a) rn\n" +
                "    FROM (VALUES (1), (2)) t (a)\n" +
                ") a\n" +
                "JOIN (VALUES (2)) b (b) ON a.a = b.b\n" +
                "LIMIT 1");

        MaterializedResult expected = resultBuilder(getSession(), BIGINT, BIGINT)
                .row(2, 2L)
                .build();
        assertEqualsIgnoreOrder(actual.getMaterializedRows(), expected.getMaterializedRows());

        actual = computeActual("SELECT a, rn\n" +
                "FROM (\n" +
                "    SELECT a, row_number() OVER (PARTITION BY a ORDER BY a) rn\n" +
                "    FROM (VALUES (1), (2), (1), (2)) t (a)\n" +
                ") a\n" +
                "JOIN (VALUES (2)) b (b) ON a.a = b.b\n" +
                "LIMIT 2");

        expected = resultBuilder(getSession(), BIGINT, BIGINT)
                .row(2, 1L)
                .row(2, 2L)
                .build();
        assertEqualsIgnoreOrder(actual.getMaterializedRows(), expected.getMaterializedRows());
    }

    @Test
    public void testRowNumberUnpartitionedFilterLimit()
    {
        assertQuery("" +
                "SELECT row_number() OVER ()\n" +
                "FROM lineitem JOIN orders ON lineitem.orderkey = orders.orderkey\n" +
                "WHERE orders.orderkey = 10000\n" +
                "LIMIT 20");
    }

    @Test
    public void testRowNumberPropertyDerivation()
    {
        MaterializedResult actual = computeActual("" +
                "SELECT orderkey, orderstatus, SUM(rn) OVER (PARTITION BY orderstatus) c\n" +
                "FROM (\n" +
                "   SELECT orderkey, orderstatus, row_number() OVER (PARTITION BY orderstatus) rn\n" +
                "   FROM (\n" +
                "       SELECT * FROM orders ORDER BY orderkey LIMIT 10\n" +
                "   )\n" +
                ")");
        MaterializedResult expected = resultBuilder(getSession(), BIGINT, VARCHAR, BIGINT)
                .row(1L, "O", 21L)
                .row(2L, "O", 21L)
                .row(3L, "F", 10L)
                .row(4L, "O", 21L)
                .row(5L, "F", 10L)
                .row(6L, "F", 10L)
                .row(7L, "O", 21L)
                .row(32L, "O", 21L)
                .row(33L, "F", 10L)
                .row(34L, "O", 21L)
                .build();
        assertEqualsIgnoreOrder(actual.getMaterializedRows(), expected.getMaterializedRows());
    }

    @Test
    public void testWindowPropertyDerivation()
    {
        MaterializedResult actual = computeActual("" +
                "SELECT orderstatus, orderkey,\n" +
                "SUM(s) OVER (PARTITION BY orderstatus),\n" +
                "SUM(s) OVER (PARTITION BY orderstatus, orderkey),\n" +
                "SUM(s) OVER (PARTITION BY orderstatus ORDER BY orderkey),\n" +
                "SUM(s) OVER (ORDER BY orderstatus, orderkey)\n" +
                "FROM (\n" +
                "   SELECT orderkey, orderstatus, SUM(orderkey) OVER (ORDER BY orderstatus, orderkey) s\n" +
                "   FROM (\n" +
                "       SELECT * FROM orders ORDER BY orderkey LIMIT 10\n" +
                "   )\n" +
                ")");
        MaterializedResult expected = resultBuilder(getSession(), VARCHAR, BIGINT, BIGINT, BIGINT, BIGINT, BIGINT)
                .row("F", 3L, 72L, 3L, 3L, 3L)
                .row("F", 5L, 72L, 8L, 11L, 11L)
                .row("F", 6L, 72L, 14L, 25L, 25L)
                .row("F", 33L, 72L, 47L, 72L, 72L)
                .row("O", 1L, 433L, 48L, 48L, 120L)
                .row("O", 2L, 433L, 50L, 98L, 170L)
                .row("O", 4L, 433L, 54L, 152L, 224L)
                .row("O", 7L, 433L, 61L, 213L, 285L)
                .row("O", 32L, 433L, 93L, 306L, 378L)
                .row("O", 34L, 433L, 127L, 433L, 505L)
                .build();
        assertEqualsIgnoreOrder(actual.getMaterializedRows(), expected.getMaterializedRows());
    }

    @Test
    public void testTopNUnpartitionedWindow()
    {
        MaterializedResult actual = computeActual("" +
                "SELECT * FROM (\n" +
                "   SELECT row_number() OVER (ORDER BY orderkey) rn, orderkey, orderstatus\n" +
                "   FROM orders\n" +
                ") WHERE rn <= 5");
        String sql = "SELECT row_number() OVER (), orderkey, orderstatus FROM orders ORDER BY orderkey LIMIT 5";
        MaterializedResult expected = computeExpected(sql, actual.getTypes());
        assertEquals(actual, expected);
    }

    @Test
    public void testTopNUnpartitionedLargeWindow()
    {
        MaterializedResult actual = computeActual("" +
                "SELECT * FROM (\n" +
                "   SELECT row_number() OVER (ORDER BY orderkey) rn, orderkey, orderstatus\n" +
                "   FROM orders\n" +
                ") WHERE rn <= 10000");
        String sql = "SELECT row_number() OVER (), orderkey, orderstatus FROM orders ORDER BY orderkey LIMIT 10000";
        MaterializedResult expected = computeExpected(sql, actual.getTypes());
        assertEqualsIgnoreOrder(actual, expected);
    }

    @Test
    public void testTopNPartitionedWindow()
    {
        MaterializedResult actual = computeActual("" +
                "SELECT * FROM (\n" +
                "   SELECT row_number() OVER (PARTITION BY orderstatus ORDER BY orderkey) rn, orderkey, orderstatus\n" +
                "   FROM orders\n" +
                ") WHERE rn <= 2");
        MaterializedResult expected = resultBuilder(getSession(), BIGINT, BIGINT, VARCHAR)
                .row(1L, 1L, "O")
                .row(2L, 2L, "O")
                .row(1L, 3L, "F")
                .row(2L, 5L, "F")
                .row(1L, 65L, "P")
                .row(2L, 197L, "P")
                .build();
        assertEqualsIgnoreOrder(actual.getMaterializedRows(), expected.getMaterializedRows());

        // Test for unreferenced outputs
        actual = computeActual("" +
                "SELECT * FROM (\n" +
                "   SELECT row_number() OVER (PARTITION BY orderstatus ORDER BY orderkey) rn, orderkey\n" +
                "   FROM orders\n" +
                ") WHERE rn <= 2");
        expected = resultBuilder(getSession(), BIGINT, BIGINT)
                .row(1L, 1L)
                .row(2L, 2L)
                .row(1L, 3L)
                .row(2L, 5L)
                .row(1L, 65L)
                .row(2L, 197L)
                .build();
        assertEqualsIgnoreOrder(actual.getMaterializedRows(), expected.getMaterializedRows());

        actual = computeActual("" +
                "SELECT * FROM (\n" +
                "   SELECT row_number() OVER (PARTITION BY orderstatus ORDER BY orderkey) rn, orderstatus\n" +
                "   FROM orders\n" +
                ") WHERE rn <= 2");
        expected = resultBuilder(getSession(), BIGINT, VARCHAR)
                .row(1L, "O")
                .row(2L, "O")
                .row(1L, "F")
                .row(2L, "F")
                .row(1L, "P")
                .row(2L, "P")
                .build();
        assertEqualsIgnoreOrder(actual.getMaterializedRows(), expected.getMaterializedRows());
    }

    @Test
    public void testTopNUnpartitionedWindowWithEqualityFilter()
    {
        MaterializedResult actual = computeActual("" +
                "SELECT * FROM (\n" +
                "   SELECT row_number() OVER (ORDER BY orderkey) rn, orderkey, orderstatus\n" +
                "   FROM orders\n" +
                ") WHERE rn = 2");
        MaterializedResult expected = resultBuilder(getSession(), BIGINT, BIGINT, VARCHAR)
                .row(2L, 2L, "O")
                .build();
        assertEqualsIgnoreOrder(actual.getMaterializedRows(), expected.getMaterializedRows());
    }

    @Test
    public void testTopNUnpartitionedWindowWithCompositeFilter()
    {
        MaterializedResult actual = computeActual("" +
                "SELECT * FROM (\n" +
                "   SELECT row_number() OVER (ORDER BY orderkey) rn, orderkey, orderstatus\n" +
                "   FROM orders\n" +
                ") WHERE rn = 1 OR rn IN (3, 4) OR rn BETWEEN 6 AND 7");
        MaterializedResult expected = resultBuilder(getSession(), BIGINT, BIGINT, VARCHAR)
                .row(1L, 1L, "O")
                .row(3L, 3L, "F")
                .row(4L, 4L, "O")
                .row(6L, 6L, "F")
                .row(7L, 7L, "O")
                .build();
        assertEqualsIgnoreOrder(actual.getMaterializedRows(), expected.getMaterializedRows());
    }

    @Test
    public void testTopNPartitionedWindowWithEqualityFilter()
    {
        MaterializedResult actual = computeActual("" +
                "SELECT * FROM (\n" +
                "   SELECT row_number() OVER (PARTITION BY orderstatus ORDER BY orderkey) rn, orderkey, orderstatus\n" +
                "   FROM orders\n" +
                ") WHERE rn = 2");
        MaterializedResult expected = resultBuilder(getSession(), BIGINT, BIGINT, VARCHAR)
                .row(2L, 2L, "O")
                .row(2L, 5L, "F")
                .row(2L, 197L, "P")
                .build();
        assertEqualsIgnoreOrder(actual.getMaterializedRows(), expected.getMaterializedRows());

        // Test for unreferenced outputs
        actual = computeActual("" +
                "SELECT * FROM (\n" +
                "   SELECT row_number() OVER (PARTITION BY orderstatus ORDER BY orderkey) rn, orderkey\n" +
                "   FROM orders\n" +
                ") WHERE rn = 2");
        expected = resultBuilder(getSession(), BIGINT, BIGINT)
                .row(2L, 2L)
                .row(2L, 5L)
                .row(2L, 197L)
                .build();
        assertEqualsIgnoreOrder(actual.getMaterializedRows(), expected.getMaterializedRows());

        actual = computeActual("" +
                "SELECT * FROM (\n" +
                "   SELECT row_number() OVER (PARTITION BY orderstatus ORDER BY orderkey) rn, orderstatus\n" +
                "   FROM orders\n" +
                ") WHERE rn = 2");
        expected = resultBuilder(getSession(), BIGINT, VARCHAR)
                .row(2L, "O")
                .row(2L, "F")
                .row(2L, "P")
                .build();
        assertEqualsIgnoreOrder(actual.getMaterializedRows(), expected.getMaterializedRows());
    }

    @Test
    public void testWindowFunctionWithGroupBy()
    {
        MaterializedResult actual = computeActual("" +
                "SELECT *, rank() OVER (PARTITION BY x)\n" +
                "FROM (SELECT 'foo' x)\n" +
                "GROUP BY 1");

        MaterializedResult expected = resultBuilder(getSession(), VARCHAR, BIGINT)
                .row("foo", 1L)
                .build();

        assertEquals(actual, expected);
    }

    @Test
    public void testPartialPrePartitionedWindowFunction()
    {
        MaterializedResult actual = computeActual("" +
                "SELECT orderkey, COUNT(*) OVER (PARTITION BY orderkey, custkey)\n" +
                "FROM (SELECT * FROM orders ORDER BY orderkey LIMIT 10)\n" +
                "ORDER BY orderkey LIMIT 5");

        MaterializedResult expected = resultBuilder(getSession(), BIGINT, BIGINT)
                .row(1L, 1L)
                .row(2L, 1L)
                .row(3L, 1L)
                .row(4L, 1L)
                .row(5L, 1L)
                .build();

        assertEquals(actual, expected);
    }

    @Test
    public void testFullPrePartitionedWindowFunction()
    {
        MaterializedResult actual = computeActual("" +
                "SELECT orderkey, COUNT(*) OVER (PARTITION BY orderkey)\n" +
                "FROM (SELECT * FROM orders ORDER BY orderkey LIMIT 10)\n" +
                "ORDER BY orderkey LIMIT 5");

        MaterializedResult expected = resultBuilder(getSession(), BIGINT, BIGINT)
                .row(1L, 1L)
                .row(2L, 1L)
                .row(3L, 1L)
                .row(4L, 1L)
                .row(5L, 1L)
                .build();

        assertEquals(actual, expected);
    }

    @Test
    public void testPartialPreSortedWindowFunction()
    {
        MaterializedResult actual = computeActual("" +
                "SELECT orderkey, COUNT(*) OVER (ORDER BY orderkey, custkey)\n" +
                "FROM (SELECT * FROM orders ORDER BY orderkey LIMIT 10)\n" +
                "ORDER BY orderkey LIMIT 5");

        MaterializedResult expected = resultBuilder(getSession(), BIGINT, BIGINT)
                .row(1L, 1L)
                .row(2L, 2L)
                .row(3L, 3L)
                .row(4L, 4L)
                .row(5L, 5L)
                .build();

        assertEquals(actual, expected);
    }

    @Test
    public void testFullPreSortedWindowFunction()
    {
        MaterializedResult actual = computeActual("" +
                "SELECT orderkey, COUNT(*) OVER (ORDER BY orderkey)\n" +
                "FROM (SELECT * FROM orders ORDER BY orderkey LIMIT 10)\n" +
                "ORDER BY orderkey LIMIT 5");

        MaterializedResult expected = resultBuilder(getSession(), BIGINT, BIGINT)
                .row(1L, 1L)
                .row(2L, 2L)
                .row(3L, 3L)
                .row(4L, 4L)
                .row(5L, 5L)
                .build();

        assertEquals(actual, expected);
    }

    @Test
    public void testFullyPartitionedAndPartiallySortedWindowFunction()
    {
        MaterializedResult actual = computeActual("" +
                "SELECT orderkey, custkey, orderPriority, COUNT(*) OVER (PARTITION BY orderkey ORDER BY custkey, orderPriority)\n" +
                "FROM (SELECT * FROM orders ORDER BY orderkey, custkey LIMIT 10)\n" +
                "ORDER BY orderkey LIMIT 5");

        MaterializedResult expected = resultBuilder(getSession(), BIGINT, BIGINT, VARCHAR, BIGINT)
                .row(1L, 370L, "5-LOW", 1L)
                .row(2L, 781L, "1-URGENT", 1L)
                .row(3L, 1234L, "5-LOW", 1L)
                .row(4L, 1369L, "5-LOW", 1L)
                .row(5L, 445L, "5-LOW", 1L)
                .build();

        assertEquals(actual, expected);
    }

    @Test
    public void testFullyPartitionedAndFullySortedWindowFunction()
    {
        MaterializedResult actual = computeActual("" +
                "SELECT orderkey, custkey, COUNT(*) OVER (PARTITION BY orderkey ORDER BY custkey)\n" +
                "FROM (SELECT * FROM orders ORDER BY orderkey, custkey LIMIT 10)\n" +
                "ORDER BY orderkey LIMIT 5");

        MaterializedResult expected = resultBuilder(getSession(), BIGINT, BIGINT, VARCHAR, BIGINT)
                .row(1L, 370L, 1L)
                .row(2L, 781L, 1L)
                .row(3L, 1234L, 1L)
                .row(4L, 1369L, 1L)
                .row(5L, 445L, 1L)
                .build();

        assertEquals(actual, expected);
    }

    @Test
    public void testOrderByWindowFunctionWithNulls()
    {
        MaterializedResult actual;
        MaterializedResult expected;

        // Nulls first
        actual = computeActual("" +
                "SELECT orderkey, row_number() OVER (ORDER BY nullif(orderkey, 3) NULLS FIRST)\n" +
                "FROM (SELECT * FROM orders ORDER BY orderkey LIMIT 10)\n" +
                "ORDER BY 2 ASC\n" +
                "LIMIT 5");

        expected = resultBuilder(getSession(), BIGINT, BIGINT)
                .row(3L, 1L)
                .row(1L, 2L)
                .row(2L, 3L)
                .row(4L, 4L)
                .row(5L, 5L)
                .build();

        assertEquals(actual, expected);

        // Nulls last
        actual = computeActual("" +
                "SELECT orderkey, row_number() OVER (ORDER BY nullif(orderkey, 3) NULLS LAST)\n" +
                "FROM (SELECT * FROM orders ORDER BY orderkey LIMIT 10)\n" +
                "ORDER BY 2 DESC\n" +
                "LIMIT 5");

        expected = resultBuilder(getSession(), BIGINT, BIGINT)
                .row(3L, 10L)
                .row(34L, 9L)
                .row(33L, 8L)
                .row(32L, 7L)
                .row(7L, 6L)
                .build();

        assertEquals(actual, expected);

        // and nulls last should be the default
        actual = computeActual("" +
                "SELECT orderkey, row_number() OVER (ORDER BY nullif(orderkey, 3))\n" +
                "FROM (SELECT * FROM orders ORDER BY orderkey LIMIT 10)\n" +
                "ORDER BY 2 DESC\n" +
                "LIMIT 5");

        assertEquals(actual, expected);
    }

    @Test
    public void testValueWindowFunctions()
    {
        MaterializedResult actual = computeActual("SELECT * FROM (\n" +
                "  SELECT orderkey, orderstatus\n" +
                "    , first_value(orderkey + 1000) OVER (PARTITION BY orderstatus ORDER BY orderkey) fvalue\n" +
                "    , nth_value(orderkey + 1000, 2) OVER (PARTITION BY orderstatus ORDER BY orderkey\n" +
                "        ROWS BETWEEN UNBOUNDED PRECEDING AND UNBOUNDED FOLLOWING) nvalue\n" +
                "    FROM (SELECT * FROM orders ORDER BY orderkey LIMIT 10) x\n" +
                "  ) x\n" +
                "ORDER BY orderkey LIMIT 5");

        MaterializedResult expected = resultBuilder(getSession(), BIGINT, VARCHAR, BIGINT, BIGINT)
                .row(1L, "O", 1001L, 1002L)
                .row(2L, "O", 1001L, 1002L)
                .row(3L, "F", 1003L, 1005L)
                .row(4L, "O", 1001L, 1002L)
                .row(5L, "F", 1003L, 1005L)
                .build();

        assertEquals(actual, expected);
    }

    @Test
    public void testWindowFrames()
    {
        MaterializedResult actual = computeActual("SELECT * FROM (\n" +
                "  SELECT orderkey, orderstatus\n" +
                "    , sum(orderkey + 1000) OVER (PARTITION BY orderstatus ORDER BY orderkey\n" +
                "        ROWS BETWEEN mod(custkey, 2) PRECEDING AND custkey / 500 FOLLOWING)\n" +
                "    FROM (SELECT * FROM orders ORDER BY orderkey LIMIT 10) x\n" +
                "  ) x\n" +
                "ORDER BY orderkey LIMIT 5");

        MaterializedResult expected = resultBuilder(getSession(), BIGINT, VARCHAR, BIGINT)
                .row(1L, "O", 1001L)
                .row(2L, "O", 3007L)
                .row(3L, "F", 3014L)
                .row(4L, "O", 4045L)
                .row(5L, "F", 2008L)
                .build();

        assertEquals(actual, expected);
    }

    @Test
    public void testWindowNoChannels()
    {
        MaterializedResult actual = computeActual("SELECT rank() OVER ()\n" +
                "FROM (SELECT * FROM orders LIMIT 10)\n" +
                "LIMIT 3");

        MaterializedResult expected = resultBuilder(getSession(), BIGINT, VARCHAR, BIGINT)
                .row(1L)
                .row(1L)
                .row(1L)
                .build();

        assertEquals(actual, expected);
    }

    @Test
    public void testScalarFunction()
    {
        assertQuery("SELECT SUBSTR('Quadratically', 5, 6) FROM orders LIMIT 1");
    }

    @Test
    public void testCast()
    {
        assertQuery("SELECT CAST('1' AS BIGINT) FROM orders");
        assertQuery("SELECT CAST(totalprice AS BIGINT) FROM orders");
        assertQuery("SELECT CAST(orderkey AS DOUBLE) FROM orders");
        assertQuery("SELECT CAST(orderkey AS VARCHAR) FROM orders");
        assertQuery("SELECT CAST(orderkey AS BOOLEAN) FROM orders");

        assertQuery("SELECT try_cast('1' AS BIGINT) FROM orders", "SELECT CAST('1' AS BIGINT) FROM orders");
        assertQuery("SELECT try_cast(totalprice AS BIGINT) FROM orders", "SELECT CAST(totalprice AS BIGINT) FROM orders");
        assertQuery("SELECT try_cast(orderkey AS DOUBLE) FROM orders", "SELECT CAST(orderkey AS DOUBLE) FROM orders");
        assertQuery("SELECT try_cast(orderkey AS VARCHAR) FROM orders", "SELECT CAST(orderkey AS VARCHAR) FROM orders");
        assertQuery("SELECT try_cast(orderkey AS BOOLEAN) FROM orders", "SELECT CAST(orderkey AS BOOLEAN) FROM orders");

        assertQuery("SELECT try_cast('foo' AS BIGINT) FROM orders", "SELECT CAST(null AS BIGINT) FROM orders");
        assertQuery("SELECT try_cast(clerk AS BIGINT) FROM orders", "SELECT CAST(null AS BIGINT) FROM orders");
        assertQuery("SELECT try_cast(orderkey * orderkey AS VARCHAR) FROM orders", "SELECT CAST(orderkey * orderkey AS VARCHAR) FROM orders");
        assertQuery("SELECT try_cast(try_cast(orderkey AS VARCHAR) AS BIGINT) FROM orders", "SELECT orderkey FROM orders");
        assertQuery("SELECT try_cast(clerk AS VARCHAR) || try_cast(clerk AS VARCHAR) FROM orders", "SELECT clerk || clerk FROM orders");

        assertQuery("SELECT coalesce(try_cast('foo' AS BIGINT), 456) FROM orders", "SELECT 456 FROM orders");
        assertQuery("SELECT coalesce(try_cast(clerk AS BIGINT), 456) FROM orders", "SELECT 456 FROM orders");

        assertQuery("SELECT CAST(x AS BIGINT) FROM (VALUES 1, 2, 3, NULL) t (x)", "VALUES 1, 2, 3, NULL");
        assertQuery("SELECT try_cast(x AS BIGINT) FROM (VALUES 1, 2, 3, NULL) t (x)", "VALUES 1, 2, 3, NULL");
    }

    @Test
    public void testInvalidCast()
    {
        assertQueryFails(
                "SELECT CAST(1 AS DATE) FROM orders",
                "line 1:8: Cannot cast integer to date");
    }

    @Test
    public void testInvalidCastInMultilineQuery()
    {
        assertQueryFails(
                "SELECT CAST(totalprice AS BIGINT),\n" +
                        "CAST(2015 AS DATE),\n" +
                        "CAST(orderkey AS DOUBLE) FROM orders",
                "line 2:1: Cannot cast integer to date");
    }

    @Test
    public void testTryInvalidCast()
    {
        assertQuery("SELECT TRY(CAST('a' AS BIGINT))",
                "SELECT NULL");
    }

    @Test
    public void testConcatOperator()
    {
        assertQuery("SELECT '12' || '34' FROM orders LIMIT 1");
    }

    @Test
    public void testQuotedIdentifiers()
    {
        assertQuery("SELECT \"TOTALPRICE\" \"my price\" FROM \"ORDERS\"");
    }

    @Test
    public void testInvalidColumn()
    {
        assertQueryFails(
                "select * from lineitem l join (select orderkey_1, custkey from orders) o on l.orderkey = o.orderkey_1",
                "line 1:39: Column 'orderkey_1' cannot be resolved");
    }

    @Test
    public void testUnaliasedSubqueries()
    {
        assertQuery("SELECT orderkey FROM (SELECT orderkey FROM orders)");
    }

    @Test
    public void testUnaliasedSubqueries1()
    {
        assertQuery("SELECT a FROM (SELECT orderkey a FROM orders)");
    }

    @Test
    public void testJoinUnaliasedSubqueries()
    {
        assertQuery(
                "SELECT COUNT(*) FROM (SELECT * FROM lineitem) join (SELECT * FROM orders) using (orderkey)",
                "SELECT COUNT(*) FROM lineitem join orders on lineitem.orderkey = orders.orderkey"
        );
    }

    @Test
    public void testWith()
    {
        assertQuery("" +
                        "WITH a AS (SELECT * FROM orders) " +
                        "SELECT * FROM a",
                "SELECT * FROM orders");
    }

    @Test
    public void testWithQualifiedPrefix()
    {
        assertQuery("" +
                        "WITH a AS (SELECT 123 FROM orders LIMIT 1)" +
                        "SELECT a.* FROM a",
                "SELECT 123 FROM orders LIMIT 1");
    }

    @Test
    public void testWithAliased()
    {
        assertQuery("" +
                        "WITH a AS (SELECT * FROM orders) " +
                        "SELECT * FROM a x",
                "SELECT * FROM orders");
    }

    @Test
    public void testReferenceToWithQueryInFromClause()
    {
        assertQuery(
                "WITH a AS (SELECT * FROM orders)" +
                        "SELECT * FROM (" +
                        "   SELECT * FROM a" +
                        ")",
                "SELECT * FROM orders");
    }

    @Test
    public void testWithChaining()
    {
        assertQuery("" +
                        "WITH a AS (SELECT orderkey n FROM orders)\n" +
                        ", b AS (SELECT n + 1 n FROM a)\n" +
                        ", c AS (SELECT n + 1 n FROM b)\n" +
                        "SELECT n + 1 FROM c",
                "SELECT orderkey + 3 FROM orders");
    }

    @Test
    public void testWithSelfJoin()
    {
        assertQuery("" +
                "WITH x AS (SELECT DISTINCT orderkey FROM orders ORDER BY orderkey LIMIT 10)\n" +
                "SELECT count(*) FROM x a JOIN x b USING (orderkey)", "" +
                "SELECT count(*)\n" +
                "FROM (SELECT DISTINCT orderkey FROM orders ORDER BY orderkey LIMIT 10) a\n" +
                "JOIN (SELECT DISTINCT orderkey FROM orders ORDER BY orderkey LIMIT 10) b ON a.orderkey = b.orderkey");
    }

    @Test
    public void testWithNestedSubqueries()
    {
        assertQuery("" +
                "WITH a AS (\n" +
                "  WITH aa AS (SELECT 123 x FROM orders LIMIT 1)\n" +
                "  SELECT x y FROM aa\n" +
                "), b AS (\n" +
                "  WITH bb AS (\n" +
                "    WITH bbb AS (SELECT y FROM a)\n" +
                "    SELECT bbb.* FROM bbb\n" +
                "  )\n" +
                "  SELECT y z FROM bb\n" +
                ")\n" +
                "SELECT *\n" +
                "FROM (\n" +
                "  WITH q AS (SELECT z w FROM b)\n" +
                "  SELECT j.*, k.*\n" +
                "  FROM a j\n" +
                "  JOIN q k ON (j.y = k.w)\n" +
                ") t", "" +
                "SELECT 123, 123 FROM orders LIMIT 1");
    }

    @Test
    public void testWithColumnAliasing()
    {
        assertQuery(
                "WITH a (id) AS (SELECT 123 FROM orders LIMIT 1) SELECT id FROM a",
                "SELECT 123 FROM orders LIMIT 1");

        assertQuery(
                "WITH t (a, b, c) AS (SELECT 1, custkey x, orderkey FROM orders) SELECT c, b, a FROM t",
                "SELECT orderkey, custkey, 1 FROM orders");
    }

    @Test
    public void testWithHiding()
    {
        assertQuery("" +
                        "WITH a AS (SELECT 1), " +
                        "     b AS (" +
                        "         WITH a AS (SELECT 2)" +
                        "         SELECT * FROM a" +
                        "    )" +
                        "SELECT * FROM b",
                "SELECT 2"
        );
        assertQueryFails("" +
                        "WITH a AS (VALUES 1), " +
                        "     a AS (VALUES 2)" +
                        "SELECT * FROM a",
                "line 1:28: WITH query name 'a' specified more than once"
        );
    }

    @Test
    public void testWithRecursive()
    {
        assertQueryFails(
                "WITH RECURSIVE a AS (SELECT 123) SELECT * FROM a",
                "line 1:1: Recursive WITH queries are not supported");
    }

    @Test
    public void testCaseNoElse()
    {
        assertQuery("SELECT orderkey, CASE orderstatus WHEN 'O' THEN 'a' END FROM orders");
    }

    @Test
    public void testCaseNoElseInconsistentResultType()
    {
        assertQueryFails(
                "SELECT orderkey, CASE orderstatus WHEN 'O' THEN 'a' WHEN '1' THEN 2 END FROM orders",
                "\\Qline 1:67: All CASE results must be the same type: varchar(1)\\E");
    }

    @Test
    public void testCaseWithSupertypeCast()
    {
        assertQuery(" SELECT CASE x WHEN 1 THEN cast(1 as decimal(4,1)) WHEN 2 THEN cast(1 as decimal(4,2)) ELSE cast(1 as decimal(4,3)) END FROM (values 1) t(x)", "SELECT 1.000");
    }

    @Test
    public void testIfExpression()
    {
        assertQuery(
                "SELECT sum(IF(orderstatus = 'F', totalprice, 0.0)) FROM orders",
                "SELECT sum(CASE WHEN orderstatus = 'F' THEN totalprice ELSE 0.0 END) FROM orders");
        assertQuery(
                "SELECT sum(IF(orderstatus = 'Z', totalprice)) FROM orders",
                "SELECT sum(CASE WHEN orderstatus = 'Z' THEN totalprice END) FROM orders");
        assertQuery(
                "SELECT sum(IF(orderstatus = 'F', NULL, totalprice)) FROM orders",
                "SELECT sum(CASE WHEN orderstatus = 'F' THEN NULL ELSE totalprice END) FROM orders");
        assertQuery(
                "SELECT IF(orderstatus = 'Z', orderkey / 0, orderkey) FROM orders",
                "SELECT CASE WHEN orderstatus = 'Z' THEN orderkey / 0 ELSE orderkey END FROM orders");
        assertQuery(
                "SELECT sum(IF(NULLIF(orderstatus, 'F') <> 'F', totalprice, 5.1)) FROM orders",
                "SELECT sum(CASE WHEN NULLIF(orderstatus, 'F') <> 'F' THEN totalprice ELSE 5.1 END) FROM orders");

        // coercions to supertype
        assertQuery("SELECT if(true, cast(1 as decimal(2,1)), 1)", "SELECT 1.0");
    }

    @Test
    public void testIn()
    {
        assertQuery("SELECT orderkey FROM orders WHERE orderkey IN (1, 2, 3)");
        assertQuery("SELECT orderkey FROM orders WHERE orderkey IN (1.5, 2.3)", "SELECT orderkey FROM orders LIMIT 0"); // H2 incorrectly matches rows
        assertQuery("SELECT orderkey FROM orders WHERE orderkey IN (1, 2.0, 3)");
        assertQuery("SELECT orderkey FROM orders WHERE totalprice IN (1, 2, 3)");
        assertQuery("SELECT x FROM (values 3, 100) t(x) WHERE x IN (2147483649)", "SELECT * WHERE false");
        assertQuery("SELECT x FROM (values 3, 100, 2147483648, 2147483649, 2147483650) t(x) WHERE x IN (2147483648, 2147483650)", "values 2147483648, 2147483650");
        assertQuery("SELECT x FROM (values 3, 100, 2147483648, 2147483649, 2147483650) t(x) WHERE x IN (3, 4, 2147483648, 2147483650)", "values 3, 2147483648, 2147483650");
        assertQuery("SELECT x FROM (values 1, 2, 3) t(x) WHERE x IN (1 + cast(rand() < 0 as bigint), 2 + cast(rand() < 0 as bigint))", "values 1, 2");
        assertQuery("SELECT x FROM (values 1, 2, 3, 4) t(x) WHERE x IN (1 + cast(rand() < 0 as bigint), 2 + cast(rand() < 0 as bigint), 4)", "values 1, 2, 4");
        assertQuery("SELECT x FROM (values 1, 2, 3, 4) t(x) WHERE x IN (4, 2, 1)", "values 1, 2, 4");
        assertQuery("SELECT x FROM (values 1, 2, 3, 2147483648) t(x) WHERE x IN (1 + cast(rand() < 0 as bigint), 2 + cast(rand() < 0 as bigint), 2147483648)", "values 1, 2, 2147483648");
        assertQuery("SELECT x IN (0) FROM (values 4294967296) t(x)", "values false");
        assertQuery("SELECT x IN (0, 4294967297 + cast(rand() < 0 as bigint)) FROM (values 4294967296, 4294967297) t(x)", "values false, true");
        assertQuery("SELECT NULL in (1, 2, 3)", "values null");
        assertQuery("SELECT 1 in (1, NULL, 3)", "values true");
        assertQuery("SELECT 2 in (1, NULL, 3)", "values null");
        assertQuery("SELECT x FROM (values DATE '1970-01-01', DATE '1970-01-03') t(x) WHERE x IN (DATE '1970-01-01')", "values DATE '1970-01-01'");
        assertQuery("SELECT x FROM (values TIMESTAMP '1970-01-01 00:01:00+00:00', TIMESTAMP '1970-01-01 08:01:00+08:00', TIMESTAMP '1970-01-01 00:01:00+08:00') t(x) WHERE x IN (TIMESTAMP '1970-01-01 00:01:00+00:00')", "values TIMESTAMP '1970-01-01 00:01:00+00:00', TIMESTAMP '1970-01-01 08:01:00+08:00'");
        assertQuery("SELECT COUNT(*) FROM (values 1) t(x) WHERE x IN (null, 0)", "SELECT 0");
        assertQuery("SELECT d IN (DECIMAL '2.0', DECIMAL '30.0') FROM (VALUES (DOUBLE '2.0')) t(d)", "SELECT true"); // coercion with type only coercion inside IN list
    }

    @Test
    public void testLargeIn()
    {
        String longValues = range(0, 5000).asLongStream()
                .mapToObj(Long::toString)
                .collect(joining(", "));
        assertQuery("SELECT orderkey FROM orders WHERE orderkey IN (" + longValues + ")");
        assertQuery("SELECT orderkey FROM orders WHERE orderkey NOT IN (" + longValues + ")");

        String arrayValues = range(0, 5000).asLongStream()
                .mapToObj(i -> format("ARRAY[%s, %s, %s]", i, i + 1, i + 2))
                .collect(joining(", "));
        assertQuery("SELECT ARRAY[0, 0, 0] in (ARRAY[0, 0, 0], " + arrayValues + ")", "values true");
        assertQuery("SELECT ARRAY[0, 0, 0] in (" + arrayValues + ")", "values false");
    }

    @Test
    public void testNullOnLhsOfInPredicateDisallowed()
    {
        String errorMessage = "\\QNULL values are not allowed on the probe side of SemiJoin operator\\E.*";
        assertQueryFails("SELECT NULL IN (SELECT 1)", errorMessage);
        assertQueryFails("SELECT x FROM (VALUES NULL) t(x) WHERE x IN (SELECT 1)", errorMessage);
    }

    @Test
    public void testInSubqueryWithCrossJoin()
    {
        assertQuery("SELECT a FROM (VALUES (1),(2)) t(a) WHERE a IN " +
                "(SELECT b FROM (VALUES (ARRAY[2])) AS t1 (a) CROSS JOIN UNNEST(a) as t2(b))", "SELECT 2");
    }

    @Test
    public void testGroupByIf()
    {
        assertQuery(
                "SELECT IF(orderkey between 1 and 5, 'orders', 'others'), sum(totalprice) FROM orders GROUP BY 1",
                "SELECT CASE WHEN orderkey BETWEEN 1 AND 5 THEN 'orders' ELSE 'others' END, sum(totalprice)\n" +
                        "FROM orders\n" +
                        "GROUP BY CASE WHEN orderkey BETWEEN 1 AND 5 THEN 'orders' ELSE 'others' END");
    }

    @Test
    public void testDuplicateFields()
    {
        assertQuery(
                "SELECT * FROM (SELECT orderkey, orderkey FROM orders)",
                "SELECT orderkey, orderkey FROM orders");
    }

    @Test
    public void testDuplicateColumnsInWindowOrderByClause()
    {
        MaterializedResult actual = computeActual("SELECT a, row_number() OVER (ORDER BY a, a) FROM (VALUES 3, 2, 1) t(a)");

        MaterializedResult expected = resultBuilder(getSession(), BIGINT, BIGINT)
                .row(1, 1L)
                .row(2, 2L)
                .row(3, 3L)
                .build();

        assertEqualsIgnoreOrder(actual, expected);
    }

    @Test
    public void testWildcardFromSubquery()
    {
        assertQuery("SELECT * FROM (SELECT orderkey X FROM orders)");
    }

    @Test
    public void testCaseInsensitiveOutputAliasInOrderBy()
    {
        assertQueryOrdered("SELECT orderkey X FROM orders ORDER BY x");
    }

    @Test
    public void testCaseInsensitiveAttribute()
    {
        assertQuery("SELECT x FROM (SELECT orderkey X FROM orders)");
    }

    @Test
    public void testCaseInsensitiveAliasedRelation()
    {
        assertQuery("SELECT A.* FROM orders a");
    }

    @Test
    public void testCaseInsensitiveRowFieldReference()
    {
        assertQuery("SELECT a.Col0 FROM (VALUES row(cast(ROW(1,2) as ROW(col0 integer, col1 integer)))) AS t (a)", "SELECT 1");
    }

    @Test
    public void testSubqueryBody()
    {
        assertQuery("(SELECT orderkey, custkey FROM ORDERS)");
    }

    @Test
    public void testSubqueryBodyOrderLimit()
    {
        assertQueryOrdered("(SELECT orderkey AS a, custkey AS b FROM ORDERS) ORDER BY a LIMIT 1");
    }

    @Test
    public void testSubqueryBodyProjectedOrderby()
    {
        assertQueryOrdered("(SELECT orderkey, custkey FROM ORDERS) ORDER BY orderkey * -1");
    }

    @Test
    public void testSubqueryBodyDoubleOrderby()
    {
        assertQueryOrdered("(SELECT orderkey, custkey FROM ORDERS ORDER BY custkey) ORDER BY orderkey");
    }

    @Test
    public void testNodeRoster()
    {
        List<MaterializedRow> result = computeActual("SELECT * FROM system.runtime.nodes").getMaterializedRows();
        assertEquals(result.size(), getNodeCount());
    }

    @Test
    public void testCountOnInternalTables()
    {
        List<MaterializedRow> rows = computeActual("SELECT count(*) FROM system.runtime.nodes").getMaterializedRows();
        assertEquals(((Long) rows.get(0).getField(0)).longValue(), getNodeCount());
    }

    @Test
    public void testTransactionsTable()
    {
        List<MaterializedRow> result = computeActual("SELECT * FROM system.runtime.transactions").getMaterializedRows();
        assertTrue(result.size() >= 1); // At least one row for the current transaction.
    }

    @Test
    public void testDefaultExplainTextFormat()
    {
        String query = "SELECT * FROM orders";
        MaterializedResult result = computeActual("EXPLAIN " + query);
        assertEquals(getOnlyElement(result.getOnlyColumnAsSet()), getExplainPlan(query, LOGICAL));
    }

    @Test
    public void testDefaultExplainGraphvizFormat()
    {
        String query = "SELECT * FROM orders";
        MaterializedResult result = computeActual("EXPLAIN (FORMAT GRAPHVIZ) " + query);
        assertEquals(getOnlyElement(result.getOnlyColumnAsSet()), getGraphvizExplainPlan(query, LOGICAL));
    }

    @Test
    public void testLogicalExplain()
    {
        String query = "SELECT * FROM orders";
        MaterializedResult result = computeActual("EXPLAIN (TYPE LOGICAL) " + query);
        assertEquals(getOnlyElement(result.getOnlyColumnAsSet()), getExplainPlan(query, LOGICAL));
    }

    @Test
    public void testLogicalExplainTextFormat()
    {
        String query = "SELECT * FROM orders";
        MaterializedResult result = computeActual("EXPLAIN (TYPE LOGICAL, FORMAT TEXT) " + query);
        assertEquals(getOnlyElement(result.getOnlyColumnAsSet()), getExplainPlan(query, LOGICAL));
    }

    @Test
    public void testLogicalExplainGraphvizFormat()
    {
        String query = "SELECT * FROM orders";
        MaterializedResult result = computeActual("EXPLAIN (TYPE LOGICAL, FORMAT GRAPHVIZ) " + query);
        assertEquals(getOnlyElement(result.getOnlyColumnAsSet()), getGraphvizExplainPlan(query, LOGICAL));
    }

    @Test
    public void testDistributedExplain()
    {
        String query = "SELECT * FROM orders";
        MaterializedResult result = computeActual("EXPLAIN (TYPE DISTRIBUTED) " + query);
        assertEquals(getOnlyElement(result.getOnlyColumnAsSet()), getExplainPlan(query, DISTRIBUTED));
    }

    @Test
    public void testDistributedExplainTextFormat()
    {
        String query = "SELECT * FROM orders";
        MaterializedResult result = computeActual("EXPLAIN (TYPE DISTRIBUTED, FORMAT TEXT) " + query);
        assertEquals(getOnlyElement(result.getOnlyColumnAsSet()), getExplainPlan(query, DISTRIBUTED));
    }

    @Test
    public void testDistributedExplainGraphvizFormat()
    {
        String query = "SELECT * FROM orders";
        MaterializedResult result = computeActual("EXPLAIN (TYPE DISTRIBUTED, FORMAT GRAPHVIZ) " + query);
        assertEquals(getOnlyElement(result.getOnlyColumnAsSet()), getGraphvizExplainPlan(query, DISTRIBUTED));
    }

    @Test
    public void testExplainValidate()
    {
        MaterializedResult result = computeActual("EXPLAIN (TYPE VALIDATE) SELECT 1");
        assertEquals(result.getOnlyValue(), true);
    }

    @Test(expectedExceptions = Exception.class, expectedExceptionsMessageRegExp = "line 1:32: Column 'x' cannot be resolved")
    public void testExplainValidateThrows()
    {
        computeActual("EXPLAIN (TYPE VALIDATE) SELECT x");
    }

    @Test
    public void testExplainOfExplain()
    {
        String query = "EXPLAIN SELECT * FROM orders";
        MaterializedResult result = computeActual("EXPLAIN " + query);
        assertEquals(getOnlyElement(result.getOnlyColumnAsSet()), getExplainPlan(query, LOGICAL));
    }

    @Test
    public void testExplainOfExplainAnalyze()
    {
        String query = "EXPLAIN ANALYZE SELECT * FROM orders";
        MaterializedResult result = computeActual("EXPLAIN " + query);
        assertEquals(getOnlyElement(result.getOnlyColumnAsSet()), getExplainPlan(query, LOGICAL));
    }

    @Test
    public void testExplainDdl()
    {
        assertExplainDdl("CREATE TABLE foo (pk bigint)", "CREATE TABLE foo");
        assertExplainDdl("CREATE VIEW foo AS SELECT * FROM orders", "CREATE VIEW foo");
        assertExplainDdl("DROP TABLE orders");
        assertExplainDdl("DROP VIEW view");
        assertExplainDdl("ALTER TABLE orders RENAME TO new_name");
        assertExplainDdl("ALTER TABLE orders RENAME COLUMN orderkey TO new_column_name");
        assertExplainDdl("SET SESSION foo = 'bar'");
        assertExplainDdl("PREPARE my_query FROM SELECT * FROM orders", "PREPARE my_query");
        assertExplainDdl("DEALLOCATE PREPARE my_query");
        assertExplainDdl("RESET SESSION foo");
        assertExplainDdl("START TRANSACTION");
        assertExplainDdl("COMMIT");
        assertExplainDdl("ROLLBACK");
    }

    private void assertExplainDdl(String query)
    {
        assertExplainDdl(query, query);
    }

    private void assertExplainDdl(String query, String expected)
    {
        MaterializedResult result = computeActual("EXPLAIN " + query);
        assertEquals(getOnlyElement(result.getOnlyColumnAsSet()), expected);
    }

    @Test
    public void testExplainExecute()
    {
        Session session = Session.builder(getSession())
                .addPreparedStatement("my_query", "SELECT * FROM orders")
                .build();
        MaterializedResult result = computeActual(session, "EXPLAIN (TYPE LOGICAL) EXECUTE my_query");
        assertEquals(getOnlyElement(result.getOnlyColumnAsSet()), getExplainPlan("SELECT * FROM orders", LOGICAL));
    }

    @Test
    public void testExplainExecuteWithUsing()
    {
        Session session = Session.builder(getSession())
                .addPreparedStatement("my_query", "SELECT * FROM orders where orderkey < ?")
                .build();
        MaterializedResult result = computeActual(session, "EXPLAIN (TYPE LOGICAL) EXECUTE my_query USING 7");
        assertEquals(getOnlyElement(result.getOnlyColumnAsSet()), getExplainPlan("SELECT * FROM orders where orderkey < 7", LOGICAL));
    }

    @Test
    public void testExplainSetSessionWithUsing()
    {
        Session session = Session.builder(getSession())
                .addPreparedStatement("my_query", "SET SESSION foo = ?")
                .build();
        MaterializedResult result = computeActual(session, "EXPLAIN (TYPE LOGICAL) EXECUTE my_query USING 7");
        assertEquals(getOnlyElement(result.getOnlyColumnAsSet()), "SET SESSION foo = 7");
    }

    @Test
    public void testShowCatalogs()
    {
        MaterializedResult result = computeActual("SHOW CATALOGS");
        assertTrue(result.getOnlyColumnAsSet().contains(getSession().getCatalog().get()));
    }

    @Test
    public void testShowCatalogsLike()
    {
        MaterializedResult result = computeActual(format("SHOW CATALOGS LIKE '%s'", getSession().getCatalog().get()));
        assertEquals(result.getOnlyColumnAsSet(), ImmutableSet.of(getSession().getCatalog().get()));
    }

    @Test
    public void testShowSchemas()
    {
        MaterializedResult result = computeActual("SHOW SCHEMAS");
        assertTrue(result.getOnlyColumnAsSet().containsAll(ImmutableSet.of(getSession().getSchema().get(), INFORMATION_SCHEMA)));
    }

    @Test
    public void testShowSchemasFrom()
    {
        MaterializedResult result = computeActual(format("SHOW SCHEMAS FROM %s", getSession().getCatalog().get()));
        assertTrue(result.getOnlyColumnAsSet().containsAll(ImmutableSet.of(getSession().getSchema().get(), INFORMATION_SCHEMA)));
    }

    @Test
    public void testShowSchemasLike()
    {
        MaterializedResult result = computeActual(format("SHOW SCHEMAS LIKE '%s'", getSession().getSchema().get()));
        assertEquals(result.getOnlyColumnAsSet(), ImmutableSet.of(getSession().getSchema().get()));
    }

    @Test
    public void testShowTables()
    {
        Set<String> expectedTables = ImmutableSet.copyOf(transform(TpchTable.getTables(), tableNameGetter()));

        MaterializedResult result = computeActual("SHOW TABLES");
        assertTrue(result.getOnlyColumnAsSet().containsAll(expectedTables));
    }

    @Test
    public void testShowTablesFrom()
    {
        Set<String> expectedTables = ImmutableSet.copyOf(transform(TpchTable.getTables(), tableNameGetter()));

        String catalog = getSession().getCatalog().get();
        String schema = getSession().getSchema().get();

        MaterializedResult result = computeActual("SHOW TABLES FROM " + schema);
        assertTrue(result.getOnlyColumnAsSet().containsAll(expectedTables));

        result = computeActual("SHOW TABLES FROM " + catalog + "." + schema);
        assertTrue(result.getOnlyColumnAsSet().containsAll(expectedTables));

        try {
            computeActual("SHOW TABLES FROM UNKNOWN");
            fail("Showing tables in an unknown schema should fail");
        }
        catch (SemanticException e) {
            assertEquals(e.getCode(), MISSING_SCHEMA);
        }
        catch (RuntimeException e) {
            assertEquals(e.getMessage(), "line 1:1: Schema 'unknown' does not exist");
        }
    }

    @Test
    public void testShowTablesLike()
    {
        MaterializedResult result = computeActual("SHOW TABLES LIKE 'or%'");
        assertEquals(result.getOnlyColumnAsSet(), ImmutableSet.of(ORDERS.getTableName()));
    }

    @Test
    public void testShowColumns()
    {
        MaterializedResult actual = computeActual("SHOW COLUMNS FROM orders");

        MaterializedResult expectedUnparametrizedVarchar = resultBuilder(getSession(), VARCHAR, VARCHAR, VARCHAR)
                .row("orderkey", "bigint", "")
                .row("custkey", "bigint", "")
                .row("orderstatus", "varchar", "")
                .row("totalprice", "double", "")
                .row("orderdate", "date", "")
                .row("orderpriority", "varchar", "")
                .row("clerk", "varchar", "")
                .row("shippriority", "integer", "")
                .row("comment", "varchar", "")
                .build();

        MaterializedResult expectedParametrizedVarchar = resultBuilder(getSession(), VARCHAR, VARCHAR, VARCHAR)
                .row("orderkey", "bigint", "")
                .row("custkey", "bigint", "")
                .row("orderstatus", "varchar(1)", "")
                .row("totalprice", "double", "")
                .row("orderdate", "date", "")
                .row("orderpriority", "varchar(15)", "")
                .row("clerk", "varchar(15)", "")
                .row("shippriority", "integer", "")
                .row("comment", "varchar(79)", "")
                .build();

        // Until we migrate all connectors to parametrized varchar we check two options
        assertTrue(actual.equals(expectedParametrizedVarchar) || actual.equals(expectedUnparametrizedVarchar),
                format("%s does not matche neither of %s and %s", actual, expectedParametrizedVarchar, expectedUnparametrizedVarchar));
    }

    @Test
    public void testAtTimeZone()
    {
        assertQuery("SELECT TIMESTAMP '2012-10-31 01:00' AT TIME ZONE INTERVAL '07:09' hour to minute", "SELECT TIMESTAMP '2012-10-30 18:00:00.000 America/Los_Angeles'");
        assertQuery("SELECT TIMESTAMP '2012-10-31 01:00' AT TIME ZONE 'Asia/Oral'", "SELECT TIMESTAMP '2012-10-30 18:00:00.000 America/Los_Angeles'");
        assertQuery("SELECT MIN(x) AT TIME ZONE 'America/Chicago' from (VALUES TIMESTAMP '1970-01-01 00:01:00+00:00') t(x)", "values TIMESTAMP '1970-01-01 00:01:00+00:00'");
        assertQuery("SELECT TIMESTAMP '2012-10-31 01:00' AT TIME ZONE '+07:09'", "SELECT TIMESTAMP '2012-10-30 18:00:00.000 America/Los_Angeles'");
        assertQuery("SELECT TIMESTAMP '2012-10-31 01:00 UTC' AT TIME ZONE 'America/Los_Angeles'", "SELECT TIMESTAMP '2012-10-30 18:00:00.000 America/Los_Angeles'");
        assertQuery("SELECT TIMESTAMP '2012-10-31 01:00' AT TIME ZONE 'America/Los_Angeles'", "SELECT TIMESTAMP '2012-10-30 18:00:00.000 America/Los_Angeles'");
        assertQuery("SELECT x AT TIME ZONE 'America/Los_Angeles' FROM (values TIMESTAMP '1970-01-01 00:01:00+00:00', TIMESTAMP '1970-01-01 08:01:00+08:00', TIMESTAMP '1969-12-31 16:01:00-08:00') t(x)",
                "values TIMESTAMP '1970-01-01 00:01:00+00:00', TIMESTAMP '1970-01-01 08:01:00+08:00', TIMESTAMP '1969-12-31 16:01:00-08:00'");
        assertQuery("SELECT x AT TIME ZONE 'America/Los_Angeles' FROM (values TIMESTAMP '1970-01-01 00:01:00', TIMESTAMP '1970-01-01 08:01:00', TIMESTAMP '1969-12-31 16:01:00') t(x)",
                "values TIMESTAMP '1969-12-31 16:01:00-08:00', TIMESTAMP '1970-01-01 00:01:00-08:00', TIMESTAMP '1969-12-31 08:01:00-08:00'");
        assertQuery("SELECT min(x) AT TIME ZONE 'America/Los_Angeles' FROM (values TIMESTAMP '1970-01-01 00:01:00+00:00', TIMESTAMP '1970-01-01 08:01:00+08:00', TIMESTAMP '1969-12-31 16:01:00-08:00') t(x)",
                "values TIMESTAMP '1969-12-31 16:01:00-08:00'");

        // with chained AT TIME ZONE
        assertQuery("SELECT TIMESTAMP '2012-10-31 01:00' AT TIME ZONE 'America/Los_Angeles' AT TIME ZONE 'UTC'", "SELECT TIMESTAMP '2012-10-30 18:00:00.000 America/Los_Angeles'");
        assertQuery("SELECT TIMESTAMP '2012-10-31 01:00' AT TIME ZONE 'Asia/Tokyo' AT TIME ZONE 'America/Los_Angeles'", "SELECT TIMESTAMP '2012-10-30 18:00:00.000 America/Los_Angeles'");
        assertQuery("SELECT TIMESTAMP '2012-10-31 01:00' AT TIME ZONE 'America/Los_Angeles' AT TIME ZONE 'Asia/Shanghai'", "SELECT TIMESTAMP '2012-10-30 18:00:00.000 America/Los_Angeles'");
        assertQuery("SELECT min(x) AT TIME ZONE 'America/Los_Angeles' AT TIME ZONE 'UTC' FROM (values TIMESTAMP '1970-01-01 00:01:00+00:00', TIMESTAMP '1970-01-01 08:01:00+08:00', TIMESTAMP '1969-12-31 16:01:00-08:00') t(x)",
                "values TIMESTAMP '1969-12-31 16:01:00-08:00'");

        // with AT TIME ZONE in VALUES
        assertQuery("SELECT * from (VALUES TIMESTAMP '2012-10-31 01:00' AT TIME ZONE 'Asia/Oral')", "SELECT TIMESTAMP '2012-10-30 18:00:00.000 America/Los_Angeles'");
    }

    @Test
    public void testShowFunctions()
    {
        MaterializedResult result = computeActual("SHOW FUNCTIONS");
        ImmutableMultimap<String, MaterializedRow> functions = Multimaps.index(result.getMaterializedRows(), input -> {
            assertEquals(input.getFieldCount(), 6);
            return (String) input.getField(0);
        });

        assertTrue(functions.containsKey("avg"), "Expected function names " + functions + " to contain 'avg'");
        assertEquals(functions.get("avg").asList().size(), 4);
        assertEquals(functions.get("avg").asList().get(0).getField(1), "decimal(p,s)");
        assertEquals(functions.get("avg").asList().get(0).getField(2), "decimal(p,s)");
        assertEquals(functions.get("avg").asList().get(0).getField(3), "aggregate");
        assertEquals(functions.get("avg").asList().get(1).getField(1), "double");
        assertEquals(functions.get("avg").asList().get(1).getField(2), "bigint");
        assertEquals(functions.get("avg").asList().get(1).getField(3), "aggregate");
        assertEquals(functions.get("avg").asList().get(2).getField(1), "double");
        assertEquals(functions.get("avg").asList().get(2).getField(2), "double");
        assertEquals(functions.get("avg").asList().get(2).getField(3), "aggregate");
        assertEquals(functions.get("avg").asList().get(3).getField(1), "real");
        assertEquals(functions.get("avg").asList().get(3).getField(2), "real");
        assertEquals(functions.get("avg").asList().get(3).getField(3), "aggregate");

        assertTrue(functions.containsKey("abs"), "Expected function names " + functions + " to contain 'abs'");
        assertEquals(functions.get("abs").asList().get(0).getField(3), "scalar");
        assertEquals(functions.get("abs").asList().get(0).getField(4), true);

        assertTrue(functions.containsKey("rand"), "Expected function names " + functions + " to contain 'rand'");
        assertEquals(functions.get("rand").asList().get(0).getField(3), "scalar");
        assertEquals(functions.get("rand").asList().get(0).getField(4), false);

        assertTrue(functions.containsKey("rank"), "Expected function names " + functions + " to contain 'rank'");
        assertEquals(functions.get("rank").asList().get(0).getField(3), "window");

        assertTrue(functions.containsKey("rank"), "Expected function names " + functions + " to contain 'split_part'");
        assertEquals(functions.get("split_part").asList().get(0).getField(1), "varchar(x)");
        assertEquals(functions.get("split_part").asList().get(0).getField(2), "varchar(x), varchar(y), bigint");
        assertEquals(functions.get("split_part").asList().get(0).getField(3), "scalar");

        assertFalse(functions.containsKey("like"), "Expected function names " + functions + " not to contain 'like'");
    }

    @Test
    public void testInformationSchemaFiltering()
    {
        assertQuery(
                "SELECT table_name FROM information_schema.tables WHERE table_name = 'orders' LIMIT 1",
                "SELECT 'orders' table_name");
    }

    @Test
    public void testSelectColumnOfNulls()
    {
        // Currently nulls can confuse the local planner, so select some
        assertQueryOrdered("SELECT \n" +
                " CAST(NULL AS VARCHAR),\n" +
                " CAST(NULL AS BIGINT)\n" +
                "FROM ORDERS\n" +
                " ORDER BY 1");
    }

    @Test
    public void testSelectCaseInsensitive()
    {
        assertQuery("SELECT ORDERKEY FROM ORDERS");
        assertQuery("SELECT OrDeRkEy FROM OrDeRs");
    }

    @Test
    public void testShowSession()
    {
        Session session = new Session(
                getSession().getQueryId(),
                Optional.empty(),
                getSession().isClientTransactionSupport(),
                getSession().getIdentity(),
                getSession().getSource(),
                getSession().getCatalog(),
                getSession().getSchema(),
                getSession().getTimeZoneKey(),
                getSession().getLocale(),
                getSession().getRemoteUserAddress(),
                getSession().getUserAgent(),
                getSession().getClientInfo(),
                getSession().getStartTime(),
                ImmutableMap.<String, String>builder()
                        .put("test_string", "foo string")
                        .put("test_long", "424242")
                        .build(),
                ImmutableMap.of(),
                ImmutableMap.of(TESTING_CATALOG, ImmutableMap.<String, String>builder()
                        .put("connector_string", "bar string")
                        .put("connector_long", "11")
                        .build()),
                queryRunner.getMetadata().getSessionPropertyManager(),
                getSession().getPreparedStatements());
        MaterializedResult result = computeActual(session, "SHOW SESSION");

        ImmutableMap<String, MaterializedRow> properties = Maps.uniqueIndex(result.getMaterializedRows(), input -> {
            assertEquals(input.getFieldCount(), 5);
            return (String) input.getField(0);
        });

        assertEquals(properties.get("test_string"), new MaterializedRow(1, "test_string", "foo string", "test default", "varchar", "test string property"));
        assertEquals(properties.get("test_long"), new MaterializedRow(1, "test_long", "424242", "42", "bigint", "test long property"));
        assertEquals(properties.get(TESTING_CATALOG + ".connector_string"),
                new MaterializedRow(1, TESTING_CATALOG + ".connector_string", "bar string", "connector default", "varchar", "connector string property"));
        assertEquals(properties.get(TESTING_CATALOG + ".connector_long"),
                new MaterializedRow(1, TESTING_CATALOG + ".connector_long", "11", "33", "bigint", "connector long property"));
    }

    @Test
    public void testTry()
    {
        // divide by zero
        assertQuery(
                "SELECT linenumber, sum(TRY(100/(CAST (tax*10 AS BIGINT)))) FROM lineitem GROUP BY linenumber",
                "SELECT linenumber, sum(100/(CAST (tax*10 AS BIGINT))) FROM lineitem WHERE CAST(tax*10 AS BIGINT) <> 0 GROUP BY linenumber");

        // invalid cast
        assertQuery(
                "SELECT TRY(CAST(IF(round(totalprice) % 2 = 0, CAST(totalprice AS VARCHAR), '^&$' || CAST(totalprice AS VARCHAR)) AS DOUBLE)) FROM orders",
                "SELECT CASE WHEN round(totalprice) % 2 = 0 THEN totalprice ELSE null END FROM orders");

        // invalid function argument
        assertQuery(
                "SELECT COUNT(TRY(to_base(100, CAST(round(totalprice/100) AS BIGINT)))) FROM orders",
                "SELECT SUM(CASE WHEN CAST(round(totalprice/100) AS BIGINT) BETWEEN 2 AND 36 THEN 1 ELSE 0 END) FROM orders");

        // as part of a complex expression
        assertQuery(
                "SELECT COUNT(CAST(orderkey AS VARCHAR) || TRY(to_base(100, CAST(round(totalprice/100) AS BIGINT)))) FROM orders",
                "SELECT SUM(CASE WHEN CAST(round(totalprice/100) AS BIGINT) BETWEEN 2 AND 36 THEN 1 ELSE 0 END) FROM orders");

        // missing function argument
        assertQueryFails("SELECT TRY()", "line 1:8: The 'try' function must have exactly one argument");

        // check that TRY is not pushed down
        assertQueryFails("SELECT TRY(x) IS NULL FROM (SELECT 1/y as x FROM (VALUES 1, 2, 3, 0, 4) t(y))", "/ by zero");
        assertQuery("SELECT x IS NULL FROM (SELECT TRY(1/y) as x FROM (VALUES 3, 0, 4) t(y))", "VALUES false, true, false");
    }

    @Test
    public void testTryNoMergeProjections()
    {
        // no regexp specified because the JVM optimizes away exception message constructor if run enough times
        assertQueryFails("SELECT TRY(x) FROM (SELECT 1/y as x FROM (VALUES 1, 2, 3, 0, 4) t(y))", ".*");
    }

    @Test
    public void testNoFrom()
    {
        assertQuery("SELECT 1 + 2, 3 + 4", "SELECT 1 + 2, 3 + 4 FROM orders LIMIT 1");
    }

    @Test
    public void testTopNByMultipleFields()
    {
        assertQueryOrdered("SELECT orderkey, custkey, orderstatus FROM orders ORDER BY orderkey ASC, custkey ASC LIMIT 10");
        assertQueryOrdered("SELECT orderkey, custkey, orderstatus FROM orders ORDER BY orderkey ASC, custkey DESC LIMIT 10");
        assertQueryOrdered("SELECT orderkey, custkey, orderstatus FROM orders ORDER BY orderkey DESC, custkey ASC LIMIT 10");
        assertQueryOrdered("SELECT orderkey, custkey, orderstatus FROM orders ORDER BY orderkey DESC, custkey DESC LIMIT 10");

        // now try with order by fields swapped
        assertQueryOrdered("SELECT orderkey, custkey, orderstatus FROM orders ORDER BY custkey ASC, orderkey ASC LIMIT 10");
        assertQueryOrdered("SELECT orderkey, custkey, orderstatus FROM orders ORDER BY custkey ASC, orderkey DESC LIMIT 10");
        assertQueryOrdered("SELECT orderkey, custkey, orderstatus FROM orders ORDER BY custkey DESC, orderkey ASC LIMIT 10");
        assertQueryOrdered("SELECT orderkey, custkey, orderstatus FROM orders ORDER BY custkey DESC, orderkey DESC LIMIT 10");

        // nulls first
        assertQueryOrdered("SELECT orderkey, custkey, orderstatus FROM orders ORDER BY nullif(orderkey, 3) ASC NULLS FIRST, custkey ASC LIMIT 10");
        assertQueryOrdered("SELECT orderkey, custkey, orderstatus FROM orders ORDER BY nullif(orderkey, 3) DESC NULLS FIRST, custkey ASC LIMIT 10");

        // nulls last
        assertQueryOrdered("SELECT orderkey, custkey, orderstatus FROM orders ORDER BY nullif(orderkey, 3) ASC NULLS LAST LIMIT 10");
        assertQueryOrdered("SELECT orderkey, custkey, orderstatus FROM orders ORDER BY nullif(orderkey, 3) DESC NULLS LAST, custkey ASC LIMIT 10");

        // assure that default is nulls last
        assertQueryOrdered(
                "SELECT orderkey, custkey, orderstatus FROM orders ORDER BY nullif(orderkey, 3) ASC, custkey ASC LIMIT 10",
                "SELECT orderkey, custkey, orderstatus FROM orders ORDER BY nullif(orderkey, 3) ASC NULLS LAST, custkey ASC LIMIT 10");
    }

    @Test
    public void testExchangeWithProjectionPushDown()
    {
        assertQuery(
                "SELECT * FROM \n" +
                        "  (SELECT orderkey + 1 orderkey FROM (SELECT * FROM orders ORDER BY orderkey LIMIT 100)) o \n" +
                        "JOIN \n" +
                        "  (SELECT orderkey + 1 orderkey FROM (SELECT * FROM orders ORDER BY orderkey LIMIT 100)) o1 \n" +
                        "ON (o.orderkey = o1.orderkey)");
    }

    @Test
    public void testUnionWithProjectionPushDown()
    {
        assertQuery("SELECT key + 5, status FROM (SELECT orderkey key, orderstatus status FROM orders UNION ALL SELECT orderkey key, linestatus status FROM lineitem)");
    }

    @Test
    public void testJoinProjectionPushDown()
    {
        assertQuery("" +
                "SELECT *\n" +
                "FROM\n" +
                "  (SELECT orderkey, abs(orderkey) a FROM orders) t\n" +
                "JOIN\n" +
                "  (SELECT orderkey, abs(orderkey) a FROM orders) u\n" +
                "ON\n" +
                "  t.orderkey = u.orderkey");
    }

    @Test
    public void testUnion()
    {
        assertQuery("SELECT orderkey FROM orders UNION SELECT custkey FROM orders");
        assertQuery("SELECT 123 UNION DISTINCT SELECT 123 UNION ALL SELECT 123");
        assertQuery("SELECT NULL UNION SELECT NULL");
<<<<<<< HEAD
=======
        assertQuery("SELECT NULL, NULL UNION ALL SELECT NULL, NULL FROM nation");
        assertQuery("SELECT 'x', 'y' UNION ALL SELECT name, name FROM nation");
>>>>>>> 50c7a009

        // mixed single-node vs fixed vs source-distributed
        assertQuery("SELECT orderkey FROM orders UNION ALL SELECT 123 UNION ALL (SELECT custkey FROM orders GROUP BY custkey)");
    }

    @Test
    public void testUnionDistinct()
    {
        assertQuery("SELECT orderkey FROM orders UNION DISTINCT SELECT custkey FROM orders");
    }

    @Test
    public void testUnionAll()
    {
        assertQuery("SELECT orderkey FROM orders UNION ALL SELECT custkey FROM orders");
    }

    @Test
    public void testUnionArray()
    {
        assertQuery("SELECT a[1] FROM (SELECT ARRAY[1] UNION ALL SELECT ARRAY[1]) t(a) LIMIT 1", "SELECT 1");
    }

    @Test
    public void testChainedUnionsWithOrder()
    {
        assertQueryOrdered(
                "SELECT orderkey FROM orders UNION (SELECT custkey FROM orders UNION SELECT linenumber FROM lineitem) UNION ALL SELECT orderkey FROM lineitem ORDER BY orderkey");
    }

    @Test
    public void testUnionWithJoin()
    {
        assertQuery(
                "SELECT * FROM (" +
                        "   SELECT orderdate ds, orderkey FROM orders " +
                        "   UNION ALL " +
                        "   SELECT shipdate ds, orderkey FROM lineitem) a " +
                        "JOIN orders o ON (a.orderkey = o.orderkey)");
    }

    @Test
    public void testUnionWithAggregation()
    {
        assertQuery(
                "SELECT ds, count(*) FROM (" +
                        "   SELECT orderdate ds, orderkey FROM orders " +
                        "   UNION ALL " +
                        "   SELECT shipdate ds, orderkey FROM lineitem) a " +
                        "GROUP BY ds");
        assertQuery(
                "SELECT ds, count(*) FROM (" +
                        "   SELECT orderdate ds, orderkey FROM orders " +
                        "   UNION " +
                        "   SELECT shipdate ds, orderkey FROM lineitem) a " +
                        "GROUP BY ds");
        assertQuery(
                "SELECT ds, count(DISTINCT orderkey) FROM (" +
                        "   SELECT orderdate ds, orderkey FROM orders " +
                        "   UNION " +
                        "   SELECT shipdate ds, orderkey FROM lineitem) a " +
                        "GROUP BY ds");
        assertQuery(
                "SELECT clerk, count(DISTINCT orderstatus) FROM (" +
                        "SELECT * FROM orders WHERE orderkey=0 " +
                        " UNION ALL " +
                        "SELECT * FROM orders WHERE orderkey<>0) " +
                        "GROUP BY clerk");
        assertQuery(
                "SELECT count(clerk) FROM (" +
                        "SELECT clerk FROM orders WHERE orderkey=0 " +
                        " UNION ALL " +
                        "SELECT clerk FROM orders WHERE orderkey<>0) " +
                        "GROUP BY clerk");
        assertQuery(
                "SELECT count(orderkey), sum(sc) FROM (" +
                        "    SELECT sum(custkey) sc, orderkey FROM (" +
                        "        SELECT custkey,orderkey, orderkey+1 from orders where orderkey=0" +
                        "        UNION ALL " +
                        "        SELECT custkey,orderkey,orderkey+1 from orders where orderkey<>0) " +
                        "    GROUP BY orderkey)"
        );

        assertQuery(
                "SELECT count(orderkey), sum(sc) FROM (\n" +
                        "    SELECT sum(custkey) sc, orderkey FROM (\n" +
                        "        SELECT custkey, orderkey, orderkey+1, orderstatus from orders where orderkey=0\n" +
                        "        UNION ALL \n" +
                        "        SELECT custkey, orderkey, orderkey+1, orderstatus from orders where orderkey<>0) \n" +
                        "    GROUP BY GROUPING SETS ((orderkey, orderstatus), (orderkey)))",
                "SELECT count(orderkey), sum(sc) FROM (\n" +
                        "    SELECT sum(custkey) sc, orderkey FROM (\n" +
                        "        SELECT custkey, orderkey, orderkey+1, orderstatus from orders where orderkey=0\n" +
                        "        UNION ALL \n" +
                        "        SELECT custkey, orderkey, orderkey+1, orderstatus from orders where orderkey<>0) \n" +
                        "    GROUP BY orderkey, orderstatus \n" +
                        "    \n" +
                        "    UNION ALL \n" +
                        "    \n" +
                        "    SELECT sum(custkey) sc, orderkey FROM (\n" +
                        "        SELECT custkey, orderkey, orderkey+1, orderstatus from orders where orderkey=0\n" +
                        "        UNION ALL \n" +
                        "        SELECT custkey, orderkey, orderkey+1, orderstatus from orders where orderkey<>0) \n" +
                        "    GROUP BY orderkey)"
        );
    }

    @Test
    public void testUnionWithAggregationAndJoin()
    {
        assertQuery(
                "SELECT * FROM ( " +
                        "SELECT orderkey, count(*) FROM (" +
                        "   SELECT orderdate ds, orderkey FROM orders " +
                        "   UNION ALL " +
                        "   SELECT shipdate ds, orderkey FROM lineitem) a " +
                        "GROUP BY orderkey) t " +
                        "JOIN orders o " +
                        "ON (o.orderkey = t.orderkey)");
    }

    @Test
    public void testUnionWithJoinOnNonTranslateableSymbols()
    {
        assertQuery("SELECT *\n" +
                "FROM (SELECT orderdate ds, orderkey\n" +
                "      FROM orders\n" +
                "      UNION ALL\n" +
                "      SELECT shipdate ds, orderkey\n" +
                "      FROM lineitem) a\n" +
                "JOIN orders o\n" +
                "ON (substr(cast(a.ds AS VARCHAR), 6, 2) = substr(cast(o.orderdate AS VARCHAR), 6, 2) AND a.orderkey = o.orderkey)");
    }

    @Test
    public void testSubqueryUnion()
    {
        assertQueryOrdered("SELECT * FROM (SELECT orderkey FROM orders UNION SELECT custkey FROM orders UNION SELECT orderkey FROM orders) ORDER BY orderkey LIMIT 1000");
    }

    @Test
    public void testUnionWithFilterNotInSelect()
    {
        assertQuery("SELECT orderkey, orderdate FROM orders WHERE custkey < 1000 UNION ALL SELECT orderkey, shipdate FROM lineitem WHERE linenumber < 2000");
        assertQuery("SELECT orderkey, orderdate FROM orders UNION ALL SELECT orderkey, shipdate FROM lineitem WHERE linenumber < 2000");
        assertQuery("SELECT orderkey, orderdate FROM orders WHERE custkey < 1000 UNION ALL SELECT orderkey, shipdate FROM lineitem");
    }

    @Test
    public void testSelectOnlyUnion()
    {
        assertQuery("SELECT 123, 'foo' UNION ALL SELECT 999, 'bar'");
    }

    @Test
    public void testMultiColumnUnionAll()
    {
        assertQuery("SELECT * FROM orders UNION ALL SELECT * FROM orders");
    }

    @Test
    public void testUnionRequiringCoercion()
    {
        assertQuery("VALUES 1 UNION ALL VALUES 1.0, 2", "SELECT * FROM (VALUES 1) UNION ALL SELECT * FROM (VALUES 1.0, 2)");
        assertQuery("(VALUES 1) UNION ALL (VALUES 1.0, 2)", "SELECT * FROM (VALUES 1) UNION ALL SELECT * FROM (VALUES 1.0, 2)");
        assertQuery("SELECT 0, 0 UNION ALL SELECT 1.0, 0"); // This test case generates a RelationPlan whose .outputSymbols is different .root.outputSymbols
        assertQuery("SELECT 0, 0, 0, 0 UNION ALL SELECT 0.0, 0.0, 0, 0"); // This test case generates a RelationPlan where multiple positions share the same symbol
        assertQuery("SELECT * FROM (VALUES 1) UNION ALL SELECT * FROM (VALUES 1.0, 2)");

        assertQuery("SELECT * FROM (VALUES 1) UNION SELECT * FROM (VALUES 1.0, 2)", "VALUES 1.0, 2.0"); // H2 produces incorrect result for the original query: 1.0 1.0 2.0
        assertQuery("SELECT * FROM (VALUES (2, 2)) UNION SELECT * FROM (VALUES (1, 1.0))");
        assertQuery("SELECT * FROM (VALUES (NULL, NULL)) UNION SELECT * FROM (VALUES (1, 1.0))");
        assertQuery("SELECT * FROM (VALUES (NULL, NULL)) UNION ALL SELECT * FROM (VALUES (NULL, 1.0))");
    }

    @Test
    public void testTableQuery()
    {
        assertQuery("TABLE orders", "SELECT * FROM orders");
    }

    @Test
    public void testTableQueryOrderLimit()
    {
        assertQueryOrdered("TABLE orders ORDER BY orderkey LIMIT 10", "SELECT * FROM orders ORDER BY orderkey LIMIT 10");
    }

    @Test
    public void testTableQueryInUnion()
    {
        assertQuery("(SELECT * FROM orders ORDER BY orderkey LIMIT 10) UNION ALL TABLE orders", "(SELECT * FROM orders ORDER BY orderkey LIMIT 10) UNION ALL SELECT * FROM orders");
    }

    @Test
    public void testTableAsSubquery()
    {
        assertQueryOrdered("(TABLE orders) ORDER BY orderkey", "(SELECT * FROM orders) ORDER BY orderkey");
    }

    @Test
    public void testLimitPushDown()
    {
        MaterializedResult actual = computeActual(
                "(TABLE orders ORDER BY orderkey) UNION ALL " +
                        "SELECT * FROM orders WHERE orderstatus = 'F' UNION ALL " +
                        "(TABLE orders ORDER BY orderkey LIMIT 20) UNION ALL " +
                        "(TABLE orders LIMIT 5) UNION ALL " +
                        "TABLE orders LIMIT 10");
        MaterializedResult all = computeExpected("SELECT * FROM ORDERS", actual.getTypes());

        assertEquals(actual.getMaterializedRows().size(), 10);
        assertContains(all, actual);
    }

    @Test
    public void testOrderLimitCompaction()
    {
        assertQueryOrdered("SELECT * FROM (SELECT * FROM orders ORDER BY orderkey) LIMIT 10");
    }

    @Test
    public void testUnaliasSymbolReferencesWithUnion()
    {
        assertQuery("SELECT 1, 1, 'a', 'a' UNION ALL SELECT 1, 2, 'a', 'b'");
    }

    @Test
    public void testRandCrossJoins()
    {
        assertQuery("" +
                "SELECT COUNT(*) " +
                "FROM (SELECT * FROM orders ORDER BY rand() LIMIT 5) a " +
                "CROSS JOIN (SELECT * FROM lineitem ORDER BY rand() LIMIT 5) b");
    }

    @Test
    public void testCrossJoins()
    {
        assertQuery("" +
                "SELECT a.custkey, b.orderkey " +
                "FROM (SELECT * FROM orders ORDER BY orderkey LIMIT 5) a " +
                "CROSS JOIN (SELECT * FROM lineitem ORDER BY orderkey LIMIT 5) b");
    }

    @Test
    public void testCrossJoinEmptyProbePage()
    {
        assertQuery("" +
                "SELECT a.custkey, b.orderkey " +
                "FROM (SELECT * FROM orders WHERE orderkey < 0) a " +
                "CROSS JOIN (SELECT * FROM lineitem WHERE orderkey < 100) b");
    }

    @Test
    public void testCrossJoinEmptyBuildPage()
    {
        assertQuery("" +
                "SELECT a.custkey, b.orderkey " +
                "FROM (SELECT * FROM orders WHERE orderkey < 100) a " +
                "CROSS JOIN (SELECT * FROM lineitem WHERE orderkey < 0) b");
    }

    @Test
    public void testSimpleCrossJoins()
    {
        assertQuery("SELECT * FROM (SELECT 1 a) x CROSS JOIN (SELECT 2 b) y");
    }

    @Test
    public void testCrossJoinsWithWhereClause()
    {
        assertQuery("" +
                        "SELECT a, b, c, d " +
                        "FROM (VALUES (1, 'a'), (2, 'b'), (3, 'c'), (4, 'd')) t1 (a, b) " +
                        "CROSS JOIN (VALUES (1, 1.1), (3, 3.3), (5, 5.5)) t2 (c, d) " +
                        "WHERE t1.a > t2.c",
                "SELECT * FROM (VALUES  (2, 'b', 1, 1.1), (3, 'c', 1, 1.1), (4, 'd', 1, 1.1), (4, 'd', 3, 3.3))");
    }

    @Test
    public void testCrossJoinsDifferentDataTypes()
    {
        assertQuery("" +
                "SELECT * " +
                "FROM (SELECT 'AAA' a1, 11 b1, 33.3 c1, true as d1, 21 e1) x " +
                "CROSS JOIN (SELECT 4444.4 a2, false as b2, 'BBB' c2, 22 d2) y");
    }

    @Test
    public void testCrossJoinWithNulls()
    {
        assertQuery("SELECT a, b FROM (VALUES (1), (2)) t (a) CROSS JOIN (VALUES (1), (3)) u (b)",
                "SELECT * FROM (VALUES  (1, 1), (1, 3), (2, 1), (2, 3))");
        assertQuery("SELECT a, b FROM (VALUES (1), (2), (null)) t (a), (VALUES (11), (null), (13)) u (b)",
                "SELECT * FROM (VALUES (1, 11), (1, null), (1, 13), (2, 11), (2, null), (2, 13), (null, 11), (null, null), (null, 13))");
        assertQuery("SELECT a, b FROM (VALUES ('AA'), ('BB'), (null)) t (a), (VALUES ('111'), (null), ('333')) u (b)",
                "SELECT * FROM (VALUES ('AA', '111'), ('AA', null), ('AA', '333'), ('BB', '111'), ('BB', null), ('BB', '333'), (null, '111'), (null, null), (null, '333'))");
    }

    @Test
    public void testImplicitCrossJoin()
    {
        assertQuery("" +
                "SELECT * FROM (SELECT * FROM orders ORDER BY orderkey LIMIT 3) a, " +
                "(SELECT * FROM orders ORDER BY orderkey LIMIT 4) b");
        assertQuery("" +
                "SELECT * FROM (SELECT * FROM orders ORDER BY orderkey LIMIT 5) a, " +
                "(SELECT * FROM orders ORDER BY orderkey LIMIT 2) b");
        assertQuery("" +
                "SELECT * FROM (SELECT * FROM orders ORDER BY orderkey LIMIT 5) a, " +
                "(SELECT * FROM orders ORDER BY orderkey LIMIT 5) b, " +
                "(SELECT * FROM orders ORDER BY orderkey LIMIT 5) c ");

        // Inner Join converted to cross join because all join conditions are pushed down.
        assertQuery("" +
                "SELECT l.orderkey, l.linenumber " +
                "FROM orders o INNER JOIN lineitem l " +
                "ON o.custkey = l.linenumber " +
                "WHERE o.custkey IN (5) AND l.orderkey IN (7522)");

        assertQuery("" +
                "SELECT o.custkey " +
                "FROM orders o INNER JOIN lineitem l " +
                "ON o.custkey = l.linenumber " +
                "WHERE o.custkey IN (5) AND l.orderkey IN (7522)");

        assertQuery("" +
                "SELECT COUNT(*) " +
                "FROM orders o INNER JOIN lineitem l " +
                "ON o.custkey = l.linenumber " +
                "WHERE o.custkey IN (5) AND l.orderkey IN (7522)");
    }

    @Test
    public void testCrossJoinUnion()
    {
        assertQuery("" +
                "SELECT t.c " +
                "FROM (SELECT 1) " +
                "CROSS JOIN (SELECT 0 AS c UNION ALL SELECT 1) t");
        assertQuery("" +
                "SELECT a, b " +
                "FROM (VALUES (1, 1)) " +
                "CROSS JOIN (SELECT 0 AS a, 0 AS b UNION ALL SELECT 1, 1) t");
    }

    @Test
    public void testCrossJoinUnnestWithUnion()
    {
        assertQuery("" +
                        "SELECT col, COUNT(*)\n" +
                        "FROM ((\n" +
                        "    SELECT ARRAY[1, 2] AS a\n" +
                        "    UNION ALL\n" +
                        "    SELECT ARRAY[1, 3] AS a)  unionresult\n" +
                        "  CROSS JOIN UNNEST(unionresult.a) t(col))\n" +
                        "GROUP BY col",
                "SELECT * FROM VALUES (1, 2), (2, 1), (3, 1)");
    }

    @Test
    public void testJoinOnConstantExpression()
    {
        assertQuery("" +
                "SELECT * FROM (SELECT * FROM orders ORDER BY orderkey LIMIT 5) a " +
                "   JOIN (SELECT * FROM orders ORDER BY orderkey LIMIT 5) b " +
                "   ON 123 = 123");
    }

    @Test
    public void testSemiJoin()
    {
        assertQuery("SELECT linenumber, min(orderkey) " +
                "FROM lineitem " +
                "GROUP BY linenumber " +
                "HAVING min(orderkey) IN (SELECT orderkey FROM orders WHERE orderkey > 1)");
        //
        // constant literal versus a subquery
        assertQuery("SELECT 10 in (SELECT orderkey FROM orders)");

        // the same IN subquery used twice
        assertQuery(
                "SELECT * FROM (VALUES (1,1), (2,2), (3, 3)) t(x, y) WHERE (x+y in (VALUES 4, 5)) AND (x*y in (VALUES 4, 5))",
                "VALUES (2,2)");

<<<<<<< HEAD
=======
        // test multiple IN subqueries with coercions
        assertQuery("SELECT 1.0 IN (SELECT 1), 1 IN (SELECT 1)");
        assertQuery("SELECT 1 WHERE 1 IN (SELECT 1) AND 1.0 IN (SELECT 1)");
        assertQuery("select 1.0 in (values (1), (2), (3))", "SELECT true");

        // test IN subqueries with supertype coercions
        assertQuery("SELECT cast(1 as decimal(3,2)) IN (SELECT cast(1 as decimal(3,1)))", "SELECT true");
        assertQuery("SELECT cast(1 as decimal(3,2)) IN (values (cast(1 as decimal(3,1))), (cast (2 as decimal(3,1))))", "SELECT true");

        // test multi level IN subqueries
        assertQuery("SELECT 1 IN (SELECT 1), 2 IN (SELECT 1) WHERE 1 IN (SELECT 1)");

>>>>>>> 50c7a009
        // Throw in a bunch of IN subquery predicates
        assertQuery("" +
                "SELECT *, o2.custkey\n" +
                "  IN (\n" +
                "    SELECT orderkey\n" +
                "    FROM lineitem\n" +
                "    WHERE orderkey % 5 = 0)\n" +
                "FROM (SELECT * FROM orders WHERE custkey % 256 = 0) o1\n" +
                "JOIN (SELECT * FROM orders WHERE custkey % 256 = 0) o2\n" +
                "  ON (o1.orderkey IN (SELECT orderkey FROM lineitem WHERE orderkey % 4 = 0)) = (o2.orderkey IN (SELECT orderkey FROM lineitem WHERE orderkey % 4 = 0))\n" +
                "WHERE o1.orderkey\n" +
                "  IN (\n" +
                "    SELECT orderkey\n" +
                "    FROM lineitem\n" +
                "    WHERE orderkey % 4 = 0)\n" +
                "ORDER BY o1.orderkey\n" +
                "  IN (\n" +
                "    SELECT orderkey\n" +
                "    FROM lineitem\n" +
                "    WHERE orderkey % 7 = 0)");
        assertQuery("" +
                "SELECT orderkey\n" +
                "  IN (\n" +
                "    SELECT orderkey\n" +
                "    FROM lineitem\n" +
                "    WHERE partkey % 4 = 0),\n" +
                "  SUM(\n" +
                "    CASE\n" +
                "      WHEN orderkey\n" +
                "        IN (\n" +
                "          SELECT orderkey\n" +
                "          FROM lineitem\n" +
                "          WHERE suppkey % 4 = 0)\n" +
                "      THEN 1\n" +
                "      ELSE 0\n" +
                "      END)\n" +
                "FROM orders\n" +
                "GROUP BY orderkey\n" +
                "  IN (\n" +
                "    SELECT orderkey\n" +
                "    FROM lineitem\n" +
                "    WHERE partkey % 4 = 0)\n" +
                "HAVING SUM(\n" +
                "  CASE\n" +
                "    WHEN orderkey\n" +
                "      IN (\n" +
                "        SELECT orderkey\n" +
                "        FROM lineitem\n" +
                "        WHERE suppkey % 4 = 0)\n" +
                "      THEN 1\n" +
                "      ELSE 0\n" +
                "      END) > 1");
    }

    @Test
    public void testJoinConstantPropagation()
    {
        assertQuery("" +
                "SELECT x, y, COUNT(*)\n" +
                "FROM (SELECT orderkey, 0 AS x FROM orders) a \n" +
                "JOIN (SELECT orderkey, 1 AS y FROM orders) b \n" +
                "ON a.orderkey = b.orderkey\n" +
                "GROUP BY 1, 2");
    }

    @Test
    public void testAntiJoin()
    {
        assertQuery("" +
                "SELECT *, orderkey\n" +
                "  NOT IN (\n" +
                "    SELECT orderkey\n" +
                "    FROM lineitem\n" +
                "    WHERE orderkey % 3 = 0)\n" +
                "FROM orders");
    }

    @Test
    public void testSemiJoinLimitPushDown()
    {
        assertQuery("" +
                "SELECT COUNT(*)\n" +
                "FROM (\n" +
                "  SELECT orderkey\n" +
                "  IN (\n" +
                "    SELECT orderkey\n" +
                "    FROM lineitem\n" +
                "    WHERE orderkey % 2 = 0)\n" +
                "  FROM orders\n" +
                "  LIMIT 10)");
    }

    //Disabled till #6622 is fixed
    @Test(enabled = false)
    public void testSemiJoinNullHandling()
    {
        assertQuery("" +
                "SELECT orderkey\n" +
                "  IN (\n" +
                "    SELECT CASE WHEN orderkey % 3 = 0 THEN NULL ELSE orderkey END\n" +
                "    FROM lineitem)\n" +
                "FROM orders");
        assertQuery("" +
                "SELECT orderkey\n" +
                "  IN (\n" +
                "    SELECT orderkey\n" +
                "    FROM lineitem)\n" +
                "FROM (\n" +
                "  SELECT CASE WHEN orderkey % 3 = 0 THEN NULL ELSE orderkey END AS orderkey\n" +
                "  FROM orders)");
        assertQuery("" +
                "SELECT orderkey\n" +
                "  IN (\n" +
                "    SELECT CASE WHEN orderkey % 3 = 0 THEN NULL ELSE orderkey END\n" +
                "    FROM lineitem)\n" +
                "FROM (\n" +
                "  SELECT CASE WHEN orderkey % 4 = 0 THEN NULL ELSE orderkey END AS orderkey\n" +
                "  FROM orders)");
    }

    @Test
    public void testSemiJoinWithGroupBy()
    {
        // using the same subquery in query
        assertQuery("SELECT linenumber, min(orderkey), 6 IN (SELECT orderkey FROM orders WHERE orderkey < 7)" +
                "FROM lineitem " +
                "GROUP BY linenumber");

        assertQuery("SELECT linenumber, min(orderkey), 6 IN (SELECT orderkey FROM orders WHERE orderkey < 7)" +
                "FROM lineitem " +
                "GROUP BY linenumber, 6 IN (SELECT orderkey FROM orders WHERE orderkey < 7)");

        assertQuery("SELECT linenumber, min(orderkey) " +
                "FROM lineitem " +
                "GROUP BY linenumber, 6 IN (SELECT orderkey FROM orders WHERE orderkey < 7)");

        assertQuery("SELECT linenumber, min(orderkey) " +
                "FROM lineitem " +
                "GROUP BY linenumber " +
                "HAVING 6 IN (SELECT orderkey FROM orders WHERE orderkey < 7)");

        assertQuery("SELECT linenumber, min(orderkey), 6 IN (SELECT orderkey FROM orders WHERE orderkey < 7)" +
                "FROM lineitem " +
                "GROUP BY linenumber, 6 IN (SELECT orderkey FROM orders WHERE orderkey < 7)" +
                "HAVING 6 IN (SELECT orderkey FROM orders WHERE orderkey < 7)");

        // using different subqueries
        assertQuery("SELECT linenumber, min(orderkey), 6 IN (SELECT max(orderkey) FROM orders WHERE orderkey < 7)" +
                "FROM lineitem " +
                "GROUP BY linenumber, 6 IN (SELECT sum(orderkey) FROM orders WHERE orderkey < 5)");

        assertQuery("SELECT linenumber, min(orderkey) " +
                "FROM lineitem " +
                "GROUP BY linenumber, 6 IN (SELECT orderkey FROM orders WHERE orderkey < 7)" +
                "HAVING 6 IN (SELECT orderkey FROM orders WHERE orderkey > 3)");

        assertQuery("SELECT linenumber, min(orderkey), 6 IN (SELECT orderkey FROM orders WHERE orderkey < 7)" +
                "FROM lineitem " +
                "GROUP BY linenumber, 6 IN (SELECT orderkey FROM orders WHERE orderkey < 5)" +
                "HAVING 6 IN (SELECT orderkey FROM orders WHERE orderkey > 3)");
    }

    @Test
    public void testSemiJoinUnionNullHandling()
    {
        assertQuery("" +
                "SELECT orderkey\n" +
                "  IN (\n" +
                "    SELECT CASE WHEN orderkey % 500 = 0 THEN NULL ELSE orderkey END\n" +
                "    FROM orders\n" +
                "    WHERE orderkey % 200 = 0\n" +
                "    UNION ALL\n" +
                "    SELECT CASE WHEN orderkey % 600 = 0 THEN NULL ELSE orderkey END\n" +
                "    FROM orders\n" +
                "    WHERE orderkey % 300 = 0\n" +
                "  )\n" +
                "FROM (\n" +
                "  SELECT orderkey\n" +
                "  FROM lineitem\n" +
                "  WHERE orderkey % 100 = 0)");
    }

    @Test
    public void testSemiJoinAggregationNullHandling()
    {
        assertQuery("" +
                "SELECT orderkey\n" +
                "  IN (\n" +
                "    SELECT CASE WHEN orderkey % 10 = 0 THEN NULL ELSE orderkey END\n" +
                "    FROM lineitem\n" +
                "    WHERE orderkey % 2 = 0\n" +
                "    GROUP BY orderkey\n" +
                "  )\n" +
                "FROM (\n" +
                "  SELECT orderkey\n" +
                "  FROM orders\n" +
                "  WHERE orderkey % 3 = 0)");
    }

    @Test
    public void testSemiJoinUnionAggregationNullHandling()
    {
        assertQuery("" +
                "SELECT orderkey\n" +
                "  IN (\n" +
                "    SELECT CASE WHEN orderkey % 500 = 0 THEN NULL ELSE orderkey END\n" +
                "    FROM lineitem\n" +
                "    WHERE orderkey % 250 = 0\n" +
                "    UNION ALL\n" +
                "    SELECT CASE WHEN orderkey % 300 = 0 THEN NULL ELSE orderkey END\n" +
                "    FROM lineitem\n" +
                "    WHERE orderkey % 200 = 0\n" +
                "    GROUP BY orderkey\n" +
                "  )\n" +
                "FROM (\n" +
                "  SELECT orderkey\n" +
                "  FROM orders\n" +
                "  WHERE orderkey % 100 = 0)\n");
    }

    @Test
    public void testSemiJoinAggregationUnionNullHandling()
    {
        assertQuery("" +
                "SELECT orderkey\n" +
                "  IN (\n" +
                "    SELECT orderkey\n" +
                "    FROM (\n" +
                "      SELECT CASE WHEN orderkey % 500 = 0 THEN NULL ELSE orderkey END AS orderkey\n" +
                "      FROM orders\n" +
                "      WHERE orderkey % 200 = 0\n" +
                "      UNION ALL\n" +
                "      SELECT CASE WHEN orderkey % 600 = 0 THEN NULL ELSE orderkey END AS orderkey\n" +
                "      FROM orders\n" +
                "      WHERE orderkey % 300 = 0\n" +
                "    )\n" +
                "    GROUP BY orderkey\n" +
                "  )\n" +
                "FROM (\n" +
                "  SELECT orderkey\n" +
                "  FROM lineitem\n" +
                "  WHERE orderkey % 100 = 0)");
    }

    @Test
    public void testSameInPredicateInProjectionAndFilter()
    {
        assertQuery("SELECT x IN (SELECT * FROM (VALUES 1))\n" +
                        "FROM (VALUES 1) t(x)\n" +
                        "WHERE x IN (SELECT * FROM (VALUES 1))",
                "SELECT 1");

        assertQuery("SELECT x IN (SELECT * FROM (VALUES 1))\n" +
                        "FROM (VALUES 2) t(x)\n" +
                        "WHERE x IN (SELECT * FROM (VALUES 1))",
                "SELECT 1 WHERE false");
    }

    @Test
    public void testScalarSubquery()
    {
        // nested
        assertQuery("SELECT (SELECT (SELECT (SELECT 1)))");

        // aggregation
        assertQuery("SELECT * FROM lineitem WHERE orderkey = \n" +
                "(SELECT max(orderkey) FROM orders)");

        // no output
        assertQuery("SELECT * FROM lineitem WHERE orderkey = \n" +
                "(SELECT orderkey FROM orders WHERE 0=1)");

        // no output matching with null test
        assertQuery("SELECT * FROM lineitem WHERE \n" +
                "(SELECT orderkey FROM orders WHERE 0=1) " +
                "is null");
        assertQuery("SELECT * FROM lineitem WHERE \n" +
                "(SELECT orderkey FROM orders WHERE 0=1) " +
                "is not null");

        // subquery results and in in-predicate
        assertQuery("SELECT (SELECT 1) IN (1, 2, 3)");
        assertQuery("SELECT (SELECT 1) IN (   2, 3)");

        // multiple subqueries
        assertQuery("SELECT (SELECT 1) = (SELECT 3)");
        assertQuery("SELECT (SELECT 1) < (SELECT 3)");
        assertQuery("SELECT COUNT(*) FROM lineitem WHERE " +
                "(SELECT min(orderkey) FROM orders)" +
                "<" +
                "(SELECT max(orderkey) FROM orders)");
        assertQuery("SELECT (SELECT 1), (SELECT 2), (SELECT 3)");

        // distinct
        assertQuery("SELECT DISTINCT orderkey FROM lineitem " +
                "WHERE orderkey BETWEEN" +
                "   (SELECT avg(orderkey) FROM orders) - 10 " +
                "   AND" +
                "   (SELECT avg(orderkey) FROM orders) + 10");

        // subqueries with joins
        assertQuery("SELECT o1.orderkey, COUNT(*) " +
                "FROM orders o1 " +
                "INNER JOIN (SELECT * FROM orders ORDER BY orderkey LIMIT 10) o2 " +
                "ON o1.orderkey " +
                "BETWEEN (SELECT avg(orderkey) FROM orders) - 10 AND (SELECT avg(orderkey) FROM orders) + 10 " +
                "GROUP BY o1.orderkey");
        assertQuery("SELECT o1.orderkey, COUNT(*) " +
                "FROM (SELECT * FROM orders ORDER BY orderkey LIMIT 5) o1 " +
                "LEFT JOIN (SELECT * FROM orders ORDER BY orderkey LIMIT 10) o2 " +
                "ON o1.orderkey " +
                "BETWEEN (SELECT avg(orderkey) FROM orders) - 10 AND (SELECT avg(orderkey) FROM orders) + 10 " +
                "GROUP BY o1.orderkey");
        assertQuery("SELECT o1.orderkey, COUNT(*) " +
                "FROM orders o1 RIGHT JOIN (SELECT * FROM orders ORDER BY orderkey LIMIT 10) o2 " +
                "ON o1.orderkey " +
                "BETWEEN (SELECT avg(orderkey) FROM orders) - 10 AND (SELECT avg(orderkey) FROM orders) + 10 " +
                "GROUP BY o1.orderkey");
        assertQuery("SELECT DISTINCT COUNT(*) " +
                        "FROM (SELECT * FROM orders ORDER BY orderkey LIMIT 5) o1 " +
                        "FULL JOIN (SELECT * FROM orders ORDER BY orderkey LIMIT 10) o2 " +
                        "ON o1.orderkey " +
                        "BETWEEN (SELECT avg(orderkey) FROM orders) - 10 AND (SELECT avg(orderkey) FROM orders) + 10 " +
                        "GROUP BY o1.orderkey",
                "VALUES 1, 10");

        // subqueries with ORDER BY
        assertQuery("SELECT orderkey, totalprice FROM orders ORDER BY (SELECT 2)");

        // subquery returns multiple rows
        String multipleRowsErrorMsg = "Scalar sub-query has returned multiple rows";
        assertQueryFails("SELECT * FROM lineitem WHERE orderkey = (\n" +
                        "SELECT orderkey FROM orders ORDER BY totalprice)",
                multipleRowsErrorMsg);
        assertQueryFails("SELECT orderkey, totalprice FROM orders ORDER BY (VALUES 1, 2)",
                multipleRowsErrorMsg);

        // exposes a bug in optimize hash generation because EnforceSingleNode does not
        // support more than one column from the underlying query
        assertQuery("SELECT custkey, (SELECT DISTINCT custkey FROM orders ORDER BY custkey LIMIT 1) FROM orders");

        // cast scalar sub-query
        assertQuery("SELECT 1.0/(SELECT 1), CAST(1.0 AS REAL)/(SELECT 1), 1/(SELECT 1)");
        assertQuery("SELECT 1.0 = (SELECT 1) AND 1 = (SELECT 1), 2.0 = (SELECT 1) WHERE 1.0 = (SELECT 1) AND 1 = (SELECT 1)");
        assertQuery("SELECT 1.0 = (SELECT 1), 2.0 = (SELECT 1), CAST(2.0 AS REAL) = (SELECT 1) WHERE 1.0 = (SELECT 1)");

        // coerce correlated symbols
        assertQuery("SELECT * FROM (VALUES 1) t(a) WHERE 1=(SELECT count(*) WHERE 1.0 = a)", "SELECT 1");
        assertQuery("SELECT * FROM (VALUES 1.0) t(a) WHERE 1=(SELECT count(*) WHERE 1 = a)", "SELECT 1.0");
    }

    @Test
    public void testExistsSubquery()
    {
        // nested
        assertQuery("SELECT EXISTS(SELECT NOT EXISTS(SELECT EXISTS(SELECT 1)))");

        // aggregation
        assertQuery("SELECT COUNT(*) FROM lineitem WHERE " +
                "EXISTS(SELECT max(orderkey) FROM orders)");
        assertQuery("SELECT COUNT(*) FROM lineitem WHERE " +
                "NOT EXISTS(SELECT max(orderkey) FROM orders)");
        assertQuery("SELECT COUNT(*) FROM lineitem WHERE " +
                "NOT EXISTS(SELECT orderkey FROM orders WHERE false)");

        // no output
        assertQuery("SELECT COUNT(*) FROM lineitem WHERE " +
                "EXISTS(SELECT orderkey FROM orders WHERE false)");
        assertQuery("SELECT COUNT(*) FROM lineitem WHERE " +
                "NOT EXISTS(SELECT orderkey FROM orders WHERE false)");

        // exists with in-predicate
        assertQuery("SELECT (EXISTS(SELECT 1)) IN (false)", "SELECT false");
        assertQuery("SELECT (NOT EXISTS(SELECT 1)) IN (false)", "SELECT true");

        assertQuery("SELECT (EXISTS(SELECT 1)) IN (true, false)", "SELECT true");
        assertQuery("SELECT (NOT EXISTS(SELECT 1)) IN (true, false)", "SELECT true");

        assertQuery("SELECT (EXISTS(SELECT 1 WHERE false)) IN (true, false)", "SELECT true");
        assertQuery("SELECT (NOT EXISTS(SELECT 1 WHERE false)) IN (true, false)", "SELECT true");

        assertQuery("SELECT (EXISTS(SELECT 1 WHERE false)) IN (false)", "SELECT true");
        assertQuery("SELECT (NOT EXISTS(SELECT 1 WHERE false)) IN (false)", "SELECT false");

        // multiple exists
        assertQuery("SELECT (EXISTS(SELECT 1)) = (EXISTS(SELECT 1)) WHERE NOT EXISTS(SELECT 1)", "SELECT true WHERE false");
        assertQuery("SELECT (EXISTS(SELECT 1)) = (EXISTS(SELECT 3)) WHERE NOT EXISTS(SELECT 1 WHERE false)", "SELECT true");
        assertQuery("SELECT COUNT(*) FROM lineitem WHERE " +
                        "(EXISTS(SELECT min(orderkey) FROM orders))" +
                        "=" +
                        "(NOT EXISTS(SELECT orderkey FROM orders WHERE false))",
                "SELECT count(*) FROM lineitem");
        assertQuery("SELECT EXISTS(SELECT 1), EXISTS(SELECT 1), EXISTS(SELECT 3), NOT EXISTS(SELECT 1), NOT EXISTS(SELECT 1 WHERE false)");

        // distinct
        assertQuery("SELECT DISTINCT orderkey FROM lineitem " +
                "WHERE EXISTS(SELECT avg(orderkey) FROM orders)");

        // subqueries used with joins
        QueryTemplate.Parameter joinType = parameter("join_type");
        QueryTemplate.Parameter condition = parameter("condition");
        QueryTemplate queryTemplate = queryTemplate(
                "SELECT o1.orderkey, COUNT(*) " +
                        "FROM orders o1 %join_type% JOIN (SELECT * FROM orders LIMIT 10) o2 ON %condition% " +
                        "GROUP BY o1.orderkey ORDER BY o1.orderkey LIMIT 5",
                joinType,
                condition);
        List<QueryTemplate.Parameter> conditions = condition.of(
                "EXISTS(SELECT avg(orderkey) FROM ORDERS)",
                "(SELECT avg(orderkey) FROM ORDERS) > 3");
        for (QueryTemplate.Parameter actualCondition : conditions) {
            for (QueryTemplate.Parameter actualJoinType : joinType.of("", "LEFT", "RIGHT")) {
                assertQuery(queryTemplate.replace(actualJoinType, actualCondition));
            }
            assertQuery(
                    queryTemplate.replace(joinType.of("FULL"), actualCondition),
                    "VALUES (1, 10), (2, 10), (3, 10), (4, 10), (5, 10)");
        }

        // subqueries with ORDER BY
        assertQuery("SELECT orderkey, totalprice FROM orders ORDER BY EXISTS(SELECT 2)");
        assertQuery("SELECT orderkey, totalprice FROM orders ORDER BY NOT(EXISTS(SELECT 2))");
    }

    @Test
    public void testScalarSubqueryWithGroupBy()
    {
        // using the same subquery in query
        assertQuery("SELECT linenumber, min(orderkey), (SELECT max(orderkey) FROM orders WHERE orderkey < 7)" +
                "FROM lineitem " +
                "GROUP BY linenumber");

        assertQuery("SELECT linenumber, min(orderkey), (SELECT max(orderkey) FROM orders WHERE orderkey < 7)" +
                "FROM lineitem " +
                "GROUP BY linenumber, (SELECT max(orderkey) FROM orders WHERE orderkey < 7)");

        assertQuery("SELECT linenumber, min(orderkey) " +
                "FROM lineitem " +
                "GROUP BY linenumber, (SELECT max(orderkey) FROM orders WHERE orderkey < 7)");

        assertQuery("SELECT linenumber, min(orderkey) " +
                "FROM lineitem " +
                "GROUP BY linenumber " +
                "HAVING min(orderkey) < (SELECT avg(orderkey) FROM orders WHERE orderkey < 7)");

        assertQuery("SELECT linenumber, min(orderkey), (SELECT max(orderkey) FROM orders WHERE orderkey < 7)" +
                "FROM lineitem " +
                "GROUP BY linenumber, (SELECT max(orderkey) FROM orders WHERE orderkey < 7)" +
                "HAVING min(orderkey) < (SELECT max(orderkey) FROM orders WHERE orderkey < 7)");

        // using different subqueries
        assertQuery("SELECT linenumber, min(orderkey), (SELECT max(orderkey) FROM orders WHERE orderkey < 7)" +
                "FROM lineitem " +
                "GROUP BY linenumber, (SELECT sum(orderkey) FROM orders WHERE orderkey < 7)");

        assertQuery("SELECT linenumber, max(orderkey), (SELECT min(orderkey) FROM orders WHERE orderkey < 5)" +
                "FROM lineitem " +
                "GROUP BY linenumber " +
                "HAVING sum(orderkey) > (SELECT min(orderkey) FROM orders WHERE orderkey < 7)");

        assertQuery("SELECT linenumber, min(orderkey), (SELECT max(orderkey) FROM orders WHERE orderkey < 7)" +
                "FROM lineitem " +
                "GROUP BY linenumber, (SELECT count(orderkey) FROM orders WHERE orderkey < 7)" +
                "HAVING min(orderkey) < (SELECT sum(orderkey) FROM orders WHERE orderkey < 7)");
    }

    @Test
    public void testOutputInEnforceSingleRow()
    {
        assertQuery("SELECT count(*) FROM (SELECT (SELECT 1))");
        assertQuery("SELECT * FROM (SELECT (SELECT 1))");
        assertQueryFails(
                "SELECT * FROM (SELECT (SELECT 1, 2))",
                "line 1:23: Multiple columns returned by subquery are not yet supported. Found 2");
    }

    @Test
    public void testExistsSubqueryWithGroupBy()
    {
        // using the same subquery in query
        assertQuery("SELECT linenumber, min(orderkey), EXISTS(SELECT orderkey FROM orders WHERE orderkey < 7)" +
                "FROM lineitem " +
                "GROUP BY linenumber");

        assertQuery("SELECT linenumber, min(orderkey), EXISTS(SELECT orderkey FROM orders WHERE orderkey < 7)" +
                "FROM lineitem " +
                "GROUP BY linenumber, EXISTS(SELECT orderkey FROM orders WHERE orderkey < 7)");

        assertQuery("SELECT linenumber, min(orderkey) " +
                "FROM lineitem " +
                "GROUP BY linenumber, EXISTS(SELECT orderkey FROM orders WHERE orderkey < 7)");

        assertQuery("SELECT linenumber, min(orderkey) " +
                "FROM lineitem " +
                "GROUP BY linenumber " +
                "HAVING EXISTS(SELECT orderkey FROM orders WHERE orderkey < 7)");

        assertQuery("SELECT linenumber, min(orderkey), EXISTS(SELECT orderkey FROM orders WHERE orderkey < 7)" +
                "FROM lineitem " +
                "GROUP BY linenumber, EXISTS(SELECT orderkey FROM orders WHERE orderkey < 7)" +
                "HAVING EXISTS(SELECT orderkey FROM orders WHERE orderkey < 7)");

        // using different subqueries
        assertQuery("SELECT linenumber, min(orderkey), EXISTS(SELECT orderkey FROM orders WHERE orderkey < 7)" +
                "FROM lineitem " +
                "GROUP BY linenumber, EXISTS(SELECT orderkey FROM orders WHERE orderkey < 17)");

        assertQuery("SELECT linenumber, max(orderkey), EXISTS(SELECT orderkey FROM orders WHERE orderkey < 5)" +
                "FROM lineitem " +
                "GROUP BY linenumber " +
                "HAVING EXISTS(SELECT orderkey FROM orders WHERE orderkey < 7)");

        assertQuery("SELECT linenumber, min(orderkey), EXISTS(SELECT orderkey FROM orders WHERE orderkey < 17)" +
                "FROM lineitem " +
                "GROUP BY linenumber, EXISTS(SELECT orderkey FROM orders WHERE orderkey < 17)" +
                "HAVING EXISTS(SELECT orderkey FROM orders WHERE orderkey < 27)");
    }

    @Test
    public void testCorrelatedScalarSubqueries()
    {
        String errorMsg = "Unsupported correlated subquery type";

        assertQueryFails("SELECT (SELECT l.orderkey) FROM lineitem l", errorMsg);
        assertQueryFails("SELECT (SELECT 2 * l.orderkey) FROM lineitem l", errorMsg);
        assertQueryFails("SELECT * FROM lineitem l WHERE 1 = (SELECT 2 * l.orderkey)", errorMsg);
        assertQueryFails("SELECT * FROM lineitem l ORDER BY (SELECT 2 * l.orderkey)", errorMsg);

        // group by
        assertQueryFails("SELECT max(l.quantity), 2 * l.orderkey, (SELECT l.orderkey) FROM lineitem l GROUP BY l.orderkey", errorMsg);
        assertQueryFails("SELECT max(l.quantity), 2 * l.orderkey FROM lineitem l GROUP BY l.orderkey HAVING max(l.quantity) < (SELECT l.orderkey)", errorMsg);
        assertQueryFails("SELECT max(l.quantity), 2 * l.orderkey FROM lineitem l GROUP BY l.orderkey, (SELECT l.orderkey)", errorMsg);

        // join
        assertQueryFails("SELECT * FROM lineitem l1 JOIN lineitem l2 ON l1.orderkey= (SELECT l2.orderkey)", errorMsg);
        assertQueryFails("SELECT (SELECT l3.* FROM lineitem l2 CROSS JOIN (SELECT l1.orderkey) l3 LIMIT 1) FROM lineitem l1", errorMsg);

        // subrelation
        assertQueryFails("SELECT * FROM lineitem l WHERE 2 * l.orderkey = (SELECT * FROM (SELECT l.orderkey))", errorMsg);

        // two level of nesting
        assertQueryFails("SELECT * FROM lineitem l WHERE 1 = (SELECT (SELECT 2 * l.orderkey))", errorMsg);
    }

    @Test
    public void testCorrelatedScalarSubqueriesWithCountScalarAggregationAndEqualityPredicatesInWhere()
    {
        assertQuery("SELECT (SELECT count(*) WHERE o.orderkey = 1) FROM orders o");
        assertQuery("SELECT count(*) FROM orders o WHERE 1 = (SELECT count(*) WHERE o.orderkey = 0)");
        assertQuery("SELECT * FROM orders o ORDER BY (SELECT count(*) WHERE o.orderkey = 0)");
        assertQuery(
                "SELECT count(*) FROM nation n WHERE " +
                        "(SELECT count(*) FROM region r WHERE n.regionkey = r.regionkey) > 1");
        assertQueryFails(
                "SELECT count(*) FROM nation n WHERE " +
                        "(SELECT count(*) FROM (SELECT count(*) FROM region r WHERE n.regionkey = r.regionkey)) > 1",
                "Unsupported correlated subquery type");

        // with duplicated rows
        assertQuery(
                "SELECT (SELECT count(*) WHERE a = 1) FROM (VALUES 1, 1, 2, 3) t(a)",
                "VALUES true, true, false, false");

        // group by
        assertQuery(
                "SELECT max(o.totalprice), o.orderkey, (SELECT count(*) WHERE o.orderkey = 0) " +
                        "FROM orders o GROUP BY o.orderkey");
        assertQuery(
                "SELECT max(o.totalprice), o.orderkey " +
                        "FROM orders o GROUP BY o.orderkey HAVING 1 = (SELECT count(*) WHERE o.orderkey = 0)");
        assertQuery(
                "SELECT max(o.totalprice), o.orderkey FROM orders o " +
                        "GROUP BY o.orderkey, (SELECT count(*) WHERE o.orderkey = 0)");

        // join
        assertQuery(
                "SELECT count(*) " +
                        "FROM (SELECT * FROM orders ORDER BY orderkey LIMIT 10) o1 " +
                        "JOIN (SELECT * FROM orders ORDER BY orderkey LIMIT 5) o2 " +
                        "ON NOT 1 = (SELECT count(*) WHERE o1.orderkey = o2.orderkey)");
        assertQueryFails(
                "SELECT count(*) FROM orders o1 LEFT JOIN orders o2 " +
                        "ON NOT 1 = (SELECT count(*) WHERE o1.orderkey = o2.orderkey)",
                "line .*: Correlated subquery in given context is not supported");

        // subrelation
        assertQuery(
                "SELECT count(*) FROM orders o " +
                        "WHERE 1 = (SELECT * FROM (SELECT (SELECT count(*) WHERE o.orderkey = 0)))",
                "SELECT count(*) FROM orders o WHERE o.orderkey = 0");
    }

    @Test
    public void testCorrelatedScalarSubqueriesWithScalarAggregation()
    {
        // projection
        assertQuery(
                "SELECT (SELECT round(3 * avg(i.a)) FROM (VALUES 1, 1, 1, 2, 2, 3, 4) i(a) WHERE i.a < o.a AND i.a < 4) " +
                        "FROM (VALUES 0, 3, 3, 5) o(a)",
                "VALUES null, 4, 4, 5");

        assertQuery(
                "SELECT count(*) FROM orders o " +
                        "WHERE (SELECT avg(i.orderkey) FROM orders i " +
                        "WHERE o.orderkey < i.orderkey AND i.orderkey % 10000 = 0) > 100",
                "VALUES 14999"); // h2 is slow

        // order by
        assertQuery(
                "SELECT orderkey FROM orders o " +
                        "ORDER BY " +
                        "   (SELECT avg(i.orderkey) FROM orders i WHERE o.orderkey < i.orderkey AND i.orderkey % 10000 = 0), " +
                        "   orderkey " +
                        "LIMIT 1",
                "VALUES 1"); // h2 is slow

        // group by
        assertQuery(
                "SELECT max(o.orderdate), o.orderkey, " +
                        "(SELECT avg(i.orderkey) FROM orders i WHERE o.orderkey < i.orderkey AND i.orderkey % 10000 = 0) " +
                        "FROM orders o GROUP BY o.orderkey ORDER BY o.orderkey LIMIT 1",
                "VALUES ('1996-01-02', 1, 40000.0)"); // h2 is slow
        assertQuery(
                "SELECT max(o.orderdate), o.orderkey " +
                        "FROM orders o " +
                        "GROUP BY o.orderkey " +
                        "HAVING 40000 < (SELECT avg(i.orderkey) FROM orders i WHERE o.orderkey < i.orderkey AND i.orderkey % 10000 = 0)" +
                        "ORDER BY o.orderkey LIMIT 1",
                "VALUES ('1996-07-24', 20000)"); // h2 is slow
        assertQuery(
                "SELECT max(o.orderdate), o.orderkey FROM orders o " +
                        "GROUP BY o.orderkey, (SELECT avg(i.orderkey) FROM orders i WHERE o.orderkey < i.orderkey AND i.orderkey % 10000 = 0)" +
                        "ORDER BY o.orderkey LIMIT 1",
                "VALUES ('1996-01-02', 1)"); // h2 is slow

        // join
        assertQuery(
                "SELECT count(*) " +
                        "FROM (SELECT * FROM orders ORDER BY orderkey LIMIT 10) o1 " +
                        "JOIN (SELECT * FROM orders ORDER BY orderkey LIMIT 5) o2 " +
                        "ON NOT 1 = (SELECT avg(i.orderkey) FROM orders i WHERE o1.orderkey < o2.orderkey AND i.orderkey % 10000 = 0)");
        assertQueryFails(
                "SELECT count(*) FROM orders o1 LEFT JOIN orders o2 " +
                        "ON NOT 1 = (SELECT avg(i.orderkey) FROM orders i WHERE o1.orderkey < o2.orderkey)",
                "line .*: Correlated subquery in given context is not supported");

        // subrelation
        assertQuery(
                "SELECT count(*) FROM orders o " +
                        "WHERE 100 < (SELECT * " +
                        "FROM (SELECT (SELECT avg(i.orderkey) FROM orders i WHERE o.orderkey < i.orderkey AND i.orderkey % 10000 = 0)))",
                "VALUES 14999"); // h2 is slow

        // consecutive correlated subqueries with scalar aggregation
        assertQuery("SELECT " +
                "(SELECT avg(regionkey) " +
                " FROM nation n2" +
                " WHERE n2.nationkey = n1.nationkey)," +
                "(SELECT avg(regionkey)" +
                " FROM nation n3" +
                " WHERE n3.nationkey = n1.nationkey)" +
                "FROM nation n1");
        assertQuery("SELECT" +
                "(SELECT avg(regionkey)" +
                " FROM nation n2 " +
                " WHERE n2.nationkey = n1.nationkey)," +
                "(SELECT avg(regionkey)+1 " +
                " FROM nation n3 " +
                " WHERE n3.nationkey = n1.nationkey)" +
                "FROM nation n1");
    }

    @Test
    public void testCorrelatedInPredicateSubqueries()
    {
        String errorMsg = "Unsupported correlated subquery type";

        assertQueryFails("SELECT 1 IN (SELECT l.orderkey) FROM lineitem l", errorMsg);
        assertQueryFails("SELECT 1 IN (SELECT 2 * l.orderkey) FROM lineitem l", errorMsg);
        assertQueryFails("SELECT * FROM lineitem l WHERE 1 IN (SELECT 2 * l.orderkey)", errorMsg);
        assertQueryFails("SELECT * FROM lineitem l ORDER BY 1 IN (SELECT 2 * l.orderkey)", errorMsg);

        // group by
        assertQueryFails("SELECT max(l.quantity), 2 * l.orderkey, 1 IN (SELECT l.orderkey) FROM lineitem l GROUP BY l.orderkey", errorMsg);
        assertQueryFails("SELECT max(l.quantity), 2 * l.orderkey FROM lineitem l GROUP BY l.orderkey HAVING max(l.quantity) IN (SELECT l.orderkey)", errorMsg);
        assertQueryFails("SELECT max(l.quantity), 2 * l.orderkey FROM lineitem l GROUP BY l.orderkey, 1 IN (SELECT l.orderkey)", errorMsg);

        // join
        assertQueryFails("SELECT * FROM lineitem l1 JOIN lineitem l2 ON l1.orderkey IN (SELECT l2.orderkey)", errorMsg);

        // subrelation
        assertQueryFails("SELECT * FROM lineitem l WHERE (SELECT * FROM (SELECT 1 IN (SELECT 2 * l.orderkey)))", errorMsg);

        // two level of nesting
        assertQueryFails("SELECT * FROM lineitem l WHERE true IN (SELECT 1 IN (SELECT 2 * l.orderkey))", errorMsg);
    }

    @Test
    public void testCorrelatedExistsSubqueriesWithPrunedCorrelationSymbols()
    {
        assertQuery("SELECT EXISTS(SELECT o.orderkey) FROM orders o");
        assertQuery("SELECT count(*) FROM orders o WHERE EXISTS(SELECT o.orderkey)");
        assertQuery("SELECT * FROM orders o ORDER BY EXISTS(SELECT o.orderkey)");

        // group by
        assertQuery(
                "SELECT max(o.totalprice), o.orderkey, EXISTS(SELECT o.orderkey) FROM orders o GROUP BY o.orderkey");
        assertQuery(
                "SELECT max(o.totalprice), o.orderkey " +
                        "FROM orders o GROUP BY o.orderkey HAVING EXISTS (SELECT o.orderkey)");
        assertQuery(
                "SELECT max(o.totalprice), o.orderkey FROM orders o GROUP BY o.orderkey, EXISTS (SELECT o.orderkey)");

        // join
        assertQuery(
                "SELECT * FROM orders o JOIN (SELECT * FROM lineitem ORDER BY orderkey LIMIT 2) l " +
                        "ON NOT EXISTS(SELECT o.orderkey = l.orderkey)");

        // subrelation
        assertQuery(
                "SELECT count(*) FROM orders o WHERE (SELECT * FROM (SELECT EXISTS(SELECT o.orderkey)))",
                "VALUES 15000");
    }

    @Test
    public void testCorrelatedExistsSubqueriesWithEqualityPredicatesInWhere()
    {
        assertQuery("SELECT EXISTS(SELECT 1 WHERE o.orderkey = 1) FROM orders o");
        assertQuery("SELECT EXISTS(SELECT null WHERE o.orderkey = 1) FROM orders o");
        assertQuery("SELECT count(*) FROM orders o WHERE EXISTS(SELECT 1 WHERE o.orderkey = 0)");
        assertQuery("SELECT * FROM orders o ORDER BY EXISTS(SELECT 1 WHERE o.orderkey = 0)");
        assertQuery(
                "SELECT count(*) FROM orders o " +
                        "WHERE EXISTS (SELECT avg(l.orderkey) FROM lineitem l WHERE o.orderkey = l.orderkey)");
        assertQueryFails(
                "SELECT count(*) FROM orders o " +
                        "WHERE EXISTS (SELECT avg(l.orderkey) FROM lineitem l WHERE o.orderkey = l.orderkey GROUP BY l.linenumber)",
                "Unsupported correlated subquery type");
        assertQueryFails(
                "SELECT count(*) FROM orders o " +
                        "WHERE EXISTS (SELECT count(*) FROM lineitem l WHERE o.orderkey = l.orderkey HAVING count(*) > 3)",
                "Unsupported correlated subquery type");

        // with duplicated rows
        assertQuery(
                "SELECT EXISTS(SELECT 1 WHERE a = 1) FROM (VALUES 1, 1, 2, 3) t(a)",
                "VALUES true, true, false, false");

        // group by
        assertQuery(
                "SELECT max(o.totalprice), o.orderkey, EXISTS(SELECT 1 WHERE o.orderkey = 0) " +
                        "FROM orders o GROUP BY o.orderkey");
        assertQuery(
                "SELECT max(o.totalprice), o.orderkey " +
                        "FROM orders o GROUP BY o.orderkey HAVING EXISTS (SELECT 1 WHERE o.orderkey = 0)");
        assertQuery(
                "SELECT max(o.totalprice), o.orderkey " +
                        "FROM orders o GROUP BY o.orderkey, EXISTS (SELECT 1 WHERE o.orderkey = 0)");

        // join
        assertQuery(
                "SELECT count(*) " +
                        "FROM (SELECT * FROM orders ORDER BY orderkey LIMIT 10) o1 " +
                        "JOIN (SELECT * FROM orders ORDER BY orderkey LIMIT 5) o2 " +
                        "ON NOT EXISTS(SELECT 1 WHERE o1.orderkey = o2.orderkey)");
        assertQueryFails(
                "SELECT count(*) FROM orders o1 LEFT JOIN orders o2 " +
                        "ON NOT EXISTS(SELECT 1 WHERE o1.orderkey = o2.orderkey)",
                "line .*: Correlated subquery in given context is not supported");

        // subrelation
        assertQuery(
                "SELECT count(*) FROM orders o WHERE (SELECT * FROM (SELECT EXISTS(SELECT 1 WHERE o.orderkey = 0)))",
                "SELECT count(*) FROM orders o WHERE o.orderkey = 0");
    }

    @Test
    public void testCorrelatedExistsSubqueries()
    {
        // projection
        assertQuery(
                "SELECT EXISTS(SELECT 1 FROM (VALUES 1, 1, 1, 2, 2, 3, 4) i(a) WHERE i.a < o.a AND i.a < 4) " +
                        "FROM (VALUES 0, 3, 3, 5) o(a)",
                "VALUES false, true, true, true");

        assertQuery(
                "SELECT count(*) FROM orders o " +
                        "WHERE EXISTS(SELECT 1 FROM orders i WHERE o.orderkey < i.orderkey AND i.orderkey % 1000 = 0)",
                "VALUES 14999"); // h2 is slow

        // order by
        assertQuery(
                "SELECT orderkey FROM orders o ORDER BY " +
                        "EXISTS(SELECT 1 FROM orders i WHERE o.orderkey < i.orderkey AND i.orderkey % 10000 = 0)" +
                        "LIMIT 1",
                "VALUES 60000"); // h2 is slow

        // group by
        assertQuery(
                "SELECT max(o.orderdate), o.orderkey, " +
                        "EXISTS(SELECT 1 FROM orders i WHERE o.orderkey < i.orderkey AND i.orderkey % 10000 = 0) " +
                        "FROM orders o GROUP BY o.orderkey ORDER BY o.orderkey LIMIT 1",
                "VALUES ('1996-01-02', 1, true)"); // h2 is slow
        assertQuery(
                "SELECT max(o.orderdate), o.orderkey " +
                        "FROM orders o " +
                        "GROUP BY o.orderkey " +
                        "HAVING EXISTS(SELECT 1 FROM orders i WHERE o.orderkey < i.orderkey AND i.orderkey % 10000 = 0)" +
                        "ORDER BY o.orderkey LIMIT 1",
                "VALUES ('1996-01-02', 1)"); // h2 is slow
        assertQuery(
                "SELECT max(o.orderdate), o.orderkey FROM orders o " +
                        "GROUP BY o.orderkey, EXISTS(SELECT 1 FROM orders i WHERE o.orderkey < i.orderkey AND i.orderkey % 10000 = 0)" +
                        "ORDER BY o.orderkey LIMIT 1",
                "VALUES ('1996-01-02', 1)"); // h2 is slow

        // join
        assertQuery(
                "SELECT count(*) " +
                        "FROM (SELECT * FROM orders ORDER BY orderkey LIMIT 10) o1 " +
                        "JOIN (SELECT * FROM orders ORDER BY orderkey LIMIT 5) o2 " +
                        "ON NOT EXISTS(SELECT 1 FROM orders i WHERE o1.orderkey < o2.orderkey AND i.orderkey % 10000 = 0)");
        assertQueryFails(
                "SELECT count(*) FROM orders o1 LEFT JOIN orders o2 " +
                        "ON NOT EXISTS(SELECT 1 FROM orders i WHERE o1.orderkey < o2.orderkey)",
                "line .*: Correlated subquery in given context is not supported");

        // subrelation
        assertQuery(
                "SELECT count(*) FROM orders o " +
                        "WHERE (SELECT * FROM (SELECT EXISTS(SELECT 1 FROM orders i WHERE o.orderkey < i.orderkey AND i.orderkey % 10000 = 0)))",
                "VALUES 14999"); // h2 is slow
    }

    @Test
    public void testUnsupportedCorrelatedExistsSubqueries()
    {
        String errorMsg = "Unsupported correlated subquery type";

        assertQueryFails("SELECT EXISTS(SELECT 1 WHERE l.orderkey > 0 OR l.orderkey != 3) FROM lineitem l", errorMsg);
        assertQueryFails("SELECT count(*) FROM lineitem l WHERE EXISTS(SELECT 1 WHERE l.orderkey > 0 OR l.orderkey != 3)", errorMsg);
        assertQueryFails("SELECT * FROM lineitem l ORDER BY EXISTS(SELECT 1 WHERE l.orderkey > 0 OR l.orderkey != 3)", errorMsg);

        // group by
        assertQueryFails("SELECT max(l.quantity), l.orderkey, EXISTS(SELECT 1 WHERE l.orderkey > 0 OR l.orderkey != 3) FROM lineitem l GROUP BY l.orderkey", errorMsg);
        assertQueryFails("SELECT max(l.quantity), l.orderkey FROM lineitem l GROUP BY l.orderkey HAVING EXISTS (SELECT 1 WHERE l.orderkey > 0 OR l.orderkey != 3)", errorMsg);
        assertQueryFails("SELECT max(l.quantity), l.orderkey FROM lineitem l GROUP BY l.orderkey, EXISTS (SELECT 1 WHERE l.orderkey > 0 OR l.orderkey != 3)", errorMsg);

        // join
        assertQueryFails("SELECT * FROM lineitem l1 JOIN lineitem l2 ON NOT EXISTS(SELECT 1 WHERE l1.orderkey != l2.orderkey OR l1.orderkey = 3)", errorMsg);

        // subrelation
        assertQueryFails("SELECT count(*) FROM lineitem l WHERE (SELECT * FROM (SELECT EXISTS(SELECT 1 WHERE l.orderkey > 0 OR l.orderkey != 3)))", errorMsg);
    }

    @Test
    public void testTwoCorrelatedExistsSubqueries()
    {
        // This is simpliefied TPC-H q21
        assertQuery("SELECT\n" +
                        "  count(*) AS numwait\n" +
                        "FROM\n" +
                        "  nation l1\n" +
                        "WHERE\n" +
                        "  EXISTS(\n" +
                        "    SELECT *\n" +
                        "    FROM\n" +
                        "      nation l2\n" +
                        "    WHERE\n" +
                        "      l2.nationkey = l1.nationkey\n" +
                        "  )\n" +
                        "  AND NOT EXISTS(\n" +
                        "    SELECT *\n" +
                        "    FROM\n" +
                        "      nation l3\n" +
                        "    WHERE\n" +
                        "      l3.nationkey= l1.nationkey\n" +
                        "  )\n",
                "VALUES 0"); // EXISTS predicates are contradictory
    }

    @Test
    public void testPredicatePushdown()
    {
        assertQuery("" +
                "SELECT *\n" +
                "FROM (\n" +
                "  SELECT orderkey+1 as a FROM orders WHERE orderstatus = 'F' UNION ALL \n" +
                "  SELECT orderkey FROM orders WHERE orderkey % 2 = 0 UNION ALL \n" +
                "  (SELECT orderkey+custkey FROM orders ORDER BY orderkey LIMIT 10)\n" +
                ") \n" +
                "WHERE a < 20 OR a > 100 \n" +
                "ORDER BY a");
    }

    @Test
    public void testJoinPredicatePushdown()
    {
        assertQuery("" +
                "SELECT COUNT(*)\n" +
                "FROM lineitem \n" +
                "JOIN (\n" +
                "  SELECT * FROM orders\n" +
                ") orders \n" +
                "ON lineitem.orderkey = orders.orderkey \n" +
                "WHERE orders.orderkey % 4 = 0\n" +
                "  AND lineitem.suppkey > orders.orderkey");
    }

    @Test
    public void testLeftJoinAsInnerPredicatePushdown()
    {
        assertQuery("" +
                "SELECT COUNT(*)\n" +
                "FROM lineitem \n" +
                "LEFT JOIN (\n" +
                "  SELECT * FROM orders WHERE orders.orderkey % 2 = 0\n" +
                ") orders \n" +
                "ON lineitem.orderkey = orders.orderkey \n" +
                "WHERE orders.orderkey % 4 = 0\n" +
                "  AND (lineitem.suppkey % 2 = orders.orderkey % 2 OR orders.custkey IS NULL)");
    }

    @Test
    public void testPlainLeftJoinPredicatePushdown()
    {
        assertQuery("" +
                "SELECT COUNT(*)\n" +
                "FROM lineitem \n" +
                "LEFT JOIN (\n" +
                "  SELECT * FROM orders WHERE orders.orderkey % 2 = 0\n" +
                ") orders \n" +
                "ON lineitem.orderkey = orders.orderkey \n" +
                "WHERE lineitem.orderkey % 4 = 0\n" +
                "  AND (lineitem.suppkey % 2 = orders.orderkey % 2 OR orders.orderkey IS NULL)");
    }

    @Test
    public void testLeftJoinPredicatePushdownWithSelfEquality()
    {
        assertQuery("" +
                "SELECT COUNT(*)\n" +
                "FROM lineitem \n" +
                "LEFT JOIN (\n" +
                "  SELECT * FROM orders WHERE orders.orderkey % 2 = 0\n" +
                ") orders \n" +
                "ON lineitem.orderkey = orders.orderkey \n" +
                "WHERE orders.orderkey = orders.orderkey\n" +
                "  AND lineitem.orderkey % 4 = 0\n" +
                "  AND (lineitem.suppkey % 2 = orders.orderkey % 2 OR orders.orderkey IS NULL)");
    }

    @Test
    public void testLeftJoinPredicatePushdownWithNullConstant()
    {
        assertQuery("" +
                "SELECT count(*)\n" +
                "FROM orders a\n" +
                "LEFT OUTER JOIN orders b\n" +
                "  ON a.clerk = b.clerk\n" +
                "WHERE a.orderpriority='5-LOW'\n" +
                "  AND b.orderpriority='1-URGENT'\n" +
                "  AND b.clerk is null\n" +
                "  AND a.orderkey % 4 = 0\n");
    }

    @Test
    public void testRightJoinAsInnerPredicatePushdown()
    {
        assertQuery("" +
                "SELECT COUNT(*)\n" +
                "FROM (\n" +
                "  SELECT * FROM orders WHERE orders.orderkey % 2 = 0\n" +
                ") orders\n" +
                "RIGHT JOIN lineitem\n" +
                "ON lineitem.orderkey = orders.orderkey \n" +
                "WHERE orders.orderkey % 4 = 0\n" +
                "  AND (lineitem.suppkey % 2 = orders.orderkey % 2 OR orders.custkey IS NULL)");
    }

    @Test
    public void testPlainRightJoinPredicatePushdown()
    {
        assertQuery("" +
                "SELECT COUNT(*)\n" +
                "FROM (\n" +
                "  SELECT * FROM orders WHERE orders.orderkey % 2 = 0\n" +
                ") orders \n" +
                "RIGHT JOIN lineitem\n" +
                "ON lineitem.orderkey = orders.orderkey \n" +
                "WHERE lineitem.orderkey % 4 = 0\n" +
                "  AND (lineitem.suppkey % 2 = orders.orderkey % 2 OR orders.orderkey IS NULL)");
    }

    @Test
    public void testRightJoinPredicatePushdownWithSelfEquality()
    {
        assertQuery("" +
                "SELECT COUNT(*)\n" +
                "FROM (\n" +
                "  SELECT * FROM orders WHERE orders.orderkey % 2 = 0\n" +
                ") orders \n" +
                "RIGHT JOIN lineitem\n" +
                "ON lineitem.orderkey = orders.orderkey \n" +
                "WHERE orders.orderkey = orders.orderkey\n" +
                "  AND lineitem.orderkey % 4 = 0\n" +
                "  AND (lineitem.suppkey % 2 = orders.orderkey % 2 OR orders.orderkey IS NULL)");
    }

    @Test
    public void testPredicatePushdownJoinEqualityGroups()
    {
        assertQuery("" +
                "SELECT *\n" +
                "FROM (\n" +
                "  SELECT custkey custkey1, custkey%4 custkey1a, custkey%8 custkey1b, custkey%16 custkey1c\n" +
                "  FROM orders\n" +
                ") orders1 \n" +
                "JOIN (\n" +
                "  SELECT custkey custkey2, custkey%4 custkey2a, custkey%8 custkey2b\n" +
                "  FROM orders\n" +
                ") orders2 ON orders1.custkey1 = orders2.custkey2\n" +
                "WHERE custkey2a = custkey2b\n" +
                "  AND custkey1 = custkey1a\n" +
                "  AND custkey2 = custkey2a\n" +
                "  AND custkey1a = custkey1c\n" +
                "  AND custkey1b = custkey1c\n" +
                "  AND custkey1b % 2 = 0");
    }

    @Test
    public void testGroupByKeyPredicatePushdown()
    {
        assertQuery("" +
                "SELECT *\n" +
                "FROM (\n" +
                "  SELECT custkey1, orderstatus1, SUM(totalprice1) totalprice, MAX(custkey2) maxcustkey\n" +
                "  FROM (\n" +
                "    SELECT *\n" +
                "    FROM (\n" +
                "      SELECT custkey custkey1, orderstatus orderstatus1, CAST(totalprice AS BIGINT) totalprice1, orderkey orderkey1\n" +
                "      FROM orders\n" +
                "    ) orders1 \n" +
                "    JOIN (\n" +
                "      SELECT custkey custkey2, orderstatus orderstatus2, CAST(totalprice AS BIGINT) totalprice2, orderkey orderkey2\n" +
                "      FROM orders\n" +
                "    ) orders2 ON orders1.orderkey1 = orders2.orderkey2\n" +
                "  ) \n" +
                "  GROUP BY custkey1, orderstatus1\n" +
                ")\n" +
                "WHERE custkey1 = maxcustkey\n" +
                "AND maxcustkey % 2 = 0 \n" +
                "AND orderstatus1 = 'F'\n" +
                "AND totalprice > 10000\n" +
                "ORDER BY custkey1, orderstatus1, totalprice, maxcustkey");
    }

    @Test
    public void testNonDeterministicJoinPredicatePushdown()
    {
        MaterializedResult materializedResult = computeActual("" +
                "SELECT COUNT(*)\n" +
                "FROM (\n" +
                "  SELECT DISTINCT *\n" +
                "  FROM (\n" +
                "    SELECT 'abc' as col1a, 500 as col1b FROM lineitem limit 1\n" +
                "  ) table1\n" +
                "  JOIN (\n" +
                "    SELECT 'abc' as col2a FROM lineitem limit 1000000\n" +
                "  ) table2\n" +
                "  ON table1.col1a = table2.col2a\n" +
                "  WHERE rand() * 1000 > table1.col1b\n" +
                ")");
        MaterializedRow row = getOnlyElement(materializedResult.getMaterializedRows());
        assertEquals(row.getFieldCount(), 1);
        long count = (Long) row.getField(0);
        // Technically non-deterministic unit test but has essentially a next to impossible chance of a false positive
        assertTrue(count > 0 && count < 1000000);
    }

    @Test
    public void testTrivialNonDeterministicPredicatePushdown()
    {
        assertQuery("SELECT COUNT(*) WHERE rand() >= 0");
    }

    @Test
    public void testNonDeterministicTableScanPredicatePushdown()
    {
        MaterializedResult materializedResult = computeActual("" +
                "SELECT COUNT(*)\n" +
                "FROM (\n" +
                "  SELECT *\n" +
                "  FROM lineitem\n" +
                "  LIMIT 1000\n" +
                ")\n" +
                "WHERE rand() > 0.5");
        MaterializedRow row = getOnlyElement(materializedResult.getMaterializedRows());
        assertEquals(row.getFieldCount(), 1);
        long count = (Long) row.getField(0);
        // Technically non-deterministic unit test but has essentially a next to impossible chance of a false positive
        assertTrue(count > 0 && count < 1000);
    }

    @Test
    public void testNonDeterministicAggregationPredicatePushdown()
    {
        MaterializedResult materializedResult = computeActual("" +
                "SELECT COUNT(*)\n" +
                "FROM (\n" +
                "  SELECT orderkey, COUNT(*)\n" +
                "  FROM lineitem\n" +
                "  GROUP BY orderkey\n" +
                "  LIMIT 1000\n" +
                ")\n" +
                "WHERE rand() > 0.5");
        MaterializedRow row = getOnlyElement(materializedResult.getMaterializedRows());
        assertEquals(row.getFieldCount(), 1);
        long count = (Long) row.getField(0);
        // Technically non-deterministic unit test but has essentially a next to impossible chance of a false positive
        assertTrue(count > 0 && count < 1000);
    }

    @Test
    public void testSemiJoinPredicateMoveAround()
    {
        assertQuery("" +
                "SELECT COUNT(*)\n" +
                "FROM (SELECT * FROM orders WHERE custkey % 2 = 0 AND orderkey % 3 = 0)\n" +
                "WHERE orderkey\n" +
                "  IN (\n" +
                "    SELECT CASE WHEN orderkey % 7 = 0 THEN NULL ELSE orderkey END\n" +
                "    FROM lineitem\n" +
                "    WHERE partkey % 2 = 0)\n" +
                "  AND\n" +
                "    orderkey % 2 = 0");
    }

    @Test
    public void testUnionAllPredicateMoveAroundWithOverlappingProjections()
    {
        assertQuery("" +
                "SELECT COUNT(*)\n" +
                "FROM (\n" +
                "  SELECT orderkey AS x, orderkey as y\n" +
                "  FROM orders\n" +
                "  WHERE orderkey % 3 = 0\n" +
                "  UNION ALL\n" +
                "  SELECT orderkey AS x, orderkey as y\n" +
                "  FROM orders\n" +
                "  WHERE orderkey % 2 = 0\n" +
                ") a\n" +
                "JOIN (\n" +
                "  SELECT orderkey AS x, orderkey as y\n" +
                "  FROM orders\n" +
                ") b\n" +
                "ON a.x = b.x");
    }

    @Test
    public void testTableSampleBernoulliBoundaryValues()
    {
        MaterializedResult fullSample = computeActual("SELECT orderkey FROM orders TABLESAMPLE BERNOULLI (100)");
        MaterializedResult emptySample = computeActual("SELECT orderkey FROM orders TABLESAMPLE BERNOULLI (0)");
        MaterializedResult all = computeExpected("SELECT orderkey FROM orders", fullSample.getTypes());

        assertContains(all, fullSample);
        assertEquals(emptySample.getMaterializedRows().size(), 0);
    }

    @Test
    public void testTableSampleBernoulli()
    {
        DescriptiveStatistics stats = new DescriptiveStatistics();

        int total = computeExpected("SELECT orderkey FROM orders", ImmutableList.of(BIGINT)).getMaterializedRows().size();

        for (int i = 0; i < 100; i++) {
            List<MaterializedRow> values = computeActual("SELECT orderkey FROM ORDERS TABLESAMPLE BERNOULLI (50)").getMaterializedRows();

            assertEquals(values.size(), ImmutableSet.copyOf(values).size(), "TABLESAMPLE produced duplicate rows");
            stats.addValue(values.size() * 1.0 / total);
        }

        double mean = stats.getGeometricMean();
        assertTrue(mean > 0.45 && mean < 0.55, format("Expected mean sampling rate to be ~0.5, but was %s", mean));
    }

    @Test
    public void testFunctionNotRegistered()
    {
        assertQueryFails(
                "SELECT length(1)",
                "\\Qline 1:8: Unexpected parameters (integer) for function length. Expected:\\E.*");
    }

    @Test
    public void testFunctionArgumentTypeConstraint()
    {
        assertQueryFails(
                "SELECT greatest(rgb(255, 0, 0))",
                "\\Qline 1:8: Unexpected parameters (color) for function greatest. Expected: greatest(E) E:orderable\\E.*");
    }

    @Test
    public void testTypeMismatch()
    {
        assertQueryFails("SELECT 1 <> 'x'", "\\Qline 1:10: '<>' cannot be applied to integer, varchar(1)\\E");
    }

    @Test
    public void testInvalidType()
    {
        assertQueryFails("SELECT CAST(null AS array(foo))", "\\Qline 1:8: Unknown type: ARRAY(FOO)\\E");
    }

    @Test
    public void testInvalidTypeInfixOperator()
    {
        // Comment on why error message references varchar(214783647) instead of varchar(2) which seems expected result type for concatenation in expression.
        // Currently variable argument functions do not play well with arguments using parametrized types.
        // The variable argument functions mechanism requires that all the arguments are of exactly same type. We cannot enforce that base must match but parameters may differ.
        assertQueryFails("SELECT ('a' || 'z') + (3 * 4) / 5", "\\Qline 1:21: '+' cannot be applied to varchar, integer\\E");
    }

    @Test
    public void testInvalidTypeBetweenOperator()
    {
        assertQueryFails("SELECT 'a' BETWEEN 3 AND 'z'", "\\Qline 1:12: Cannot check if varchar(1) is BETWEEN integer and varchar(1)\\E");
    }

    @Test
    public void testInvalidTypeArray()
    {
        assertQueryFails("SELECT ARRAY[1, 2, 'a']", "\\Qline 1:20: All ARRAY elements must be the same type: integer\\E");
    }

    @Test
    public void testTimeLiterals()
    {
        MaterializedResult.Builder builder = resultBuilder(getSession(), DATE, TIME, TIME_WITH_TIME_ZONE, TIMESTAMP, TIMESTAMP_WITH_TIME_ZONE);

        DateTimeZone sessionTimeZone = DateTimeZoneIndex.getDateTimeZone(getSession().getTimeZoneKey());
        DateTimeZone utcPlus6 = DateTimeZoneIndex.getDateTimeZone(TimeZoneKey.getTimeZoneKeyForOffset(6 * 60));

        builder.row(
                new Date(new DateTime(2013, 3, 22, 0, 0, sessionTimeZone).getMillis()),
                new Time(new DateTime(1970, 1, 1, 3, 4, 5, sessionTimeZone).getMillisOfDay()),
                new Time(new DateTime(1970, 1, 1, 3, 4, 5, utcPlus6).getMillis()), // hack because java.sql.Time compares based on actual number of ms since epoch instead of ms since midnight
                new Timestamp(new DateTime(1960, 1, 22, 3, 4, 5, sessionTimeZone).getMillis()),
                new Timestamp(new DateTime(1960, 1, 22, 3, 4, 5, utcPlus6).getMillis()));

        MaterializedResult actual = computeActual("SELECT DATE '2013-03-22', TIME '3:04:05', TIME '3:04:05 +06:00', TIMESTAMP '1960-01-22 3:04:05', TIMESTAMP '1960-01-22 3:04:05 +06:00'");

        assertEquals(actual, builder.build());
    }

    @Test
    public void testArrayShuffle()
    {
        List<Integer> expected = IntStream.rangeClosed(1, 500).boxed().collect(toList());
        Set<List<Integer>> distinctResults = new HashSet<>();

        distinctResults.add(expected);
        for (int i = 0; i < 3; i++) {
            MaterializedResult results = computeActual(format("SELECT shuffle(ARRAY %s) from orders limit 10", expected));
            List<MaterializedRow> rows = results.getMaterializedRows();
            assertTrue(rows.size() == 10);

            for (MaterializedRow row : rows) {
                List<Integer> actual = (List<Integer>) row.getField(0);

                // check if the result is a correct permutation
                assertEqualsIgnoreOrder(actual, expected);

                distinctResults.add(actual);
            }
        }
        assertTrue(distinctResults.size() >= 24, "shuffle must produce at least 24 distinct results");
    }

    @Test
    public void testNonReservedTimeWords()
    {
        assertQuery("" +
                "SELECT TIME, TIMESTAMP, DATE, INTERVAL\n" +
                "FROM (SELECT 1 TIME, 2 TIMESTAMP, 3 DATE, 4 INTERVAL)");
    }

    @Test
    public void testCustomAdd()
    {
        assertQuery(
                "SELECT custom_add(orderkey, custkey) FROM orders",
                "SELECT orderkey + custkey FROM orders");
    }

    @Test
    public void testCustomSum()
    {
        @Language("SQL") String sql = "SELECT orderstatus, custom_sum(orderkey) FROM orders GROUP BY orderstatus";
        assertQuery(sql, sql.replace("custom_sum", "sum"));
    }

    @Test
    public void testCustomRank()
    {
        @Language("SQL") String sql = "" +
                "SELECT orderstatus, clerk, sales\n" +
                ", custom_rank() OVER (PARTITION BY orderstatus ORDER BY sales DESC) rnk\n" +
                "FROM (\n" +
                "  SELECT orderstatus, clerk, sum(totalprice) sales\n" +
                "  FROM orders\n" +
                "  GROUP BY orderstatus, clerk\n" +
                ")\n" +
                "ORDER BY orderstatus, clerk";

        assertEquals(computeActual(sql), computeActual(sql.replace("custom_rank", "rank")));
    }

    @Test
    public void testApproxSetBigint()
    {
        MaterializedResult actual = computeActual("SELECT cardinality(approx_set(custkey)) FROM orders");

        MaterializedResult expected = resultBuilder(getSession(), BIGINT)
                .row(1002L)
                .build();

        assertEquals(actual.getMaterializedRows(), expected.getMaterializedRows());
    }

    @Test
    public void testApproxSetVarchar()
    {
        MaterializedResult actual = computeActual("SELECT cardinality(approx_set(CAST(custkey AS VARCHAR))) FROM orders");

        MaterializedResult expected = resultBuilder(getSession(), BIGINT)
                .row(1024L)
                .build();

        assertEquals(actual.getMaterializedRows(), expected.getMaterializedRows());
    }

    @Test
    public void testApproxSetDouble()
    {
        MaterializedResult actual = computeActual("SELECT cardinality(approx_set(CAST(custkey AS DOUBLE))) FROM orders");

        MaterializedResult expected = resultBuilder(getSession(), BIGINT)
                .row(1014L)
                .build();

        assertEquals(actual.getMaterializedRows(), expected.getMaterializedRows());
    }

    @Test
    public void testApproxSetBigintGroupBy()
    {
        MaterializedResult actual = computeActual("" +
                "SELECT orderstatus, cardinality(approx_set(custkey)) " +
                "FROM orders " +
                "GROUP BY orderstatus");

        MaterializedResult expected = resultBuilder(getSession(), actual.getTypes())
                .row("O", 1001L)
                .row("F", 998L)
                .row("P", 304L)
                .build();

        assertEqualsIgnoreOrder(actual.getMaterializedRows(), expected.getMaterializedRows());
    }

    @Test
    public void testApproxSetVarcharGroupBy()
    {
        MaterializedResult actual = computeActual("" +
                "SELECT orderstatus, cardinality(approx_set(CAST(custkey AS VARCHAR))) " +
                "FROM orders " +
                "GROUP BY orderstatus");

        MaterializedResult expected = resultBuilder(getSession(), actual.getTypes())
                .row("O", 1021L)
                .row("F", 1019L)
                .row("P", 304L)
                .build();

        assertEqualsIgnoreOrder(actual.getMaterializedRows(), expected.getMaterializedRows());
    }

    @Test
    public void testApproxSetDoubleGroupBy()
    {
        MaterializedResult actual = computeActual("" +
                "SELECT orderstatus, cardinality(approx_set(CAST(custkey AS DOUBLE))) " +
                "FROM orders " +
                "GROUP BY orderstatus");

        MaterializedResult expected = resultBuilder(getSession(), actual.getTypes())
                .row("O", 1011L)
                .row("F", 1011L)
                .row("P", 304L)
                .build();

        assertEqualsIgnoreOrder(actual.getMaterializedRows(), expected.getMaterializedRows());
    }

    @Test
    public void testApproxSetWithNulls()
    {
        MaterializedResult actual = computeActual("SELECT cardinality(approx_set(IF(orderstatus = 'O', custkey))) FROM orders");

        MaterializedResult expected = resultBuilder(getSession(), actual.getTypes())
                .row(1001L)
                .build();

        assertEquals(actual.getMaterializedRows(), expected.getMaterializedRows());
    }

    @Test
    public void testApproxSetOnlyNulls()
    {
        MaterializedResult actual = computeActual("SELECT cardinality(approx_set(null)) FROM orders");

        MaterializedResult expected = resultBuilder(getSession(), actual.getTypes())
                .row(new Object[] {null})
                .build();

        assertEquals(actual.getMaterializedRows(), expected.getMaterializedRows());
    }

    @Test
    public void testApproxSetGroupByWithOnlyNullsInOneGroup()
    {
        MaterializedResult actual = computeActual("" +
                "SELECT orderstatus, cardinality(approx_set(IF(orderstatus != 'O', custkey))) " +
                "FROM orders " +
                "GROUP BY orderstatus");

        MaterializedResult expected = resultBuilder(getSession(), actual.getTypes())
                .row("O", null)
                .row("F", 998L)
                .row("P", 304L)
                .build();

        assertEqualsIgnoreOrder(actual.getMaterializedRows(), expected.getMaterializedRows());
    }

    @Test
    public void testApproxSetGroupByWithNulls()
    {
        MaterializedResult actual = computeActual("" +
                "SELECT orderstatus, cardinality(approx_set(IF(custkey % 2 <> 0, custkey))) " +
                "FROM orders " +
                "GROUP BY orderstatus");

        MaterializedResult expected = resultBuilder(getSession(), actual.getTypes())
                .row("O", 499L)
                .row("F", 496L)
                .row("P", 153L)
                .build();

        assertEqualsIgnoreOrder(actual.getMaterializedRows(), expected.getMaterializedRows());
    }

    @Test
    public void testMergeHyperLogLog()
    {
        MaterializedResult actual = computeActual("SELECT cardinality(merge(create_hll(custkey))) FROM orders");

        MaterializedResult expected = resultBuilder(getSession(), BIGINT)
                .row(1002L)
                .build();

        assertEquals(actual.getMaterializedRows(), expected.getMaterializedRows());
    }

    @Test
    public void testMergeHyperLogLogGroupBy()
    {
        MaterializedResult actual = computeActual("" +
                "SELECT orderstatus, cardinality(merge(create_hll(custkey))) " +
                "FROM orders " +
                "GROUP BY orderstatus");

        MaterializedResult expected = resultBuilder(getSession(), actual.getTypes())
                .row("O", 1001L)
                .row("F", 998L)
                .row("P", 304L)
                .build();

        assertEqualsIgnoreOrder(actual.getMaterializedRows(), expected.getMaterializedRows());
    }

    @Test
    public void testMergeHyperLogLogWithNulls()
    {
        MaterializedResult actual = computeActual("SELECT cardinality(merge(create_hll(IF(orderstatus = 'O', custkey)))) FROM orders");

        MaterializedResult expected = resultBuilder(getSession(), BIGINT)
                .row(1001L)
                .build();

        assertEquals(actual.getMaterializedRows(), expected.getMaterializedRows());
    }

    @Test
    public void testMergeHyperLogLogGroupByWithNulls()
    {
        MaterializedResult actual = computeActual("" +
                "SELECT orderstatus, cardinality(merge(create_hll(IF(orderstatus != 'O', custkey)))) " +
                "FROM orders " +
                "GROUP BY orderstatus");

        MaterializedResult expected = resultBuilder(getSession(), actual.getTypes())
                .row("O", null)
                .row("F", 998L)
                .row("P", 304L)
                .build();

        assertEqualsIgnoreOrder(actual.getMaterializedRows(), expected.getMaterializedRows());
    }

    @Test
    public void testMergeHyperLogLogOnlyNulls()
    {
        MaterializedResult actual = computeActual("SELECT cardinality(merge(null)) FROM orders");

        MaterializedResult expected = resultBuilder(getSession(), BIGINT)
                .row(new Object[] {null})
                .build();

        assertEquals(actual.getMaterializedRows(), expected.getMaterializedRows());
    }

    @Test
    public void testEmptyApproxSet()
    {
        MaterializedResult actual = computeActual("SELECT cardinality(empty_approx_set())");
        MaterializedResult expected = resultBuilder(getSession(), BIGINT)
                .row(0L)
                .build();
        assertEquals(actual.getMaterializedRows(), expected.getMaterializedRows());
    }

    @Test
    public void testMergeEmptyApproxSet()
    {
        MaterializedResult actual = computeActual("SELECT cardinality(merge(empty_approx_set())) FROM orders");
        MaterializedResult expected = resultBuilder(getSession(), BIGINT)
                .row(0L)
                .build();
        assertEquals(actual.getMaterializedRows(), expected.getMaterializedRows());
    }

    @Test
    public void testMergeEmptyNonEmptyApproxSet()
    {
        MaterializedResult actual = computeActual("SELECT cardinality(merge(c)) FROM (SELECT create_hll(custkey) c FROM ORDERS UNION ALL SELECT empty_approx_set())");
        MaterializedResult expected = resultBuilder(getSession(), BIGINT)
                .row(1002L)
                .build();
        assertEquals(actual.getMaterializedRows(), expected.getMaterializedRows());
    }

    @Test
    public void testP4ApproxSetBigint()
    {
        MaterializedResult actual = computeActual("SELECT cardinality(cast(approx_set(custkey) AS P4HYPERLOGLOG)) FROM orders");

        MaterializedResult expected = resultBuilder(getSession(), BIGINT)
                .row(1002L)
                .build();

        assertEquals(actual.getMaterializedRows(), expected.getMaterializedRows());
    }

    @Test
    public void testP4ApproxSetVarchar()
    {
        MaterializedResult actual = computeActual("SELECT cardinality(cast(approx_set(CAST(custkey AS VARCHAR)) AS P4HYPERLOGLOG)) FROM orders");

        MaterializedResult expected = resultBuilder(getSession(), BIGINT)
                .row(1024L)
                .build();

        assertEquals(actual.getMaterializedRows(), expected.getMaterializedRows());
    }

    @Test
    public void testP4ApproxSetDouble()
    {
        MaterializedResult actual = computeActual("SELECT cardinality(cast(approx_set(CAST(custkey AS DOUBLE)) AS P4HYPERLOGLOG)) FROM orders");

        MaterializedResult expected = resultBuilder(getSession(), BIGINT)
                .row(1014L)
                .build();

        assertEquals(actual.getMaterializedRows(), expected.getMaterializedRows());
    }

    @Test
    public void testP4ApproxSetBigintGroupBy()
    {
        MaterializedResult actual = computeActual("" +
                "SELECT orderstatus, cardinality(cast(approx_set(custkey) AS P4HYPERLOGLOG)) " +
                "FROM orders " +
                "GROUP BY orderstatus");

        MaterializedResult expected = resultBuilder(getSession(), actual.getTypes())
                .row("O", 1001L)
                .row("F", 998L)
                .row("P", 308L)
                .build();

        assertEqualsIgnoreOrder(actual.getMaterializedRows(), expected.getMaterializedRows());
    }

    @Test
    public void testP4ApproxSetVarcharGroupBy()
    {
        MaterializedResult actual = computeActual("" +
                "SELECT orderstatus, cardinality(cast(approx_set(CAST(custkey AS VARCHAR)) AS P4HYPERLOGLOG)) " +
                "FROM orders " +
                "GROUP BY orderstatus");

        MaterializedResult expected = resultBuilder(getSession(), actual.getTypes())
                .row("O", 1021L)
                .row("F", 1019L)
                .row("P", 302L)
                .build();

        assertEqualsIgnoreOrder(actual.getMaterializedRows(), expected.getMaterializedRows());
    }

    @Test
    public void testP4ApproxSetDoubleGroupBy()
    {
        MaterializedResult actual = computeActual("" +
                "SELECT orderstatus, cardinality(cast(approx_set(CAST(custkey AS DOUBLE)) AS P4HYPERLOGLOG)) " +
                "FROM orders " +
                "GROUP BY orderstatus");

        MaterializedResult expected = resultBuilder(getSession(), actual.getTypes())
                .row("O", 1011L)
                .row("F", 1011L)
                .row("P", 306L)
                .build();

        assertEqualsIgnoreOrder(actual.getMaterializedRows(), expected.getMaterializedRows());
    }

    @Test
    public void testP4ApproxSetWithNulls()
    {
        MaterializedResult actual = computeActual("SELECT cardinality(cast(approx_set(IF(orderstatus = 'O', custkey)) AS P4HYPERLOGLOG)) FROM orders");

        MaterializedResult expected = resultBuilder(getSession(), actual.getTypes())
                .row(1001L)
                .build();

        assertEquals(actual.getMaterializedRows(), expected.getMaterializedRows());
    }

    @Test
    public void testP4ApproxSetOnlyNulls()
    {
        MaterializedResult actual = computeActual("SELECT cardinality(cast(approx_set(null) AS P4HYPERLOGLOG)) FROM orders");

        MaterializedResult expected = resultBuilder(getSession(), actual.getTypes())
                .row(new Object[] {null})
                .build();

        assertEquals(actual.getMaterializedRows(), expected.getMaterializedRows());
    }

    @Test
    public void testP4ApproxSetGroupByWithOnlyNullsInOneGroup()
    {
        MaterializedResult actual = computeActual("" +
                "SELECT orderstatus, cardinality(cast(approx_set(IF(orderstatus != 'O', custkey)) AS P4HYPERLOGLOG)) " +
                "FROM orders " +
                "GROUP BY orderstatus");

        MaterializedResult expected = resultBuilder(getSession(), actual.getTypes())
                .row("O", null)
                .row("F", 998L)
                .row("P", 308L)
                .build();

        assertEqualsIgnoreOrder(actual.getMaterializedRows(), expected.getMaterializedRows());
    }

    @Test
    public void testP4ApproxSetGroupByWithNulls()
    {
        MaterializedResult actual = computeActual("" +
                "SELECT orderstatus, cardinality(cast(approx_set(IF(custkey % 2 <> 0, custkey)) AS P4HYPERLOGLOG)) " +
                "FROM orders " +
                "GROUP BY orderstatus");

        MaterializedResult expected = resultBuilder(getSession(), actual.getTypes())
                .row("O", 495L)
                .row("F", 491L)
                .row("P", 153L)
                .build();

        assertEqualsIgnoreOrder(actual.getMaterializedRows(), expected.getMaterializedRows());
    }

    @Test
    public void testValuesWithNonTrivialType()
    {
        MaterializedResult actual = computeActual("VALUES (0.0/0.0, 1.0/0.0, -1.0/0.0)");

        List<MaterializedRow> rows = actual.getMaterializedRows();
        assertEquals(rows.size(), 1);

        MaterializedRow row = rows.get(0);
        assertTrue(((Double) row.getField(0)).isNaN());
        assertEquals(row.getField(1), Double.POSITIVE_INFINITY);
        assertEquals(row.getField(2), Double.NEGATIVE_INFINITY);
    }

    @Test
    public void testValuesWithTimestamp()
    {
        MaterializedResult actual = computeActual("VALUES (current_timestamp, now())");

        List<MaterializedRow> rows = actual.getMaterializedRows();
        assertEquals(rows.size(), 1);

        MaterializedRow row = rows.get(0);
        assertEquals(row.getField(0), row.getField(1));
    }

    @Test
    public void testValuesWithUnusedColumns()
    {
        MaterializedResult actual = computeActual("SELECT foo from (values (1, 2)) a(foo, bar)");

        MaterializedResult expected = resultBuilder(getSession(), actual.getTypes())
                .row(1)
                .build();

        assertEquals(actual.getMaterializedRows(), expected.getMaterializedRows());
    }

    @Test
    public void testFilterPushdownWithAggregation()
    {
        assertQuery("SELECT * FROM (SELECT count(*) FROM orders) WHERE 0=1");
        assertQuery("SELECT * FROM (SELECT count(*) FROM orders) WHERE null");
    }

    @Test
    public void testAccessControl()
    {
        assertAccessDenied("SELECT COUNT(true) FROM orders", "Cannot select from table .*.orders.*", privilege("orders", SELECT_TABLE));
        assertAccessDenied("INSERT INTO orders SELECT * FROM orders", "Cannot insert into table .*.orders.*", privilege("orders", INSERT_TABLE));
        assertAccessDenied("DELETE FROM orders", "Cannot delete from table .*.orders.*", privilege("orders", DELETE_TABLE));
        assertAccessDenied("CREATE TABLE foo AS SELECT * FROM orders", "Cannot create table .*.foo.*", privilege("foo", CREATE_TABLE));
    }

    @Test
    public void testEmptyInputForUnnest()
    {
        assertQuery("select val from (select distinct vals from (values (array[2])) t(vals) where false) tmp cross join unnest(tmp.vals) tt(val)", "select 1 where 1=2");
    }

    @Test
    public void testCoercions()
    {
        // VARCHAR
        assertQuery("SELECT length(NULL)");
        assertQuery("SELECT CAST('abc' AS VARCHAR(255)) || CAST('abc' AS VARCHAR(252))");
        assertQuery("SELECT CAST('abc' AS VARCHAR(255)) || 'abc'");

        // DECIMAL - DECIMAL
        assertQuery("SELECT CAST(1.1 AS DECIMAL(38,1)) + NULL");
        assertQuery("SELECT CAST(292 AS DECIMAL(38,1)) + CAST(292.1 AS DECIMAL(5,1))");
        assertEqualsIgnoreOrder(
                computeActual("SELECT ARRAY[CAST(282 AS DECIMAL(22,1)), CAST(282 AS DECIMAL(10,1))] || CAST(292 AS DECIMAL(5,1))"),
                computeActual("SELECT ARRAY[CAST(282 AS DECIMAL(22,1)), CAST(282 AS DECIMAL(10,1)), CAST(292 AS DECIMAL(5,1))]"));

        // BIGINT - DECIMAL
        assertQuery("SELECT CAST(1.1 AS DECIMAL(38,1)) + CAST(292 AS BIGINT)");
        assertQuery("SELECT CAST(292 AS DECIMAL(38,1)) = CAST(292 AS BIGINT)");
        assertEqualsIgnoreOrder(
                computeActual("SELECT ARRAY[CAST(282 AS DECIMAL(22,1)), CAST(282 AS DECIMAL(10,1))] || CAST(292 AS BIGINT)"),
                computeActual("SELECT ARRAY[CAST(282 AS DECIMAL(22,1)), CAST(282 AS DECIMAL(10,1)), CAST(292 AS DECIMAL(19,0))]"));

        // DECIMAL - DECIMAL
        assertQuery("SELECT CAST(1.1 AS DECIMAL(38,1)) + CAST(1.1 AS DOUBLE)");
        assertQuery("SELECT CAST(1.1 AS DECIMAL(38,1)) = CAST(1.1 AS DOUBLE)");
        assertQuery("SELECT SIN(CAST(1.1 AS DECIMAL(38,1)))");
        assertEqualsIgnoreOrder(
                computeActual("SELECT ARRAY[CAST(282.1 AS DOUBLE), CAST(283.2 AS DOUBLE)] || CAST(101.3 AS DECIMAL(5,1))"),
                computeActual("SELECT ARRAY[CAST(282.1 AS DOUBLE), CAST(283.2 AS DOUBLE), CAST(101.3 AS DOUBLE)]"));

        // INTEGER - DECIMAL
        assertQuery("SELECT CAST(1.1 AS DECIMAL(38,1)) + CAST(292 AS INTEGER)");
        assertQuery("SELECT CAST(292 AS DECIMAL(38,1)) = CAST(292 AS INTEGER)");
        assertEqualsIgnoreOrder(
                computeActual("SELECT ARRAY[CAST(282 AS DECIMAL(22,1)), CAST(282 AS DECIMAL(10,1))] || CAST(292 AS INTEGER)"),
                computeActual("SELECT ARRAY[CAST(282 AS DECIMAL(22,1)), CAST(282 AS DECIMAL(10,1)), CAST(292 AS DECIMAL(19,0))]"));

        // TINYINT - DECIMAL
        assertQuery("SELECT CAST(1.1 AS DECIMAL(38,1)) + CAST(CAST(121 AS DECIMAL(30,1)) AS TINYINT)");
        assertQuery("SELECT CAST(292 AS DECIMAL(38,1)) = CAST(CAST(121 AS DECIMAL(30,1)) AS TINYINT)");

        // SMALLINT - DECIMAL
        assertQuery("SELECT CAST(1.1 AS DECIMAL(38,1)) + CAST(CAST(121 AS DECIMAL(30,1)) AS SMALLINT)");
        assertQuery("SELECT CAST(292 AS DECIMAL(38,1)) = CAST(CAST(121 AS DECIMAL(30,1)) AS SMALLINT)");

        // Complex coercions across joins
        assertQuery("SELECT * FROM (" +
                        "  SELECT t2.x || t2.z cc FROM (" +
                        "    SELECT *" +
                        "    FROM (VALUES (CAST('a' as VARCHAR), CAST('c' as VARCHAR))) t(x, z)" +
                        "  ) t2" +
                        "  JOIN (" +
                        "    SELECT *" +
                        "    FROM (VALUES (CAST('a' as VARCHAR), CAST('c' as VARCHAR))) u(x, z)" +
                        "    WHERE z='c'" +
                        "  ) u2" +
                        "  ON t2.z = u2.z" +
                        ") tt " +
                        "WHERE cc = 'ac'",
                "SELECT 'ac'");

        assertQuery("SELECT * FROM (" +
                        "  SELECT greatest (t.x, t.z) cc FROM (" +
                        "    SELECT *" +
                        "    FROM (VALUES (VARCHAR 'a', VARCHAR 'c')) t(x, z)" +
                        "  ) t" +
                        "  JOIN (" +
                        "    SELECT *" +
                        "    FROM (VALUES (VARCHAR 'a', VARCHAR 'c')) u(x, z)" +
                        "    WHERE z='c'" +
                        "  ) u" +
                        "  ON t.z = u.z" +
                        ")" +
                        "WHERE cc = 'c'",
                "SELECT 'c'");

        assertQuery("SELECT cc[1], cc[2] FROM (" +
                        " SELECT * FROM (" +
                        "  SELECT array[t.x, t.z] cc FROM (" +
                        "    SELECT *" +
                        "    FROM (VALUES (VARCHAR 'a', VARCHAR 'c')) t(x, z)" +
                        "  ) t" +
                        "  JOIN (" +
                        "    SELECT *" +
                        "    FROM (VALUES (VARCHAR 'a', VARCHAR 'c')) u(x, z)" +
                        "    WHERE z='c'" +
                        "  ) u" +
                        "  ON t.z = u.z)" +
                        " WHERE cc = array['a', 'c'])",
                "SELECT 'a', 'c'");

        assertQuery("SELECT c = 'x'" +
                "FROM (" +
                "    SELECT 'x' as c" +
                "    UNION ALL" +
                "    SELECT 'yy' as c" +
                ")");
    }

    @Test
    public void testExecute()
    {
        Session session = Session.builder(getSession())
                .addPreparedStatement("my_query", "SELECT 123, 'abc'")
                .build();
        assertQuery(session, "EXECUTE my_query", "SELECT 123, 'abc'");
    }

    @Test
    public void testExecuteUsing()
    {
        String query = "SELECT a + 1, count(?) FROM (VALUES 1, 2, 3, 2) t1(a) JOIN (VALUES 1, 2, 3, 4) t2(b) ON b < ? WHERE a < ? GROUP BY a + 1 HAVING count(1) > ?";
        Session session = Session.builder(getSession())
                .addPreparedStatement("my_query", query)
                .build();
        assertQuery(session,
                "EXECUTE my_query USING 1, 5, 4, 0",
                "VALUES (2, 4), (3, 8), (4, 4)");
    }

    @Test
    public void testExecuteUsingWithSubquery()
    {
        String query = "SELECT ? in (SELECT orderkey FROM orders)";
        Session session = Session.builder(getSession())
                .addPreparedStatement("my_query", query)
                .build();

        assertQuery(session,
                "EXECUTE my_query USING 10",
                "SELECT 10 in (SELECT orderkey FROM orders)"
        );
    }

    @Test
    public void testExecuteUsingWithSubqueryInJoin()
    {
        String query = "SELECT * " +
                "FROM " +
                "    (VALUES ?,2,3) t(x) " +
                "  JOIN " +
                "    (VALUES 1,2,3) t2(y) " +
                "  ON " +
                "(x in (VALUES 1,2,?)) = (y in (VALUES 1,2,3)) AND (x in (VALUES 1,?)) = (y in (VALUES 1,2))";

        Session session = Session.builder(getSession())
                .addPreparedStatement("my_query", query)
                .build();
        assertQuery(session,
                "EXECUTE my_query USING 1, 3, 2",
                "VALUES (1,1), (1,2), (2,2), (2,1), (3,3)");
    }

    @Test
    public void testExecuteWithParametersInGroupBy()
    {
        try {
            String query = "SELECT a + ?, count(1) FROM (VALUES 1, 2, 3, 2) t(a) GROUP BY a + ?";
            Session session = Session.builder(getSession())
                    .addPreparedStatement("my_query", query)
                    .build();
            computeActual(session, "EXECUTE my_query USING 1, 1");
            fail("parameters in group by and select should fail");
        }
        catch (SemanticException e) {
            assertEquals(e.getCode(), MUST_BE_AGGREGATE_OR_GROUP_BY);
        }
        catch (RuntimeException e) {
            assertEquals(e.getMessage(), "line 1:10: '(\"a\" + ?)' must be an aggregate expression or appear in GROUP BY clause");
        }
    }

    @Test
    public void testExecuteNoSuchQuery()
    {
        assertQueryFails("EXECUTE my_query", "Prepared statement not found: my_query");
    }

    @Test
    public void testParametersNonPreparedStatement()
    {
        try {
            computeActual("SELECT ?, 1");
            fail("parameters not in prepared statements should fail");
        }
        catch (SemanticException e) {
            assertEquals(e.getCode(), INVALID_PARAMETER_USAGE);
        }
        catch (RuntimeException e) {
            assertEquals(e.getMessage(), "line 1:1: Incorrect number of parameters: expected 1 but found 0");
        }
    }

    @Test
    public void testDescribeInput()
    {
        Session session = Session.builder(getSession())
                .addPreparedStatement("my_query", "select ? from nation where nationkey = ? and name < ?")
                .build();
        MaterializedResult actual = computeActual(session, "DESCRIBE INPUT my_query");
        MaterializedResult expected = resultBuilder(session, BIGINT, VARCHAR)
                .row(0, "unknown")
                .row(1, "bigint")
                .row(2, "varchar")
                .build();
        assertEqualsIgnoreOrder(actual, expected);
    }

    @Test
    public void testDescribeInputNoParameters()
    {
        Session session = Session.builder(getSession())
                .addPreparedStatement("my_query", "select * from nation")
                .build();
        MaterializedResult actual = computeActual(session, "DESCRIBE INPUT my_query");
        MaterializedResult expected = resultBuilder(session, BIGINT, VARCHAR).build();
        assertEquals(actual, expected);
    }

    @Test
    public void testDescribeInputNoSuchQuery()
    {
        assertQueryFails("DESCRIBE INPUT my_query", "Prepared statement not found: my_query");
    }

    @Test
    public void testQuantifiedComparison()
    {
        assertQuery("SELECT nationkey, name, regionkey FROM nation WHERE regionkey = ANY (SELECT regionkey FROM region WHERE name IN ('ASIA', 'EUROPE'))");
        assertQuery("SELECT nationkey, name, regionkey FROM nation WHERE regionkey = ALL (SELECT regionkey FROM region WHERE name IN ('ASIA', 'EUROPE'))");

        assertQuery("SELECT nationkey, name, regionkey FROM nation WHERE regionkey <> ANY (SELECT regionkey FROM region WHERE name IN ('ASIA', 'EUROPE'))");
        assertQuery("SELECT nationkey, name, regionkey FROM nation WHERE regionkey <> ALL (SELECT regionkey FROM region WHERE name IN ('ASIA', 'EUROPE'))");

        assertQuery("SELECT nationkey, name, regionkey FROM nation WHERE regionkey = ALL (SELECT regionkey FROM region WHERE name IN ('ASIA'))");
        assertQuery("SELECT nationkey, name, regionkey FROM nation WHERE regionkey <> ALL (SELECT regionkey FROM region WHERE name IN ('ASIA'))");
        assertQuery("SELECT nationkey, name, regionkey FROM nation WHERE regionkey = ANY (SELECT regionkey FROM region WHERE name IN ('EUROPE'))");
        assertQuery("SELECT nationkey, name, regionkey FROM nation WHERE regionkey <> ANY (SELECT regionkey FROM region WHERE name IN ('EUROPE'))");

        assertQuery("SELECT nationkey, name, regionkey FROM nation WHERE regionkey < SOME (SELECT regionkey FROM region WHERE name IN ('ASIA', 'EUROPE'))");
        assertQuery("SELECT nationkey, name, regionkey FROM nation WHERE regionkey <= ANY (SELECT regionkey FROM region WHERE name IN ('ASIA', 'EUROPE'))");
        assertQuery("SELECT nationkey, name, regionkey FROM nation WHERE regionkey > ANY (SELECT regionkey FROM region WHERE name IN ('ASIA', 'EUROPE'))");
        assertQuery("SELECT nationkey, name, regionkey FROM nation WHERE regionkey >= SOME (SELECT regionkey FROM region WHERE name IN ('ASIA', 'EUROPE'))");

        assertQuery("SELECT nationkey, name, regionkey FROM nation WHERE regionkey < ALL (SELECT regionkey FROM region WHERE name IN ('ASIA', 'EUROPE'))");
        assertQuery("SELECT nationkey, name, regionkey FROM nation WHERE regionkey <= ALL (SELECT regionkey FROM region WHERE name IN ('ASIA', 'EUROPE'))");
        assertQuery("SELECT nationkey, name, regionkey FROM nation WHERE regionkey > ALL (SELECT regionkey FROM region WHERE name IN ('ASIA', 'EUROPE'))");
        assertQuery("SELECT nationkey, name, regionkey FROM nation WHERE regionkey >= ALL (SELECT regionkey FROM region WHERE name IN ('ASIA', 'EUROPE'))");

        // subquery with coercion
        assertQuery("SELECT 1.0 < ALL(SELECT 1), 1 < ALL(SELECT 1)");
        assertQuery("SELECT 1.0 < ANY(SELECT 1), 1 < ANY(SELECT 1)");
        assertQuery("SELECT 1.0 <= ALL(SELECT 1) WHERE 1 <= ALL(SELECT 1)");
        assertQuery("SELECT 1.0 <= ANY(SELECT 1) WHERE 1 <= ANY(SELECT 1)");
        assertQuery("SELECT 1.0 <= ALL(SELECT 1), 1 <= ALL(SELECT 1) WHERE 1 <= ALL(SELECT 1)");
        assertQuery("SELECT 1.0 <= ANY(SELECT 1), 1 <= ANY(SELECT 1) WHERE 1 <= ANY(SELECT 1)");
        assertQuery("SELECT 1.0 = ALL(SELECT 1) WHERE 1 = ALL(SELECT 1)");
        assertQuery("SELECT 1.0 = ANY(SELECT 1) WHERE 1 = ANY(SELECT 1)");
        assertQuery("SELECT 1.0 = ALL(SELECT 1), 2 = ALL(SELECT 1) WHERE 1 = ALL(SELECT 1)");
        assertQuery("SELECT 1.0 = ANY(SELECT 1), 2 = ANY(SELECT 1) WHERE 1 = ANY(SELECT 1)");

        // subquery with supertype coercion
        assertQuery("SELECT cast(1 as decimal(3,2)) < ALL(SELECT cast(1 as decimal(3,1)))");
        assertQuery("SELECT cast(1 as decimal(3,2)) < ANY(SELECT cast(1 as decimal(3,1)))");
        assertQuery("SELECT cast(1 as decimal(3,2)) <= ALL(SELECT cast(1 as decimal(3,1)))");
        assertQuery("SELECT cast(1 as decimal(3,2)) <= ANY(SELECT cast(1 as decimal(3,1)))");
        assertQuery("SELECT cast(1 as decimal(3,2)) = ALL(SELECT cast(1 as decimal(3,1)))");
        assertQuery("SELECT cast(1 as decimal(3,2)) = ANY(SELECT cast(1 as decimal(3,1)))", "SELECT true");
        assertQuery("SELECT cast(1 as decimal(3,2)) <> ALL(SELECT cast(1 as decimal(3,1)))");
        assertQuery("SELECT cast(1 as decimal(3,2)) <> ANY(SELECT cast(1 as decimal(3,1)))");
    }

    @Test(dataProvider = "quantified_comparisons_corner_cases")
    public void testQuantifiedComparisonCornerCases(String query)
    {
        assertQuery(query);
    }

    @DataProvider(name = "quantified_comparisons_corner_cases")
    public Object[][] qualifiedComparisonsCornerCases()
    {
        //the %subquery% is wrapped in a SELECT so that H2 does not blow up on the VALUES subquery
        Stream<String> queries = queryTemplate("SELECT %value% %operator% %quantifier% (SELECT * FROM (%subquery%))")
                .replaceAll(
                        parameter("subquery").of(
                                "SELECT 1 WHERE false",
                                "SELECT CAST(NULL AS INTEGER)",
                                "VALUES (1), (NULL)"
                        ),
                        parameter("quantifier").of("ALL", "ANY"),
                        parameter("value").of("1", "NULL"),
                        parameter("operator").of("=", "!=", "<", ">", "<=", ">="));
        //the following are disabled till #6622 is fixed
        List<String> excludedInPredicateQueries = ImmutableList.of(
                "SELECT NULL != ALL (SELECT * FROM (SELECT 1 WHERE false))",
                "SELECT NULL = ANY (SELECT * FROM (SELECT 1 WHERE false))",
                "SELECT NULL != ALL (SELECT * FROM (SELECT CAST(NULL AS INTEGER)))",
                "SELECT NULL = ANY (SELECT * FROM (SELECT CAST(NULL AS INTEGER)))",
                "SELECT NULL = ANY (SELECT * FROM (VALUES (1), (NULL)))",
                "SELECT NULL != ALL (SELECT * FROM (VALUES (1), (NULL)))"
        );
        Predicate<String> isExcluded = excludedInPredicateQueries::contains;
        return toArgumentsArrays(queries.filter(isExcluded.negate()).map(Arguments::of));
    }

    @Test
    public void testPreparedStatementWithSubqueries()
    {
        List<QueryTemplate.Parameter> leftValues = parameter("left").of(
                "", "1 = ",
                "EXISTS",
                "1 IN",
                "1 = ANY", "1 = ALL",
                "2 <> ANY", "2 <> ALL",
                "0 < ALL", "0 < ANY",
                "1 <= ALL", "1 <= ANY");

        queryTemplate("SELECT %left% (SELECT 1 WHERE 2 = ?)")
                .replaceAll(leftValues)
                .forEach(query -> {
                    Session session = Session.builder(getSession())
                            .addPreparedStatement("my_query", query)
                            .build();
                    assertQuery(session, "EXECUTE my_query USING 2", "SELECT true");
                });
    }

    @Test
    public void testDescribeOutput()
    {
        Session session = Session.builder(getSession())
                .addPreparedStatement("my_query", "SELECT * FROM nation")
                .build();

        MaterializedResult actual = computeActual(session, "DESCRIBE OUTPUT my_query");
        MaterializedResult expected = resultBuilder(session, VARCHAR, VARCHAR, VARCHAR, VARCHAR, VARCHAR, BIGINT, BOOLEAN)
                .row("nationkey", session.getCatalog().get(), session.getSchema().get(), "nation", "bigint", 8, false)
                .row("name", session.getCatalog().get(), session.getSchema().get(), "nation", "varchar(25)", 0, false)
                .row("regionkey", session.getCatalog().get(), session.getSchema().get(), "nation", "bigint", 8, false)
                .row("comment", session.getCatalog().get(), session.getSchema().get(), "nation", "varchar(152)", 0, false)
                .build();
        assertEqualsIgnoreOrder(actual, expected);
    }

    @Test
    public void testDescribeOutputNamedAndUnnamed()
    {
        Session session = Session.builder(getSession())
                .addPreparedStatement("my_query", "select 1, name, regionkey as my_alias from nation")
                .build();

        MaterializedResult actual = computeActual(session, "DESCRIBE OUTPUT my_query");
        MaterializedResult expected = resultBuilder(session, VARCHAR, VARCHAR, VARCHAR, VARCHAR, VARCHAR, BIGINT, BOOLEAN)
                .row("_col0", "", "", "", "integer", 4, false)
                .row("name", session.getCatalog().get(), session.getSchema().get(), "nation", "varchar(25)", 0, false)
                .row("my_alias", session.getCatalog().get(), session.getSchema().get(), "nation", "bigint", 8, true)
                .build();
        assertEqualsIgnoreOrder(actual, expected);
    }

    @Test
    public void testDescribeOutputRowCountQuery()
    {
        Session session = Session.builder(getSession())
                .addPreparedStatement("my_query", "CREATE TABLE foo AS SELECT * FROM nation")
                .build();

        MaterializedResult actual = computeActual(session, "DESCRIBE OUTPUT my_query");
        MaterializedResult expected = resultBuilder(session, VARCHAR, VARCHAR, VARCHAR, VARCHAR, VARCHAR, BIGINT, BOOLEAN)
                .row("rows", "", "", "", "bigint", 8, false)
                .build();
        assertEqualsIgnoreOrder(actual, expected);
    }

    @Test
    public void testDescribeOutputDataDefinitionQuery()
    {
        Session session = Session.builder(getSession())
                .addPreparedStatement("my_query", "SET SESSION optimize_hash_generation=false")
                .build();

        MaterializedResult actual = computeActual(session, "DESCRIBE OUTPUT my_query");
        MaterializedResult expected = resultBuilder(session, VARCHAR, VARCHAR, VARCHAR, VARCHAR, VARCHAR, BIGINT, BOOLEAN)
                .build();
        assertEqualsIgnoreOrder(actual, expected);
    }

    @Test
    public void testDescribeOutputShowTables()
    {
        Session session = Session.builder(getSession())
                .addPreparedStatement("my_query", "SHOW TABLES")
                .build();

        MaterializedResult actual = computeActual(session, "DESCRIBE OUTPUT my_query");
        MaterializedResult expected = resultBuilder(session, VARCHAR, VARCHAR, VARCHAR, VARCHAR, VARCHAR, BIGINT, BOOLEAN)
                .row("Table", session.getCatalog().get(), "information_schema", "tables", "varchar", 0, true)
                .build();
        assertEqualsIgnoreOrder(actual, expected);
    }

    @Test
    public void testDescribeOutputOnAliasedColumnsAndExpressions()
    {
        Session session = Session.builder(getSession())
                .addPreparedStatement("my_query", "select count(*) as this_is_aliased, 1 + 2 from nation")
                .build();

        MaterializedResult actual = computeActual(session, "DESCRIBE OUTPUT my_query");
        MaterializedResult expected = resultBuilder(session, VARCHAR, VARCHAR, VARCHAR, VARCHAR, VARCHAR, BIGINT, BOOLEAN)
                .row("this_is_aliased", "", "", "", "bigint", 8, true)
                .row("_col1", "", "", "", "integer", 4, false)
                .build();
        assertEqualsIgnoreOrder(actual, expected);
    }

    @Test
    public void testDescribeOutputNoSuchQuery()
    {
        assertQueryFails("DESCRIBE OUTPUT my_query", "Prepared statement not found: my_query");
    }

    @Test
    public void testSubqueriesWithDisjunction()
    {
        List<QueryTemplate.Parameter> projections = parameter("projection").of("count(*)", "*", "%condition%");
        List<QueryTemplate.Parameter> conditions = parameter("condition").of(
                "nationkey IN (SELECT 1) OR TRUE",
                "EXISTS(SELECT 1) OR TRUE");

        queryTemplate("SELECT %projection% FROM nation WHERE %condition%")
                .replaceAll(projections, conditions)
                .forEach(this::assertQuery);

        queryTemplate("SELECT %projection% FROM nation WHERE (%condition%) AND nationkey <3")
                .replaceAll(projections, conditions)
                .forEach(this::assertQuery);

        assertQuery(
                "SELECT count(*) FROM nation WHERE (SELECT true FROM (SELECT 1) t(a) WHERE a = nationkey) OR TRUE",
                "SELECT 25");
        assertQueryFails(
                "SELECT (SELECT true FROM (SELECT 1) t(a) WHERE a = nationkey) " +
                        "FROM nation " +
                        "WHERE (SELECT true FROM (SELECT 1) t(a) WHERE a = nationkey) OR TRUE",
                "Unsupported correlated subquery type");
    }

    @Test
    public void testAssignUniqueId()
    {
        String unionLineitem50Times = IntStream.range(0, 50)
                .mapToObj(i -> "SELECT * FROM lineitem")
                .collect(joining(" UNION ALL "));

        assertQuery(
                "SELECT count(*) FROM (" +
                        "SELECT * FROM (" +
                        "   SELECT (SELECT count(*) WHERE c = 1) " +
                        "   FROM (SELECT CASE orderkey WHEN 1 THEN orderkey ELSE 1 END " +
                        "       FROM (" + unionLineitem50Times + ")) o(c)) result(a) " +
                        "WHERE a = 1)",
                "VALUES 3008750");
    }
}<|MERGE_RESOLUTION|>--- conflicted
+++ resolved
@@ -56,6 +56,7 @@
 import java.util.stream.Stream;
 
 import static com.facebook.presto.connector.informationSchema.InformationSchemaMetadata.INFORMATION_SCHEMA;
+import static com.facebook.presto.operator.scalar.ApplyFunction.APPLY_FUNCTION;
 import static com.facebook.presto.spi.type.BigintType.BIGINT;
 import static com.facebook.presto.spi.type.BooleanType.BOOLEAN;
 import static com.facebook.presto.spi.type.DateType.DATE;
@@ -104,6 +105,7 @@
             .window(CustomRank.class)
             .scalars(CustomAdd.class)
             .scalars(CreateHll.class)
+            .function(APPLY_FUNCTION)
             .getFunctions();
 
     public static final List<PropertyMetadata<?>> TEST_SYSTEM_PROPERTIES = ImmutableList.of(
@@ -176,8 +178,6 @@
     }
 
     @Test
-<<<<<<< HEAD
-=======
     public void testNonDeterministic()
     {
         MaterializedResult materializedResult = computeActual("SELECT rand() FROM orders LIMIT 10");
@@ -227,7 +227,6 @@
     }
 
     @Test
->>>>>>> 50c7a009
     public void testNonDeterministicFilter()
     {
         MaterializedResult materializedResult = computeActual("SELECT u FROM ( SELECT if(rand() > 0.5, 0, 1) AS u ) WHERE u <> u");
@@ -1024,6 +1023,35 @@
     public void testOrderByExpressionWithLimit()
     {
         assertQueryOrdered("SELECT custkey, orderstatus FROM ORDERS ORDER BY orderkey + 1 DESC LIMIT 10");
+    }
+
+    @Test
+    public void testOrderByWithOutputColumnReference()
+    {
+        assertQueryOrdered("SELECT a*2 AS b FROM (VALUES -1, 0, 2) t(a) ORDER BY b*-1", "VALUES 4, 0, -2");
+        assertQueryOrdered("SELECT a*2 AS b FROM (VALUES -1, 0, 2) t(a) ORDER BY b", "VALUES -2, 0, 4");
+        assertQueryOrdered("SELECT a*-2 AS a FROM (VALUES -1, 0, 2) t(a) ORDER BY a*-1", "VALUES 2, 0, -4");
+        assertQueryOrdered("SELECT a*-2 AS a FROM (VALUES -1, 0, 2) t(a) ORDER BY t.a*-1", "VALUES -4, 0, 2");
+        assertQueryOrdered("SELECT a*-2 FROM (VALUES -1, 0, 2) t(a) ORDER BY a*-1", "VALUES -4, 0, 2");
+        assertQueryOrdered("SELECT a*-2 FROM (VALUES -1, 0, 2) t(a) ORDER BY t.a*-1", "VALUES -4, 0, 2");
+        assertQueryOrdered("SELECT a, a* -1 AS a FROM (VALUES -1, 0, 2) t(a) ORDER BY t.a", "VALUES (-1, 1), (0, 0), (2, -2)");
+        assertQueryOrdered("SELECT a, a* -2 AS b FROM (VALUES -1, 0, 2) t(a) ORDER BY a + b", "VALUES (2, -4), (0, 0), (-1, 2)");
+        assertQueryOrdered("SELECT a as b, a* -2 AS a FROM (VALUES -1, 0, 2) t(a) ORDER BY a + b", "VALUES (2, -4), (0, 0), (-1, 2)");
+        assertQueryOrdered("SELECT a* -2 AS a FROM (VALUES -1, 0, 2) t(a) ORDER BY a + t.a", "VALUES -4, 0, 2");
+
+        assertQueryFails("SELECT a, a* -1 AS a FROM (VALUES -1, 0, 2) t(a) ORDER BY a", ".*'a' is ambiguous");
+    }
+
+    @Test
+    public void testOrderByWithAggregation()
+            throws Exception
+    {
+        assertQuery("" +
+                "SELECT x, sum(cast(x AS double))\n" +
+                "FROM (VALUES '1.0') t(x)\n" +
+                "GROUP BY x\n" +
+                "ORDER BY sum(cast(x AS double))",
+                "VALUES ('1.0', 1.0)");
     }
 
     @Test
@@ -1727,6 +1755,7 @@
                 "SELECT * FROM (VALUES 1, 2) " +
                         "INTERSECT SELECT * FROM (VALUES 1.0, 2)",
                 "VALUES 1.0, 2.0");
+        assertQuery("SELECT NULL, NULL INTERSECT SELECT NULL, NULL FROM nation");
 
         MaterializedResult emptyResult = computeActual("SELECT 100 INTERSECT (SELECT regionkey FROM nation WHERE nationkey <10)");
         assertEquals(emptyResult.getMaterializedRows().size(), 0);
@@ -1785,6 +1814,11 @@
         assertQuery(
                 "SELECT * FROM (VALUES 1, 2) " +
                         "EXCEPT SELECT * FROM (VALUES 3.0, 2)");
+        assertQuery("SELECT NULL, NULL EXCEPT SELECT NULL, NULL FROM nation");
+
+        assertQuery(
+                "(SELECT * FROM (VALUES 1) EXCEPT SELECT * FROM (VALUES 0))" +
+                        "EXCEPT (SELECT * FROM (VALUES 1) EXCEPT SELECT * FROM (VALUES 1))");
 
         MaterializedResult emptyResult = computeActual("SELECT 0 EXCEPT (SELECT regionkey FROM nation WHERE nationkey <10)");
         assertEquals(emptyResult.getMaterializedRows().size(), 0);
@@ -2753,6 +2787,9 @@
         assertQuery(
                 "SELECT x FROM (VALUES 2) t(x) where MAP(ARRAY[8589934592], ARRAY[x]) IN (VALUES MAP(ARRAY[8589934592],ARRAY[2]))",
                 "SELECT 2");
+        assertQuery(
+                "SELECT a IN (VALUES 2), a FROM (VALUES (2)) t(a)",
+                "SELECT TRUE, 2");
     }
 
     @Test
@@ -3278,13 +3315,6 @@
     }
 
     @Test
-    public void testOrderByDuplicateFields()
-    {
-        assertQueryOrdered("SELECT custkey, custkey FROM orders ORDER BY custkey, custkey");
-        assertQueryOrdered("SELECT custkey, custkey FROM orders ORDER BY custkey ASC, custkey DESC");
-    }
-
-    @Test
     public void testOrderByWithNulls()
     {
         // nulls first
@@ -5164,28 +5194,28 @@
     {
         MaterializedResult actual = computeActual("SHOW COLUMNS FROM orders");
 
-        MaterializedResult expectedUnparametrizedVarchar = resultBuilder(getSession(), VARCHAR, VARCHAR, VARCHAR)
-                .row("orderkey", "bigint", "")
-                .row("custkey", "bigint", "")
-                .row("orderstatus", "varchar", "")
-                .row("totalprice", "double", "")
-                .row("orderdate", "date", "")
-                .row("orderpriority", "varchar", "")
-                .row("clerk", "varchar", "")
-                .row("shippriority", "integer", "")
-                .row("comment", "varchar", "")
-                .build();
-
-        MaterializedResult expectedParametrizedVarchar = resultBuilder(getSession(), VARCHAR, VARCHAR, VARCHAR)
-                .row("orderkey", "bigint", "")
-                .row("custkey", "bigint", "")
-                .row("orderstatus", "varchar(1)", "")
-                .row("totalprice", "double", "")
-                .row("orderdate", "date", "")
-                .row("orderpriority", "varchar(15)", "")
-                .row("clerk", "varchar(15)", "")
-                .row("shippriority", "integer", "")
-                .row("comment", "varchar(79)", "")
+        MaterializedResult expectedUnparametrizedVarchar = resultBuilder(getSession(), VARCHAR, VARCHAR, VARCHAR, VARCHAR)
+                .row("orderkey", "bigint", "", "")
+                .row("custkey", "bigint", "", "")
+                .row("orderstatus", "varchar", "", "")
+                .row("totalprice", "double", "", "")
+                .row("orderdate", "date", "", "")
+                .row("orderpriority", "varchar", "", "")
+                .row("clerk", "varchar", "", "")
+                .row("shippriority", "integer", "", "")
+                .row("comment", "varchar", "", "")
+                .build();
+
+        MaterializedResult expectedParametrizedVarchar = resultBuilder(getSession(), VARCHAR, VARCHAR, VARCHAR, VARCHAR)
+                .row("orderkey", "bigint", "", "")
+                .row("custkey", "bigint", "", "")
+                .row("orderstatus", "varchar(1)", "", "")
+                .row("totalprice", "double", "", "")
+                .row("orderdate", "date", "", "")
+                .row("orderpriority", "varchar(15)", "", "")
+                .row("clerk", "varchar(15)", "", "")
+                .row("shippriority", "integer", "", "")
+                .row("comment", "varchar(79)", "", "")
                 .build();
 
         // Until we migrate all connectors to parametrized varchar we check two options
@@ -5440,11 +5470,8 @@
         assertQuery("SELECT orderkey FROM orders UNION SELECT custkey FROM orders");
         assertQuery("SELECT 123 UNION DISTINCT SELECT 123 UNION ALL SELECT 123");
         assertQuery("SELECT NULL UNION SELECT NULL");
-<<<<<<< HEAD
-=======
         assertQuery("SELECT NULL, NULL UNION ALL SELECT NULL, NULL FROM nation");
         assertQuery("SELECT 'x', 'y' UNION ALL SELECT name, name FROM nation");
->>>>>>> 50c7a009
 
         // mixed single-node vs fixed vs source-distributed
         assertQuery("SELECT orderkey FROM orders UNION ALL SELECT 123 UNION ALL (SELECT custkey FROM orders GROUP BY custkey)");
@@ -5830,8 +5857,6 @@
                 "SELECT * FROM (VALUES (1,1), (2,2), (3, 3)) t(x, y) WHERE (x+y in (VALUES 4, 5)) AND (x*y in (VALUES 4, 5))",
                 "VALUES (2,2)");
 
-<<<<<<< HEAD
-=======
         // test multiple IN subqueries with coercions
         assertQuery("SELECT 1.0 IN (SELECT 1), 1 IN (SELECT 1)");
         assertQuery("SELECT 1 WHERE 1 IN (SELECT 1) AND 1.0 IN (SELECT 1)");
@@ -5844,7 +5869,6 @@
         // test multi level IN subqueries
         assertQuery("SELECT 1 IN (SELECT 1), 2 IN (SELECT 1) WHERE 1 IN (SELECT 1)");
 
->>>>>>> 50c7a009
         // Throw in a bunch of IN subquery predicates
         assertQuery("" +
                 "SELECT *, o2.custkey\n" +
@@ -7058,7 +7082,7 @@
     @Test
     public void testInvalidType()
     {
-        assertQueryFails("SELECT CAST(null AS array(foo))", "\\Qline 1:8: Unknown type: ARRAY(FOO)\\E");
+        assertQueryFails("SELECT CAST(null AS array(foo))", "\\Qline 1:8: Unknown type: array(foo)\\E");
     }
 
     @Test
@@ -7736,6 +7760,18 @@
     }
 
     @Test
+    public void testExecuteUsingComplexJoinCriteria()
+    {
+        String query = "SELECT * FROM (VALUES 1) t(a) JOIN (VALUES 2) u(a) ON t.a + u.a < ?";
+        Session session = Session.builder(getSession())
+                .addPreparedStatement("my_query", query)
+                .build();
+        assertQuery(session,
+                "EXECUTE my_query USING 5",
+                "VALUES (1, 2)");
+    }
+
+    @Test
     public void testExecuteUsingWithSubquery()
     {
         String query = "SELECT ? in (SELECT orderkey FROM orders)";
@@ -7819,6 +7855,19 @@
                 .row(0, "unknown")
                 .row(1, "bigint")
                 .row(2, "varchar")
+                .build();
+        assertEqualsIgnoreOrder(actual, expected);
+    }
+
+    @Test
+    public void testDescribeInputWithAggregation()
+    {
+        Session session = Session.builder(getSession())
+                .addPreparedStatement("my_query", "select count(*) + ? from nation")
+                .build();
+        MaterializedResult actual = computeActual(session, "DESCRIBE INPUT my_query");
+        MaterializedResult expected = resultBuilder(session, BIGINT, VARCHAR)
+                .row(0, "bigint")
                 .build();
         assertEqualsIgnoreOrder(actual, expected);
     }
@@ -7976,10 +8025,37 @@
     }
 
     @Test
-    public void testDescribeOutputRowCountQuery()
+    public void testDescribeOutputNonSelect()
+    {
+        assertDescribeOutputRowCount("CREATE TABLE foo AS SELECT * FROM nation");
+        assertDescribeOutputRowCount("DELETE FROM orders");
+
+        assertDescribeOutputEmpty("CALL foo()");
+        assertDescribeOutputEmpty("SET SESSION optimize_hash_generation=false");
+        assertDescribeOutputEmpty("RESET SESSION optimize_hash_generation");
+        assertDescribeOutputEmpty("START TRANSACTION");
+        assertDescribeOutputEmpty("COMMIT");
+        assertDescribeOutputEmpty("ROLLBACK");
+        assertDescribeOutputEmpty("GRANT INSERT ON foo TO bar");
+        assertDescribeOutputEmpty("REVOKE INSERT ON foo FROM bar");
+        assertDescribeOutputEmpty("CREATE SCHEMA foo");
+        assertDescribeOutputEmpty("ALTER SCHEMA foo RENAME TO bar");
+        assertDescribeOutputEmpty("DROP SCHEMA foo");
+        assertDescribeOutputEmpty("CREATE TABLE foo (x bigint)");
+        assertDescribeOutputEmpty("ALTER TABLE foo ADD COLUMN y bigint");
+        assertDescribeOutputEmpty("ALTER TABLE foo RENAME TO bar");
+        assertDescribeOutputEmpty("DROP TABLE foo");
+        assertDescribeOutputEmpty("CREATE VIEW foo AS SELECT * FROM nation");
+        assertDescribeOutputEmpty("DROP VIEW foo");
+        assertDescribeOutputEmpty("PREPARE test FROM SELECT * FROM orders");
+        assertDescribeOutputEmpty("EXECUTE test");
+        assertDescribeOutputEmpty("DEALLOCATE PREPARE test");
+    }
+
+    private void assertDescribeOutputRowCount(@Language("SQL") String sql)
     {
         Session session = Session.builder(getSession())
-                .addPreparedStatement("my_query", "CREATE TABLE foo AS SELECT * FROM nation")
+                .addPreparedStatement("my_query", sql)
                 .build();
 
         MaterializedResult actual = computeActual(session, "DESCRIBE OUTPUT my_query");
@@ -7989,11 +8065,10 @@
         assertEqualsIgnoreOrder(actual, expected);
     }
 
-    @Test
-    public void testDescribeOutputDataDefinitionQuery()
+    private void assertDescribeOutputEmpty(@Language("SQL") String sql)
     {
         Session session = Session.builder(getSession())
-                .addPreparedStatement("my_query", "SET SESSION optimize_hash_generation=false")
+                .addPreparedStatement("my_query", sql)
                 .build();
 
         MaterializedResult actual = computeActual(session, "DESCRIBE OUTPUT my_query");
