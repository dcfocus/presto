--- conflicted
+++ resolved
@@ -102,10 +102,7 @@
 , t_array_string ARRAY<STRING>
 , t_array_struct ARRAY<STRUCT<s_string: STRING, s_double:DOUBLE>>
 , t_struct STRUCT<s_string: STRING, s_double:DOUBLE>
-<<<<<<< HEAD
-=======
 , t_complex MAP<INT, ARRAY<STRUCT<s_string: STRING, s_double:DOUBLE>>>
->>>>>>> 6ab4f8f6
 )
 PARTITIONED BY (dummy INT)
 STORED AS PARQUET
@@ -128,12 +125,8 @@
 , t_map
 , t_array_string
 , t_array_struct
-<<<<<<< HEAD
-, t_array_struct[0]
-=======
 , t_struct
 , t_complex
->>>>>>> 6ab4f8f6
 FROM presto_test_types_textfile
 ;
 
