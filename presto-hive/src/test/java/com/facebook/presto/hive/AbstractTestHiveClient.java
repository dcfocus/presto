/*
 * Licensed under the Apache License, Version 2.0 (the "License");
 * you may not use this file except in compliance with the License.
 * You may obtain a copy of the License at
 *
 *     http://www.apache.org/licenses/LICENSE-2.0
 *
 * Unless required by applicable law or agreed to in writing, software
 * distributed under the License is distributed on an "AS IS" BASIS,
 * WITHOUT WARRANTIES OR CONDITIONS OF ANY KIND, either express or implied.
 * See the License for the specific language governing permissions and
 * limitations under the License.
 */
package com.facebook.presto.hive;

import com.facebook.presto.GroupByHashPageIndexerFactory;
import com.facebook.presto.hadoop.HadoopFileStatus;
import com.facebook.presto.hive.HdfsEnvironment.HdfsContext;
import com.facebook.presto.hive.authentication.NoHdfsAuthentication;
import com.facebook.presto.hive.metastore.CachingHiveMetastore;
import com.facebook.presto.hive.metastore.Column;
import com.facebook.presto.hive.metastore.ExtendedHiveMetastore;
import com.facebook.presto.hive.metastore.HivePrivilegeInfo;
import com.facebook.presto.hive.metastore.HivePrivilegeInfo.HivePrivilege;
import com.facebook.presto.hive.metastore.Partition;
import com.facebook.presto.hive.metastore.PrincipalPrivileges;
import com.facebook.presto.hive.metastore.SemiTransactionalHiveMetastore;
import com.facebook.presto.hive.metastore.StorageFormat;
import com.facebook.presto.hive.metastore.Table;
import com.facebook.presto.hive.metastore.thrift.BridgingHiveMetastore;
import com.facebook.presto.hive.metastore.thrift.HiveCluster;
import com.facebook.presto.hive.metastore.thrift.TestingHiveCluster;
import com.facebook.presto.hive.metastore.thrift.ThriftHiveMetastore;
import com.facebook.presto.hive.orc.OrcPageSource;
import com.facebook.presto.hive.parquet.ParquetHiveRecordCursor;
import com.facebook.presto.hive.parquet.ParquetPageSource;
import com.facebook.presto.hive.rcfile.RcFilePageSource;
import com.facebook.presto.spi.ColumnHandle;
import com.facebook.presto.spi.ColumnMetadata;
import com.facebook.presto.spi.ConnectorInsertTableHandle;
import com.facebook.presto.spi.ConnectorOutputTableHandle;
import com.facebook.presto.spi.ConnectorPageSink;
import com.facebook.presto.spi.ConnectorPageSource;
import com.facebook.presto.spi.ConnectorSession;
import com.facebook.presto.spi.ConnectorSplit;
import com.facebook.presto.spi.ConnectorSplitSource;
import com.facebook.presto.spi.ConnectorTableHandle;
import com.facebook.presto.spi.ConnectorTableLayout;
import com.facebook.presto.spi.ConnectorTableLayoutHandle;
import com.facebook.presto.spi.ConnectorTableLayoutResult;
import com.facebook.presto.spi.ConnectorTableMetadata;
import com.facebook.presto.spi.ConnectorViewDefinition;
import com.facebook.presto.spi.Constraint;
import com.facebook.presto.spi.DiscretePredicates;
import com.facebook.presto.spi.PrestoException;
import com.facebook.presto.spi.RecordCursor;
import com.facebook.presto.spi.RecordPageSource;
import com.facebook.presto.spi.SchemaTableName;
import com.facebook.presto.spi.SchemaTablePrefix;
import com.facebook.presto.spi.TableNotFoundException;
import com.facebook.presto.spi.ViewNotFoundException;
import com.facebook.presto.spi.connector.ConnectorMetadata;
import com.facebook.presto.spi.connector.ConnectorPageSinkProvider;
import com.facebook.presto.spi.connector.ConnectorPageSourceProvider;
import com.facebook.presto.spi.connector.ConnectorSplitManager;
import com.facebook.presto.spi.connector.ConnectorTransactionHandle;
import com.facebook.presto.spi.predicate.Domain;
import com.facebook.presto.spi.predicate.NullableValue;
import com.facebook.presto.spi.predicate.Range;
import com.facebook.presto.spi.predicate.TupleDomain;
import com.facebook.presto.spi.predicate.ValueSet;
import com.facebook.presto.spi.statistics.ColumnStatistics;
import com.facebook.presto.spi.statistics.RangeColumnStatistics;
import com.facebook.presto.spi.statistics.TableStatistics;
import com.facebook.presto.spi.type.ArrayType;
import com.facebook.presto.spi.type.MapType;
import com.facebook.presto.spi.type.NamedTypeSignature;
import com.facebook.presto.spi.type.RowType;
import com.facebook.presto.spi.type.SqlDate;
import com.facebook.presto.spi.type.SqlTimestamp;
import com.facebook.presto.spi.type.SqlVarbinary;
import com.facebook.presto.spi.type.StandardTypes;
import com.facebook.presto.spi.type.Type;
import com.facebook.presto.sql.gen.JoinCompiler;
import com.facebook.presto.testing.MaterializedResult;
import com.facebook.presto.testing.MaterializedRow;
import com.facebook.presto.testing.TestingConnectorSession;
import com.facebook.presto.testing.TestingNodeManager;
import com.google.common.collect.ImmutableList;
import com.google.common.collect.ImmutableMap;
import com.google.common.collect.ImmutableMultimap;
import com.google.common.collect.ImmutableSet;
import com.google.common.net.HostAndPort;
import io.airlift.json.JsonCodec;
import io.airlift.log.Logger;
import io.airlift.slice.Slice;
import io.airlift.stats.CounterStat;
import io.airlift.units.Duration;
import org.apache.hadoop.fs.FileStatus;
import org.apache.hadoop.fs.FileSystem;
import org.apache.hadoop.fs.Path;
import org.apache.hadoop.hive.metastore.TableType;
import org.joda.time.DateTime;
import org.joda.time.DateTimeZone;
import org.testng.annotations.AfterClass;
import org.testng.annotations.BeforeClass;
import org.testng.annotations.Test;

import java.io.IOException;
import java.util.Arrays;
import java.util.Collection;
import java.util.HashSet;
import java.util.List;
import java.util.Map;
import java.util.Optional;
import java.util.OptionalInt;
import java.util.Set;
import java.util.TimeZone;
import java.util.UUID;
import java.util.concurrent.ExecutorService;
import java.util.stream.Stream;

import static com.facebook.presto.hive.AbstractTestHiveClient.TransactionDeleteInsertTestTag.COMMIT;
import static com.facebook.presto.hive.AbstractTestHiveClient.TransactionDeleteInsertTestTag.ROLLBACK_AFTER_APPEND_PAGE;
import static com.facebook.presto.hive.AbstractTestHiveClient.TransactionDeleteInsertTestTag.ROLLBACK_AFTER_BEGIN_INSERT;
import static com.facebook.presto.hive.AbstractTestHiveClient.TransactionDeleteInsertTestTag.ROLLBACK_AFTER_DELETE;
import static com.facebook.presto.hive.AbstractTestHiveClient.TransactionDeleteInsertTestTag.ROLLBACK_AFTER_FINISH_INSERT;
import static com.facebook.presto.hive.AbstractTestHiveClient.TransactionDeleteInsertTestTag.ROLLBACK_AFTER_SINK_FINISH;
import static com.facebook.presto.hive.AbstractTestHiveClient.TransactionDeleteInsertTestTag.ROLLBACK_RIGHT_AWAY;
import static com.facebook.presto.hive.HiveColumnHandle.ColumnType.PARTITION_KEY;
import static com.facebook.presto.hive.HiveColumnHandle.ColumnType.REGULAR;
import static com.facebook.presto.hive.HiveErrorCode.HIVE_INVALID_PARTITION_VALUE;
import static com.facebook.presto.hive.HiveErrorCode.HIVE_PARTITION_SCHEMA_MISMATCH;
import static com.facebook.presto.hive.HiveMetadata.PRESTO_QUERY_ID_NAME;
import static com.facebook.presto.hive.HiveMetadata.PRESTO_VERSION_NAME;
import static com.facebook.presto.hive.HiveMetadata.convertToPredicate;
import static com.facebook.presto.hive.HiveStorageFormat.AVRO;
import static com.facebook.presto.hive.HiveStorageFormat.DWRF;
import static com.facebook.presto.hive.HiveStorageFormat.JSON;
import static com.facebook.presto.hive.HiveStorageFormat.ORC;
import static com.facebook.presto.hive.HiveStorageFormat.PARQUET;
import static com.facebook.presto.hive.HiveStorageFormat.RCBINARY;
import static com.facebook.presto.hive.HiveStorageFormat.RCTEXT;
import static com.facebook.presto.hive.HiveStorageFormat.SEQUENCEFILE;
import static com.facebook.presto.hive.HiveStorageFormat.TEXTFILE;
import static com.facebook.presto.hive.HiveStorageFormat.THRIFTBINARY;
import static com.facebook.presto.hive.HiveTableProperties.BUCKETED_BY_PROPERTY;
import static com.facebook.presto.hive.HiveTableProperties.BUCKET_COUNT_PROPERTY;
import static com.facebook.presto.hive.HiveTableProperties.PARTITIONED_BY_PROPERTY;
import static com.facebook.presto.hive.HiveTableProperties.STORAGE_FORMAT_PROPERTY;
import static com.facebook.presto.hive.HiveTestUtils.SESSION;
import static com.facebook.presto.hive.HiveTestUtils.TYPE_MANAGER;
import static com.facebook.presto.hive.HiveTestUtils.arrayType;
import static com.facebook.presto.hive.HiveTestUtils.getDefaultHiveDataStreamFactories;
import static com.facebook.presto.hive.HiveTestUtils.getDefaultHiveFileWriterFactories;
import static com.facebook.presto.hive.HiveTestUtils.getDefaultHiveRecordCursorProvider;
import static com.facebook.presto.hive.HiveTestUtils.getTypes;
import static com.facebook.presto.hive.HiveTestUtils.mapType;
import static com.facebook.presto.hive.HiveTestUtils.rowType;
import static com.facebook.presto.hive.HiveType.HIVE_INT;
import static com.facebook.presto.hive.HiveType.HIVE_LONG;
import static com.facebook.presto.hive.HiveType.HIVE_STRING;
import static com.facebook.presto.hive.HiveType.toHiveType;
import static com.facebook.presto.hive.HiveUtil.columnExtraInfo;
import static com.facebook.presto.hive.HiveWriteUtils.createDirectory;
import static com.facebook.presto.hive.metastore.StorageFormat.fromHiveStorageFormat;
import static com.facebook.presto.spi.StandardErrorCode.NOT_SUPPORTED;
import static com.facebook.presto.spi.StandardErrorCode.TRANSACTION_CONFLICT;
import static com.facebook.presto.spi.connector.ConnectorSplitManager.SplitSchedulingStrategy.UNGROUPED_SCHEDULING;
import static com.facebook.presto.spi.connector.NotPartitionedPartitionHandle.NOT_PARTITIONED;
import static com.facebook.presto.spi.type.BigintType.BIGINT;
import static com.facebook.presto.spi.type.BooleanType.BOOLEAN;
import static com.facebook.presto.spi.type.Chars.isCharType;
import static com.facebook.presto.spi.type.DateType.DATE;
import static com.facebook.presto.spi.type.DoubleType.DOUBLE;
import static com.facebook.presto.spi.type.HyperLogLogType.HYPER_LOG_LOG;
import static com.facebook.presto.spi.type.IntegerType.INTEGER;
import static com.facebook.presto.spi.type.RealType.REAL;
import static com.facebook.presto.spi.type.SmallintType.SMALLINT;
import static com.facebook.presto.spi.type.TimeZoneKey.UTC_KEY;
import static com.facebook.presto.spi.type.TimestampType.TIMESTAMP;
import static com.facebook.presto.spi.type.TinyintType.TINYINT;
import static com.facebook.presto.spi.type.TypeSignature.parseTypeSignature;
import static com.facebook.presto.spi.type.VarbinaryType.VARBINARY;
import static com.facebook.presto.spi.type.VarcharType.createUnboundedVarcharType;
import static com.facebook.presto.spi.type.Varchars.isVarcharType;
import static com.facebook.presto.testing.MaterializedResult.materializeSourceDataStream;
import static com.google.common.base.MoreObjects.toStringHelper;
import static com.google.common.base.Preconditions.checkArgument;
import static com.google.common.base.Preconditions.checkState;
import static com.google.common.collect.ImmutableList.toImmutableList;
import static com.google.common.collect.ImmutableMap.toImmutableMap;
import static com.google.common.collect.Iterables.concat;
import static com.google.common.collect.Iterables.getOnlyElement;
import static com.google.common.collect.Lists.newArrayList;
import static com.google.common.collect.Maps.uniqueIndex;
import static com.google.common.collect.Sets.difference;
import static com.google.common.util.concurrent.MoreExecutors.newDirectExecutorService;
import static io.airlift.concurrent.MoreFutures.getFutureValue;
import static io.airlift.concurrent.Threads.daemonThreadsNamed;
import static io.airlift.slice.Slices.utf8Slice;
import static io.airlift.testing.Assertions.assertEqualsIgnoreOrder;
import static io.airlift.testing.Assertions.assertInstanceOf;
import static java.lang.Float.floatToRawIntBits;
import static java.lang.Math.toIntExact;
import static java.lang.String.format;
import static java.nio.charset.StandardCharsets.UTF_8;
import static java.util.Locale.ENGLISH;
import static java.util.Objects.requireNonNull;
import static java.util.concurrent.Executors.newCachedThreadPool;
import static java.util.concurrent.Executors.newFixedThreadPool;
import static java.util.concurrent.TimeUnit.MILLISECONDS;
import static java.util.stream.Collectors.toList;
import static org.assertj.core.api.Assertions.assertThat;
import static org.joda.time.DateTimeZone.UTC;
import static org.testng.Assert.assertEquals;
import static org.testng.Assert.assertFalse;
import static org.testng.Assert.assertNotNull;
import static org.testng.Assert.assertNull;
import static org.testng.Assert.assertTrue;
import static org.testng.Assert.fail;

@Test(groups = "hive")
public abstract class AbstractTestHiveClient
{
    protected static final String TEMPORARY_TABLE_PREFIX = "tmp_presto_test_";

    protected static final String INVALID_DATABASE = "totally_invalid_database_name";
    protected static final String INVALID_TABLE = "totally_invalid_table_name";
    protected static final String INVALID_COLUMN = "totally_invalid_column_name";

    protected static final String TEST_SERVER_VERSION = "test_version";

    private static final Type ARRAY_TYPE = arrayType(createUnboundedVarcharType());
    private static final Type MAP_TYPE = mapType(createUnboundedVarcharType(), BIGINT);
    private static final Type ROW_TYPE = rowType(ImmutableList.of(
            new NamedTypeSignature("f_string", createUnboundedVarcharType().getTypeSignature()),
            new NamedTypeSignature("f_bigint", BIGINT.getTypeSignature()),
            new NamedTypeSignature("f_boolean", BOOLEAN.getTypeSignature())));

    private static final List<ColumnMetadata> CREATE_TABLE_COLUMNS = ImmutableList.<ColumnMetadata>builder()
            .add(new ColumnMetadata("id", BIGINT))
            .add(new ColumnMetadata("t_string", createUnboundedVarcharType()))
            .add(new ColumnMetadata("t_tinyint", TINYINT))
            .add(new ColumnMetadata("t_smallint", SMALLINT))
            .add(new ColumnMetadata("t_integer", INTEGER))
            .add(new ColumnMetadata("t_bigint", BIGINT))
            .add(new ColumnMetadata("t_float", REAL))
            .add(new ColumnMetadata("t_double", DOUBLE))
            .add(new ColumnMetadata("t_boolean", BOOLEAN))
            .add(new ColumnMetadata("t_array", ARRAY_TYPE))
            .add(new ColumnMetadata("t_map", MAP_TYPE))
            .add(new ColumnMetadata("t_row", ROW_TYPE))
            .build();

<<<<<<< HEAD
=======
    private static final MaterializedResult CREATE_TABLE_DATA =
            MaterializedResult.resultBuilder(SESSION, BIGINT, createUnboundedVarcharType(), TINYINT, SMALLINT, INTEGER, BIGINT, REAL, DOUBLE, BOOLEAN, ARRAY_TYPE, MAP_TYPE, ROW_TYPE)
                    .row(1L, "hello", (byte) 45, (short) 345, 234, 123L, -754.1985f, 43.5, true, ImmutableList.of("apple", "banana"), ImmutableMap.of("one", 1L, "two", 2L), ImmutableList.of("true", 1L, true))
                    .row(2L, null, null, null, null, null, null, null, null, null, null, null)
                    .row(3L, "bye", (byte) 46, (short) 346, 345, 456L, 754.2008f, 98.1, false, ImmutableList.of("ape", "bear"), ImmutableMap.of("three", 3L, "four", 4L), ImmutableList.of("false", 0L, false))
                    .build();

    private static final List<ColumnMetadata> CREATE_TABLE_COLUMNS_PARTITIONED = ImmutableList.<ColumnMetadata>builder()
            .addAll(CREATE_TABLE_COLUMNS)
            .add(new ColumnMetadata("ds", createUnboundedVarcharType()))
            .build();

    private static final MaterializedResult CREATE_TABLE_PARTITIONED_DATA = new MaterializedResult(
            CREATE_TABLE_DATA.getMaterializedRows().stream()
                    .map(row -> new MaterializedRow(row.getPrecision(), newArrayList(concat(row.getFields(), ImmutableList.of("2015-07-0" + row.getField(0))))))
                    .collect(toList()),
            ImmutableList.<Type>builder()
                    .addAll(CREATE_TABLE_DATA.getTypes())
                    .add(createUnboundedVarcharType())
                    .build());

    private static final MaterializedResult CREATE_TABLE_PARTITIONED_DATA_2ND =
            MaterializedResult.resultBuilder(SESSION, BIGINT, createUnboundedVarcharType(), TINYINT, SMALLINT, INTEGER, BIGINT, REAL, DOUBLE, BOOLEAN, ARRAY_TYPE, MAP_TYPE, ROW_TYPE, createUnboundedVarcharType())
                    .row(4L, "hello", (byte) 45, (short) 345, 234, 123L, 754.1985f, 43.5, true, ImmutableList.of("apple", "banana"), ImmutableMap.of("one", 1L, "two", 2L), ImmutableList.of("true", 1L, true), "2015-07-04")
                    .row(5L, null, null, null, null, null, null, null, null, null, null, null, "2015-07-04")
                    .row(6L, "bye", (byte) 46, (short) 346, 345, 456L, -754.2008f, 98.1, false, ImmutableList.of("ape", "bear"), ImmutableMap.of("three", 3L, "four", 4L), ImmutableList.of("false", 0L, false), "2015-07-04")
                    .build();

>>>>>>> 6ab4f8f6
    private static final List<ColumnMetadata> MISMATCH_SCHEMA_PRIMITIVE_COLUMN_BEFORE = ImmutableList.<ColumnMetadata>builder()
            .add(new ColumnMetadata("tinyint_to_smallint", TINYINT))
            .add(new ColumnMetadata("tinyint_to_integer", TINYINT))
            .add(new ColumnMetadata("tinyint_to_bigint", TINYINT))
            .add(new ColumnMetadata("smallint_to_integer", SMALLINT))
            .add(new ColumnMetadata("smallint_to_bigint", SMALLINT))
            .add(new ColumnMetadata("integer_to_bigint", INTEGER))
            .add(new ColumnMetadata("integer_to_varchar", INTEGER))
            .add(new ColumnMetadata("varchar_to_integer", createUnboundedVarcharType()))
            .add(new ColumnMetadata("float_to_double", REAL))
<<<<<<< HEAD
            .add(new ColumnMetadata("varchar_to_varchar", createUnboundedVarcharType()))
            .build();

=======
            .add(new ColumnMetadata("varchar_to_drop_in_row", createUnboundedVarcharType()))
            .build();

    private static final List<ColumnMetadata> MISMATCH_SCHEMA_TABLE_BEFORE = ImmutableList.<ColumnMetadata>builder()
            .addAll(MISMATCH_SCHEMA_PRIMITIVE_COLUMN_BEFORE)
            .add(new ColumnMetadata("struct_to_struct", toRowType(MISMATCH_SCHEMA_PRIMITIVE_COLUMN_BEFORE)))
            .add(new ColumnMetadata("list_to_list", arrayType(toRowType(MISMATCH_SCHEMA_PRIMITIVE_COLUMN_BEFORE))))
            .add(new ColumnMetadata("map_to_map", mapType(MISMATCH_SCHEMA_PRIMITIVE_COLUMN_BEFORE.get(1).getType(), toRowType(MISMATCH_SCHEMA_PRIMITIVE_COLUMN_BEFORE))))
            .add(new ColumnMetadata("ds", createUnboundedVarcharType()))
            .build();

    private static RowType toRowType(List<ColumnMetadata> columns)
    {
        return rowType(columns.stream()
                .map(col -> new NamedTypeSignature(format("f_%s", col.getName()), col.getType().getTypeSignature()))
                .collect(toList()));
    }

    private static final MaterializedResult MISMATCH_SCHEMA_PRIMITIVE_FIELDS_DATA_BEFORE =
            MaterializedResult.resultBuilder(SESSION, TINYINT, TINYINT, TINYINT, SMALLINT, SMALLINT, INTEGER, INTEGER, createUnboundedVarcharType(), REAL, createUnboundedVarcharType())
                    .row((byte) -11, (byte) 12, (byte) -13, (short) 14, (short) 15, -16, 17, "2147483647", 18.0f, "2016-08-01")
                    .row((byte) 21, (byte) -22, (byte) 23, (short) -24, (short) 25, 26, -27, "asdf", -28.0f, "2016-08-02")
                    .row((byte) -31, (byte) -32, (byte) 33, (short) 34, (short) -35, 36, 37, "-923", 39.5f, "2016-08-03")
                    .row(null, (byte) 42, (byte) 43, (short) 44, (short) -45, 46, 47, "2147483648", 49.5f, "2016-08-03")
                    .build();

    private static final MaterializedResult MISMATCH_SCHEMA_TABLE_DATA_BEFORE =
            MaterializedResult.resultBuilder(SESSION, MISMATCH_SCHEMA_TABLE_BEFORE.stream().map(ColumnMetadata::getType).collect(toList()))
                    .rows(MISMATCH_SCHEMA_PRIMITIVE_FIELDS_DATA_BEFORE.getMaterializedRows()
                            .stream()
                            .map(materializedRow -> {
                                List<Object> result = materializedRow.getFields();
                                List<Object> rowResult = materializedRow.getFields();
                                result.add(rowResult);
                                result.add(Arrays.asList(rowResult, null, rowResult));
                                result.add(ImmutableMap.of(rowResult.get(1), rowResult));
                                result.add(rowResult.get(9));
                                return new MaterializedRow(materializedRow.getPrecision(), result);
                            }).collect(toList()))
                    .build();

>>>>>>> 6ab4f8f6
    private static final List<ColumnMetadata> MISMATCH_SCHEMA_PRIMITIVE_COLUMN_AFTER = ImmutableList.<ColumnMetadata>builder()
            .add(new ColumnMetadata("tinyint_to_smallint", SMALLINT))
            .add(new ColumnMetadata("tinyint_to_integer", INTEGER))
            .add(new ColumnMetadata("tinyint_to_bigint", BIGINT))
            .add(new ColumnMetadata("smallint_to_integer", INTEGER))
            .add(new ColumnMetadata("smallint_to_bigint", BIGINT))
            .add(new ColumnMetadata("integer_to_bigint", BIGINT))
            .add(new ColumnMetadata("integer_to_varchar", createUnboundedVarcharType()))
            .add(new ColumnMetadata("varchar_to_integer", INTEGER))
            .add(new ColumnMetadata("float_to_double", DOUBLE))
<<<<<<< HEAD
            .add(new ColumnMetadata("varchar_to_varchar", createUnboundedVarcharType()))
            .build();

    private static final Type MISMATCH_SCHEMA_ROW_TYPE_BEFORE = TYPE_MANAGER.getParameterizedType(
            ROW,
            MISMATCH_SCHEMA_PRIMITIVE_COLUMN_BEFORE
                    .stream()
                    .map(col -> TypeSignatureParameter.of(new NamedTypeSignature(format("f_%s", col.getName()), col.getType().getTypeSignature())))
                    .collect(toList()));
    private static final Type MISMATCH_SCHEMA_ROW_TYPE_AFTER = TYPE_MANAGER.getParameterizedType(
            ROW,
            Stream.concat(
                    MISMATCH_SCHEMA_PRIMITIVE_COLUMN_AFTER.stream(),
                    MISMATCH_SCHEMA_PRIMITIVE_COLUMN_AFTER.stream().limit(1).map(columnMetadata -> new ColumnMetadata(format("%s_append", columnMetadata.getName()), columnMetadata.getType())))
                    .map(col -> TypeSignatureParameter.of(new NamedTypeSignature(format("f_%s", col.getName()), col.getType().getTypeSignature())))
                    .collect(toList()));
    private static final Type MISMATCH_SCHEMA_ARRAY_TYPE_BEFORE = TYPE_MANAGER.getParameterizedType(
            ARRAY,
            ImmutableList.of(TypeSignatureParameter.of(MISMATCH_SCHEMA_ROW_TYPE_BEFORE.getTypeSignature())));
    private static final Type MISMATCH_SCHEMA_ARRAY_TYPE_AFTER = TYPE_MANAGER.getParameterizedType(
            ARRAY,
            ImmutableList.of(TypeSignatureParameter.of(MISMATCH_SCHEMA_ROW_TYPE_AFTER.getTypeSignature())));
    private static final Type MISMATCH_SCHEMA_MAP_TYPE_BEFORE = TYPE_MANAGER.getParameterizedType(
            MAP,
            ImmutableList.of(
                    TypeSignatureParameter.of(MISMATCH_SCHEMA_ROW_TYPE_BEFORE.getTypeParameters().get(1).getTypeSignature()),
                    TypeSignatureParameter.of(MISMATCH_SCHEMA_ROW_TYPE_BEFORE.getTypeSignature())));
    private static final Type MISMATCH_SCHEMA_MAP_TYPE_AFTER = TYPE_MANAGER.getParameterizedType(
            MAP,
            ImmutableList.of(
                    TypeSignatureParameter.of(MISMATCH_SCHEMA_ROW_TYPE_AFTER.getTypeParameters().get(1).getTypeSignature()),
                    TypeSignatureParameter.of(MISMATCH_SCHEMA_ROW_TYPE_AFTER.getTypeSignature())));

    private static final List<ColumnMetadata> MISMATCH_SCHEMA_TABLE_BEFORE = ImmutableList.<ColumnMetadata>builder()
            .addAll(MISMATCH_SCHEMA_PRIMITIVE_COLUMN_BEFORE)
            .add(new ColumnMetadata("struct_to_struct", MISMATCH_SCHEMA_ROW_TYPE_BEFORE))
            .add(new ColumnMetadata("list_to_list", MISMATCH_SCHEMA_ARRAY_TYPE_BEFORE))
            .add(new ColumnMetadata("map_to_map", MISMATCH_SCHEMA_MAP_TYPE_BEFORE))
            .add(new ColumnMetadata("ds", createUnboundedVarcharType()))
            .build();

    private static final List<ColumnMetadata> MISMATCH_SCHEMA_TABLE_AFTER = ImmutableList.<ColumnMetadata>builder()
            .addAll(MISMATCH_SCHEMA_PRIMITIVE_COLUMN_AFTER)
            .add(new ColumnMetadata("struct_to_struct", MISMATCH_SCHEMA_ROW_TYPE_AFTER))
            .add(new ColumnMetadata("list_to_list", MISMATCH_SCHEMA_ARRAY_TYPE_AFTER))
            .add(new ColumnMetadata("map_to_map", MISMATCH_SCHEMA_MAP_TYPE_AFTER))
            .add(new ColumnMetadata("ds", createUnboundedVarcharType()))
=======
            .add(new ColumnMetadata("varchar_to_drop_in_row", createUnboundedVarcharType()))
>>>>>>> 6ab4f8f6
            .build();

    private static final Type MISMATCH_SCHEMA_ROW_TYPE_APPEND = toRowType(ImmutableList.<ColumnMetadata>builder()
            .addAll(MISMATCH_SCHEMA_PRIMITIVE_COLUMN_AFTER)
            .add(new ColumnMetadata(format("%s_append", MISMATCH_SCHEMA_PRIMITIVE_COLUMN_AFTER.get(0).getName()), MISMATCH_SCHEMA_PRIMITIVE_COLUMN_AFTER.get(0).getType()))
            .build());
    private static final Type MISMATCH_SCHEMA_ROW_TYPE_DROP = toRowType(MISMATCH_SCHEMA_PRIMITIVE_COLUMN_AFTER.subList(0, MISMATCH_SCHEMA_PRIMITIVE_COLUMN_AFTER.size() - 1));

<<<<<<< HEAD
    private static final MaterializedResult MISMATCH_SCHEMA_PRIMITIVE_FIELDS_DATA_BEFORE =
            MaterializedResult.resultBuilder(SESSION, TINYINT, TINYINT, TINYINT, SMALLINT, SMALLINT, INTEGER, INTEGER, createUnboundedVarcharType(), REAL, createUnboundedVarcharType())
                    .row((byte) -11, (byte) 12, (byte) -13, (short) 14, (short) 15, -16, 17, "2147483647", 18.0f, "2016-08-01")
                    .row((byte) 21, (byte) -22, (byte) 23, (short) -24, (short) 25, 26, -27, "asdf", -28.0f, "2016-08-02")
                    .row((byte) -31, (byte) -32, (byte) 33, (short) 34, (short) -35, 36, 37, "-923", 39.5f, "2016-08-03")
                    .row(null, (byte) 42, (byte) 43, (short) 44, (short) -45, 46, 47, "2147483648", 49.5f, "2016-08-03")
                    .build();
=======
    private static final List<ColumnMetadata> MISMATCH_SCHEMA_TABLE_AFTER = ImmutableList.<ColumnMetadata>builder()
            .addAll(MISMATCH_SCHEMA_PRIMITIVE_COLUMN_AFTER)
            .add(new ColumnMetadata("struct_to_struct", MISMATCH_SCHEMA_ROW_TYPE_APPEND))
            .add(new ColumnMetadata("list_to_list", arrayType(MISMATCH_SCHEMA_ROW_TYPE_APPEND)))
            .add(new ColumnMetadata("map_to_map", mapType(MISMATCH_SCHEMA_PRIMITIVE_COLUMN_AFTER.get(1).getType(), MISMATCH_SCHEMA_ROW_TYPE_DROP)))
            .add(new ColumnMetadata("ds", createUnboundedVarcharType()))
            .build();
>>>>>>> 6ab4f8f6

    private static final MaterializedResult MISMATCH_SCHEMA_PRIMITIVE_FIELDS_DATA_AFTER =
            MaterializedResult.resultBuilder(SESSION, SMALLINT, INTEGER, BIGINT, INTEGER, BIGINT, BIGINT, createUnboundedVarcharType(), INTEGER, DOUBLE, createUnboundedVarcharType())
                    .row((short) -11, 12, -13L, 14, 15L, -16L, "17", 2147483647, 18.0, "2016-08-01")
                    .row((short) 21, -22, 23L, -24, 25L, 26L, "-27", null, -28.0, "2016-08-02")
                    .row((short) -31, -32, 33L, 34, -35L, 36L, "37", -923, 39.5, "2016-08-03")
                    .row(null, 42, 43L, 44, -45L, 46L, "47", null, 49.5, "2016-08-03")
                    .build();

<<<<<<< HEAD
    private static final MaterializedResult MISMATCH_SCHEMA_TABLE_DATA_BEFORE =
            MaterializedResult.resultBuilder(SESSION, MISMATCH_SCHEMA_TABLE_BEFORE.stream().map(ColumnMetadata::getType).collect(toList()))
                    .rows(MISMATCH_SCHEMA_PRIMITIVE_FIELDS_DATA_BEFORE.getMaterializedRows()
                            .stream()
                            .map(materializedRow -> {
                                List<Object> result = materializedRow.getFields();
                                List<Object> rowResult = materializedRow.getFields();
                                result.add(rowResult);
                                result.add(ImmutableList.of(rowResult, rowResult));
                                result.add(ImmutableMap.of(rowResult.get(1), rowResult));
                                result.add(rowResult.get(9));
                                return new MaterializedRow(materializedRow.getPrecision(), result);
                            }).collect(toList()))
                    .build();
=======
>>>>>>> 6ab4f8f6
    private static final MaterializedResult MISMATCH_SCHEMA_TABLE_DATA_AFTER =
            MaterializedResult.resultBuilder(SESSION, MISMATCH_SCHEMA_TABLE_AFTER.stream().map(ColumnMetadata::getType).collect(toList()))
                    .rows(MISMATCH_SCHEMA_PRIMITIVE_FIELDS_DATA_AFTER.getMaterializedRows()
                            .stream()
                            .map(materializedRow -> {
                                List<Object> result = materializedRow.getFields();
<<<<<<< HEAD
                                List<Object> rowResult = materializedRow.getFields();
                                rowResult.add(null);
                                result.add(rowResult);
                                result.add(ImmutableList.of(rowResult, rowResult));
                                result.add(ImmutableMap.of(rowResult.get(1), rowResult));
                                result.add(rowResult.get(9));
                                return new MaterializedRow(materializedRow.getPrecision(), result);
                            }).collect(toList()))
                    .build();

    private static final List<ColumnMetadata> CREATE_TABLE_COLUMNS_PARTITIONED = ImmutableList.<ColumnMetadata>builder()
            .addAll(CREATE_TABLE_COLUMNS)
            .add(new ColumnMetadata("ds", createUnboundedVarcharType()))
            .build();

    private static final MaterializedResult CREATE_TABLE_PARTITIONED_DATA = new MaterializedResult(
            CREATE_TABLE_DATA.getMaterializedRows().stream()
                    .map(row -> new MaterializedRow(row.getPrecision(), newArrayList(concat(row.getFields(), ImmutableList.of("2015-07-0" + row.getField(0))))))
                    .collect(toList()),
            ImmutableList.<Type>builder()
                    .addAll(CREATE_TABLE_DATA.getTypes())
                    .add(createUnboundedVarcharType())
                    .build());

    private static final MaterializedResult CREATE_TABLE_PARTITIONED_DATA_2ND =
            MaterializedResult.resultBuilder(SESSION, BIGINT, createUnboundedVarcharType(), TINYINT, SMALLINT, INTEGER, BIGINT, REAL, DOUBLE, BOOLEAN, ARRAY_TYPE, MAP_TYPE, ROW_TYPE, createUnboundedVarcharType())
                    .row(4L, "hello", (byte) 45, (short) 345, 234, 123L, 754.1985f, 43.5, true, ImmutableList.of("apple", "banana"), ImmutableMap.of("one", 1L, "two", 2L), ImmutableList.of("true", 1L, true), "2015-07-04")
                    .row(5L, null, null, null, null, null, null, null, null, null, null, null, "2015-07-04")
                    .row(6L, "bye", (byte) 46, (short) 346, 345, 456L, -754.2008f, 98.1, false, ImmutableList.of("ape", "bear"), ImmutableMap.of("three", 3L, "four", 4L), ImmutableList.of("false", 0L, false), "2015-07-04")
=======
                                List<Object> appendFieldRowResult = materializedRow.getFields();
                                appendFieldRowResult.add(null);
                                List<Object> dropFieldRowResult = materializedRow.getFields().subList(0, materializedRow.getFields().size() - 1);
                                result.add(appendFieldRowResult);
                                result.add(Arrays.asList(appendFieldRowResult, null, appendFieldRowResult));
                                result.add(ImmutableMap.of(result.get(1), dropFieldRowResult));
                                result.add(result.get(9));
                                return new MaterializedRow(materializedRow.getPrecision(), result);
                            }).collect(toList()))
>>>>>>> 6ab4f8f6
                    .build();

    protected Set<HiveStorageFormat> createTableFormats = difference(ImmutableSet.copyOf(HiveStorageFormat.values()), ImmutableSet.of(AVRO, THRIFTBINARY));

    private static final JoinCompiler JOIN_COMPILER = new JoinCompiler();

    protected String clientId;
    protected String database;
    protected SchemaTableName tablePartitionFormat;
    protected SchemaTableName tableUnpartitioned;
    protected SchemaTableName tableOffline;
    protected SchemaTableName tableOfflinePartition;
    protected SchemaTableName tableNotReadable;
    protected SchemaTableName view;
    protected SchemaTableName invalidTable;
    protected SchemaTableName tableBucketedStringInt;
    protected SchemaTableName tableBucketedBigintBoolean;
    protected SchemaTableName tableBucketedDoubleFloat;
    protected SchemaTableName tablePartitionSchemaChange;
    protected SchemaTableName tablePartitionSchemaChangeNonCanonical;

    protected String invalidClientId;
    protected ConnectorTableHandle invalidTableHandle;

    protected ColumnHandle dsColumn;
    protected ColumnHandle fileFormatColumn;
    protected ColumnHandle dummyColumn;
    protected ColumnHandle intColumn;
    protected ColumnHandle invalidColumnHandle;

    protected int partitionCount;
    protected TupleDomain<ColumnHandle> tupleDomain;
    protected ConnectorTableLayout tableLayout;
    protected ConnectorTableLayout unpartitionedTableLayout;
    protected ConnectorTableLayoutHandle invalidTableLayoutHandle;

    protected DateTimeZone timeZone;

    protected HdfsEnvironment hdfsEnvironment;
    protected LocationService locationService;

    protected HiveMetadataFactory metadataFactory;
    protected HiveTransactionManager transactionManager;
    protected ExtendedHiveMetastore metastoreClient;
    protected ConnectorSplitManager splitManager;
    protected ConnectorPageSourceProvider pageSourceProvider;
    protected ConnectorPageSinkProvider pageSinkProvider;
    protected ExecutorService executor;

    @BeforeClass
    public void setupClass()
    {
        executor = newCachedThreadPool(daemonThreadsNamed("hive-%s"));
    }

    @AfterClass(alwaysRun = true)
    public void tearDown()
    {
        if (executor != null) {
            executor.shutdownNow();
            executor = null;
        }
    }

    protected void setupHive(String connectorId, String databaseName, String timeZoneId)
    {
        clientId = connectorId;
        database = databaseName;
        tablePartitionFormat = new SchemaTableName(database, "presto_test_partition_format");
        tableUnpartitioned = new SchemaTableName(database, "presto_test_unpartitioned");
        tableOffline = new SchemaTableName(database, "presto_test_offline");
        tableOfflinePartition = new SchemaTableName(database, "presto_test_offline_partition");
        tableNotReadable = new SchemaTableName(database, "presto_test_not_readable");
        view = new SchemaTableName(database, "presto_test_view");
        invalidTable = new SchemaTableName(database, INVALID_TABLE);
        tableBucketedStringInt = new SchemaTableName(database, "presto_test_bucketed_by_string_int");
        tableBucketedBigintBoolean = new SchemaTableName(database, "presto_test_bucketed_by_bigint_boolean");
        tableBucketedDoubleFloat = new SchemaTableName(database, "presto_test_bucketed_by_double_float");
        tablePartitionSchemaChange = new SchemaTableName(database, "presto_test_partition_schema_change");
        tablePartitionSchemaChangeNonCanonical = new SchemaTableName(database, "presto_test_partition_schema_change_non_canonical");

        invalidClientId = "hive";
        invalidTableHandle = new HiveTableHandle(database, INVALID_TABLE);
        invalidTableLayoutHandle = new HiveTableLayoutHandle(
                invalidTable,
                ImmutableList.of(),
                ImmutableList.of(new HivePartition(invalidTable, "unknown", ImmutableMap.of(), ImmutableList.of())),
                TupleDomain.all(),
                TupleDomain.all(),
                Optional.empty());

        dsColumn = new HiveColumnHandle("ds", HIVE_STRING, parseTypeSignature(StandardTypes.VARCHAR), -1, PARTITION_KEY, Optional.empty());
        fileFormatColumn = new HiveColumnHandle("file_format", HIVE_STRING, parseTypeSignature(StandardTypes.VARCHAR), -1, PARTITION_KEY, Optional.empty());
        dummyColumn = new HiveColumnHandle("dummy", HIVE_INT, parseTypeSignature(StandardTypes.INTEGER), -1, PARTITION_KEY, Optional.empty());
        intColumn = new HiveColumnHandle("t_int", HIVE_INT, parseTypeSignature(StandardTypes.INTEGER), -1, PARTITION_KEY, Optional.empty());
        invalidColumnHandle = new HiveColumnHandle(INVALID_COLUMN, HIVE_STRING, parseTypeSignature(StandardTypes.VARCHAR), 0, REGULAR, Optional.empty());

        List<ColumnHandle> partitionColumns = ImmutableList.of(dsColumn, fileFormatColumn, dummyColumn);
        List<HivePartition> partitions = ImmutableList.<HivePartition>builder()
                .add(new HivePartition(tablePartitionFormat,
                        "ds=2012-12-29/file_format=textfile/dummy=1",
                        ImmutableMap.<ColumnHandle, NullableValue>builder()
                                .put(dsColumn, NullableValue.of(createUnboundedVarcharType(), utf8Slice("2012-12-29")))
                                .put(fileFormatColumn, NullableValue.of(createUnboundedVarcharType(), utf8Slice("textfile")))
                                .put(dummyColumn, NullableValue.of(INTEGER, 1L))
                                .build(),
                        ImmutableList.of()))
                .add(new HivePartition(tablePartitionFormat,
                        "ds=2012-12-29/file_format=sequencefile/dummy=2",
                        ImmutableMap.<ColumnHandle, NullableValue>builder()
                                .put(dsColumn, NullableValue.of(createUnboundedVarcharType(), utf8Slice("2012-12-29")))
                                .put(fileFormatColumn, NullableValue.of(createUnboundedVarcharType(), utf8Slice("sequencefile")))
                                .put(dummyColumn, NullableValue.of(INTEGER, 2L))
                                .build(),
                        ImmutableList.of()))
                .add(new HivePartition(tablePartitionFormat,
                        "ds=2012-12-29/file_format=rctext/dummy=3",
                        ImmutableMap.<ColumnHandle, NullableValue>builder()
                                .put(dsColumn, NullableValue.of(createUnboundedVarcharType(), utf8Slice("2012-12-29")))
                                .put(fileFormatColumn, NullableValue.of(createUnboundedVarcharType(), utf8Slice("rctext")))
                                .put(dummyColumn, NullableValue.of(INTEGER, 3L))
                                .build(),
                        ImmutableList.of()))
                .add(new HivePartition(tablePartitionFormat,
                        "ds=2012-12-29/file_format=rcbinary/dummy=4",
                        ImmutableMap.<ColumnHandle, NullableValue>builder()
                                .put(dsColumn, NullableValue.of(createUnboundedVarcharType(), utf8Slice("2012-12-29")))
                                .put(fileFormatColumn, NullableValue.of(createUnboundedVarcharType(), utf8Slice("rcbinary")))
                                .put(dummyColumn, NullableValue.of(INTEGER, 4L))
                                .build(),
                        ImmutableList.of()))
                .build();
        partitionCount = partitions.size();
        tupleDomain = TupleDomain.fromFixedValues(ImmutableMap.of(dsColumn, NullableValue.of(createUnboundedVarcharType(), utf8Slice("2012-12-29"))));
        tableLayout = new ConnectorTableLayout(
                new HiveTableLayoutHandle(tablePartitionFormat, partitionColumns, partitions, tupleDomain, tupleDomain, Optional.empty()),
                Optional.empty(),
                TupleDomain.withColumnDomains(ImmutableMap.of(
                        dsColumn, Domain.create(ValueSet.ofRanges(Range.equal(createUnboundedVarcharType(), utf8Slice("2012-12-29"))), false),
                        fileFormatColumn, Domain.create(ValueSet.ofRanges(Range.equal(createUnboundedVarcharType(), utf8Slice("textfile")), Range.equal(createUnboundedVarcharType(), utf8Slice("sequencefile")), Range.equal(createUnboundedVarcharType(), utf8Slice("rctext")), Range.equal(createUnboundedVarcharType(), utf8Slice("rcbinary"))), false),
                        dummyColumn, Domain.create(ValueSet.ofRanges(Range.equal(INTEGER, 1L), Range.equal(INTEGER, 2L), Range.equal(INTEGER, 3L), Range.equal(INTEGER, 4L)), false))),
                Optional.empty(),
                Optional.empty(),
                Optional.of(new DiscretePredicates(partitionColumns, ImmutableList.of(
                        TupleDomain.withColumnDomains(ImmutableMap.of(
                                dsColumn, Domain.create(ValueSet.ofRanges(Range.equal(createUnboundedVarcharType(), utf8Slice("2012-12-29"))), false),
                                fileFormatColumn, Domain.create(ValueSet.ofRanges(Range.equal(createUnboundedVarcharType(), utf8Slice("textfile"))), false),
                                dummyColumn, Domain.create(ValueSet.ofRanges(Range.equal(INTEGER, 1L)), false))),
                        TupleDomain.withColumnDomains(ImmutableMap.of(
                                dsColumn, Domain.create(ValueSet.ofRanges(Range.equal(createUnboundedVarcharType(), utf8Slice("2012-12-29"))), false),
                                fileFormatColumn, Domain.create(ValueSet.ofRanges(Range.equal(createUnboundedVarcharType(), utf8Slice("sequencefile"))), false),
                                dummyColumn, Domain.create(ValueSet.ofRanges(Range.equal(INTEGER, 2L)), false))),
                        TupleDomain.withColumnDomains(ImmutableMap.of(
                                dsColumn, Domain.create(ValueSet.ofRanges(Range.equal(createUnboundedVarcharType(), utf8Slice("2012-12-29"))), false),
                                fileFormatColumn, Domain.create(ValueSet.ofRanges(Range.equal(createUnboundedVarcharType(), utf8Slice("rctext"))), false),
                                dummyColumn, Domain.create(ValueSet.ofRanges(Range.equal(INTEGER, 3L)), false))),
                        TupleDomain.withColumnDomains(ImmutableMap.of(
                                dsColumn, Domain.create(ValueSet.ofRanges(Range.equal(createUnboundedVarcharType(), utf8Slice("2012-12-29"))), false),
                                fileFormatColumn, Domain.create(ValueSet.ofRanges(Range.equal(createUnboundedVarcharType(), utf8Slice("rcbinary"))), false),
                                dummyColumn, Domain.create(ValueSet.ofRanges(Range.equal(INTEGER, 4L)), false)))))),
                ImmutableList.of());
        List<HivePartition> unpartitionedPartitions = ImmutableList.of(new HivePartition(tableUnpartitioned, ImmutableList.of()));
        unpartitionedTableLayout = new ConnectorTableLayout(new HiveTableLayoutHandle(tableUnpartitioned, ImmutableList.of(), unpartitionedPartitions, TupleDomain.all(), TupleDomain.all(), Optional.empty()));
        timeZone = DateTimeZone.forTimeZone(TimeZone.getTimeZone(timeZoneId));
    }

    protected final void setup(String host, int port, String databaseName, String timeZone)
    {
        HiveClientConfig hiveClientConfig = new HiveClientConfig();
        hiveClientConfig.setTimeZone(timeZone);
        String proxy = System.getProperty("hive.metastore.thrift.client.socks-proxy");
        if (proxy != null) {
            hiveClientConfig.setMetastoreSocksProxy(HostAndPort.fromString(proxy));
        }

        HiveCluster hiveCluster = new TestingHiveCluster(hiveClientConfig, host, port);
        ExtendedHiveMetastore metastore = new CachingHiveMetastore(
                new BridgingHiveMetastore(new ThriftHiveMetastore(hiveCluster)),
                executor,
                Duration.valueOf("1m"),
                Duration.valueOf("15s"),
                10000);

        setup(databaseName, hiveClientConfig, metastore);
    }

    protected final void setup(String databaseName, HiveClientConfig hiveClientConfig, ExtendedHiveMetastore hiveMetastore)
    {
        HiveConnectorId connectorId = new HiveConnectorId("hive-test");

        setupHive(connectorId.toString(), databaseName, hiveClientConfig.getTimeZone());

        metastoreClient = hiveMetastore;
        HdfsConfiguration hdfsConfiguration = new HiveHdfsConfiguration(new HdfsConfigurationUpdater(hiveClientConfig));
        hdfsEnvironment = new HdfsEnvironment(hdfsConfiguration, hiveClientConfig, new NoHdfsAuthentication());
        locationService = new HiveLocationService(hdfsEnvironment);
        JsonCodec<PartitionUpdate> partitionUpdateCodec = JsonCodec.jsonCodec(PartitionUpdate.class);
        metadataFactory = new HiveMetadataFactory(
                metastoreClient,
                hdfsEnvironment,
                new HivePartitionManager(TYPE_MANAGER, hiveClientConfig),
                timeZone,
                10,
                true,
                false,
                true,
                false,
                true,
                1000,
                TYPE_MANAGER,
                locationService,
                new TableParameterCodec(),
                partitionUpdateCodec,
                newFixedThreadPool(2),
                new HiveTypeTranslator(),
                TEST_SERVER_VERSION);
        transactionManager = new HiveTransactionManager();
        splitManager = new HiveSplitManager(
                transactionHandle -> ((HiveMetadata) transactionManager.get(transactionHandle)).getMetastore(),
                new NamenodeStats(),
                hdfsEnvironment,
                new HadoopDirectoryLister(),
                newDirectExecutorService(),
                new HiveCoercionPolicy(TYPE_MANAGER),
                new CounterStat(),
                100,
                hiveClientConfig.getMaxOutstandingSplitsSize(),
                hiveClientConfig.getMinPartitionBatchSize(),
                hiveClientConfig.getMaxPartitionBatchSize(),
                hiveClientConfig.getMaxInitialSplits(),
                hiveClientConfig.getSplitLoaderConcurrency(),
                false);
        pageSinkProvider = new HivePageSinkProvider(
                getDefaultHiveFileWriterFactories(hiveClientConfig),
                hdfsEnvironment,
                metastoreClient,
                new GroupByHashPageIndexerFactory(JOIN_COMPILER),
                TYPE_MANAGER,
                new HiveClientConfig(),
                locationService,
                partitionUpdateCodec,
                new TestingNodeManager("fake-environment"),
                new HiveEventClient(),
                new HiveSessionProperties(hiveClientConfig),
                new HiveWriterStats());
        pageSourceProvider = new HivePageSourceProvider(hiveClientConfig, hdfsEnvironment, getDefaultHiveRecordCursorProvider(hiveClientConfig), getDefaultHiveDataStreamFactories(hiveClientConfig), TYPE_MANAGER);
    }

    protected ConnectorSession newSession()
    {
        return new TestingConnectorSession(new HiveSessionProperties(new HiveClientConfig()).getSessionProperties());
    }

    protected Transaction newTransaction()
    {
        return new HiveTransaction(transactionManager, metadataFactory.create());
    }

    interface Transaction
            extends AutoCloseable
    {
        ConnectorMetadata getMetadata();

        SemiTransactionalHiveMetastore getMetastore(String schema);

        ConnectorTransactionHandle getTransactionHandle();

        void commit();

        void rollback();

        @Override
        void close();
    }

    static class HiveTransaction
            implements Transaction
    {
        private final HiveTransactionManager transactionManager;
        private final ConnectorTransactionHandle transactionHandle;
        private boolean closed;

        public HiveTransaction(HiveTransactionManager transactionManager, HiveMetadata hiveMetadata)
        {
            this.transactionManager = requireNonNull(transactionManager, "transactionManager is null");
            this.transactionHandle = new HiveTransactionHandle();
            transactionManager.put(transactionHandle, hiveMetadata);
            getMetastore().testOnlyThrowOnCleanupFailures();
        }

        @Override
        public ConnectorMetadata getMetadata()
        {
            return transactionManager.get(transactionHandle);
        }

        @Override
        public SemiTransactionalHiveMetastore getMetastore(String schema)
        {
            return getMetastore();
        }

        private SemiTransactionalHiveMetastore getMetastore()
        {
            return ((HiveMetadata) transactionManager.get(transactionHandle)).getMetastore();
        }

        @Override
        public ConnectorTransactionHandle getTransactionHandle()
        {
            return transactionHandle;
        }

        @Override
        public void commit()
        {
            checkState(!closed);
            closed = true;
            HiveMetadata metadata = (HiveMetadata) transactionManager.remove(transactionHandle);
            checkArgument(metadata != null, "no such transaction: %s", transactionHandle);
            metadata.commit();
        }

        @Override
        public void rollback()
        {
            checkState(!closed);
            closed = true;
            HiveMetadata metadata = (HiveMetadata) transactionManager.remove(transactionHandle);
            checkArgument(metadata != null, "no such transaction: %s", transactionHandle);
            metadata.rollback();
        }

        @Override
        public void close()
        {
            if (!closed) {
                try {
                    getMetastore().testOnlyCheckIsReadOnly(); // transactions in this test with writes in it must explicitly commit or rollback
                }
                finally {
                    rollback();
                }
            }
        }
    }

    @Test
    public void testGetDatabaseNames()
    {
        try (Transaction transaction = newTransaction()) {
            ConnectorMetadata metadata = transaction.getMetadata();
            List<String> databases = metadata.listSchemaNames(newSession());
            assertTrue(databases.contains(database));
        }
    }

    @Test
    public void testGetTableNames()
    {
        try (Transaction transaction = newTransaction()) {
            ConnectorMetadata metadata = transaction.getMetadata();
            List<SchemaTableName> tables = metadata.listTables(newSession(), database);
            assertTrue(tables.contains(tablePartitionFormat));
            assertTrue(tables.contains(tableUnpartitioned));
        }
    }

    @Test
    public void testGetAllTableNames()
    {
        try (Transaction transaction = newTransaction()) {
            ConnectorMetadata metadata = transaction.getMetadata();
            List<SchemaTableName> tables = metadata.listTables(newSession(), null);
            assertTrue(tables.contains(tablePartitionFormat));
            assertTrue(tables.contains(tableUnpartitioned));
        }
    }

    @Test
    public void testGetAllTableColumns()
    {
        try (Transaction transaction = newTransaction()) {
            ConnectorMetadata metadata = transaction.getMetadata();
            Map<SchemaTableName, List<ColumnMetadata>> allColumns = metadata.listTableColumns(newSession(), new SchemaTablePrefix());
            assertTrue(allColumns.containsKey(tablePartitionFormat));
            assertTrue(allColumns.containsKey(tableUnpartitioned));
        }
    }

    @Test
    public void testGetAllTableColumnsInSchema()
    {
        try (Transaction transaction = newTransaction()) {
            ConnectorMetadata metadata = transaction.getMetadata();
            Map<SchemaTableName, List<ColumnMetadata>> allColumns = metadata.listTableColumns(newSession(), new SchemaTablePrefix(database));
            assertTrue(allColumns.containsKey(tablePartitionFormat));
            assertTrue(allColumns.containsKey(tableUnpartitioned));
        }
    }

    @Test
    public void testListUnknownSchema()
    {
        try (Transaction transaction = newTransaction()) {
            ConnectorMetadata metadata = transaction.getMetadata();
            ConnectorSession session = newSession();
            assertNull(metadata.getTableHandle(session, new SchemaTableName(INVALID_DATABASE, INVALID_TABLE)));
            assertEquals(metadata.listTables(session, INVALID_DATABASE), ImmutableList.of());
            assertEquals(metadata.listTableColumns(session, new SchemaTablePrefix(INVALID_DATABASE, INVALID_TABLE)), ImmutableMap.of());
            assertEquals(metadata.listViews(session, INVALID_DATABASE), ImmutableList.of());
            assertEquals(metadata.getViews(session, new SchemaTablePrefix(INVALID_DATABASE, INVALID_TABLE)), ImmutableMap.of());
        }
    }

    @Test
    public void testGetPartitions()
    {
        try (Transaction transaction = newTransaction()) {
            ConnectorMetadata metadata = transaction.getMetadata();
            ConnectorTableHandle tableHandle = getTableHandle(metadata, tablePartitionFormat);
            List<ConnectorTableLayoutResult> tableLayoutResults = metadata.getTableLayouts(newSession(), tableHandle, Constraint.alwaysTrue(), Optional.empty());
            assertExpectedTableLayout(getOnlyElement(tableLayoutResults).getTableLayout(), tableLayout);
        }
    }

    @Test
    public void testGetPartitionsWithBindings()
    {
        try (Transaction transaction = newTransaction()) {
            ConnectorMetadata metadata = transaction.getMetadata();
            ConnectorTableHandle tableHandle = getTableHandle(metadata, tablePartitionFormat);
            List<ConnectorTableLayoutResult> tableLayoutResults = metadata.getTableLayouts(newSession(), tableHandle, new Constraint<>(TupleDomain.withColumnDomains(ImmutableMap.of(intColumn, Domain.singleValue(BIGINT, 5L))), bindings -> true), Optional.empty());
            assertExpectedTableLayout(getOnlyElement(tableLayoutResults).getTableLayout(), tableLayout);
        }
    }

    @Test(expectedExceptions = TableNotFoundException.class)
    public void testGetPartitionsException()
    {
        try (Transaction transaction = newTransaction()) {
            ConnectorMetadata metadata = transaction.getMetadata();
            metadata.getTableLayouts(newSession(), invalidTableHandle, Constraint.alwaysTrue(), Optional.empty());
        }
    }

    @Test
    public void testGetPartitionNames()
    {
        try (Transaction transaction = newTransaction()) {
            ConnectorMetadata metadata = transaction.getMetadata();
            ConnectorTableHandle tableHandle = getTableHandle(metadata, tablePartitionFormat);
            List<ConnectorTableLayoutResult> tableLayoutResults = metadata.getTableLayouts(newSession(), tableHandle, Constraint.alwaysTrue(), Optional.empty());
            assertExpectedTableLayout(getOnlyElement(tableLayoutResults).getTableLayout(), tableLayout);
        }
    }

    @Test
    public void testMismatchSchemaTable()
            throws Exception
    {
        for (HiveStorageFormat storageFormat : createTableFormats) {
            // TODO: fix coercion for JSON
            if (storageFormat == JSON) {
                continue;
            }
            SchemaTableName temporaryMismatchSchemaTable = temporaryTable("mismatch_schema");
            try {
                doTestMismatchSchemaTable(
                        temporaryMismatchSchemaTable,
                        storageFormat,
                        MISMATCH_SCHEMA_TABLE_BEFORE,
                        MISMATCH_SCHEMA_TABLE_DATA_BEFORE,
                        MISMATCH_SCHEMA_TABLE_AFTER,
                        MISMATCH_SCHEMA_TABLE_DATA_AFTER);
            }
            finally {
                dropTable(temporaryMismatchSchemaTable);
            }
        }
    }

    protected void doTestMismatchSchemaTable(
            SchemaTableName schemaTableName,
            HiveStorageFormat storageFormat,
            List<ColumnMetadata> tableBefore,
            MaterializedResult dataBefore,
            List<ColumnMetadata> tableAfter,
            MaterializedResult dataAfter)
            throws Exception
    {
        String schemaName = schemaTableName.getSchemaName();
        String tableName = schemaTableName.getTableName();

        doCreateEmptyTable(schemaTableName, storageFormat, tableBefore);

        // insert the data
        try (Transaction transaction = newTransaction()) {
            ConnectorSession session = newSession();
            ConnectorMetadata metadata = transaction.getMetadata();
            ConnectorTableHandle tableHandle = getTableHandle(metadata, schemaTableName);

            ConnectorInsertTableHandle insertTableHandle = metadata.beginInsert(session, tableHandle);
            ConnectorPageSink sink = pageSinkProvider.createPageSink(transaction.getTransactionHandle(), session, insertTableHandle);
            sink.appendPage(dataBefore.toPage());
            Collection<Slice> fragments = getFutureValue(sink.finish());

            metadata.finishInsert(session, insertTableHandle, fragments);

            transaction.commit();
        }

        // load the table and verify the data
        try (Transaction transaction = newTransaction()) {
            ConnectorSession session = newSession();
            ConnectorMetadata metadata = transaction.getMetadata();
            ConnectorTableHandle tableHandle = getTableHandle(metadata, schemaTableName);

            List<ColumnHandle> columnHandles = metadata.getColumnHandles(session, tableHandle).values().stream()
                    .filter(columnHandle -> !((HiveColumnHandle) columnHandle).isHidden())
                    .collect(toList());

            MaterializedResult result = readTable(transaction, tableHandle, columnHandles, session, TupleDomain.all(), OptionalInt.empty(), Optional.empty());
            assertEqualsIgnoreOrder(result.getMaterializedRows(), dataBefore.getMaterializedRows());
            transaction.commit();
        }

        // alter the table schema
        try (Transaction transaction = newTransaction()) {
            ConnectorSession session = newSession();
            PrincipalPrivileges principalPrivileges = new PrincipalPrivileges(
                    ImmutableMultimap.<String, HivePrivilegeInfo>builder()
                            .put(session.getUser(), new HivePrivilegeInfo(HivePrivilege.SELECT, true))
                            .put(session.getUser(), new HivePrivilegeInfo(HivePrivilege.INSERT, true))
                            .put(session.getUser(), new HivePrivilegeInfo(HivePrivilege.UPDATE, true))
                            .put(session.getUser(), new HivePrivilegeInfo(HivePrivilege.DELETE, true))
                            .build(),
                    ImmutableMultimap.of());
            Table oldTable = transaction.getMetastore(schemaName).getTable(schemaName, tableName).get();
            HiveTypeTranslator hiveTypeTranslator = new HiveTypeTranslator();
            List<Column> dataColumns = tableAfter.stream()
                    .filter(columnMetadata -> !columnMetadata.getName().equals("ds"))
                    .map(columnMetadata -> new Column(columnMetadata.getName(), toHiveType(hiveTypeTranslator, columnMetadata.getType()), Optional.empty()))
                    .collect(toList());
            Table.Builder newTable = Table.builder(oldTable)
                    .setDataColumns(dataColumns);

            transaction.getMetastore(schemaName).replaceView(schemaName, tableName, newTable.build(), principalPrivileges);

            transaction.commit();
        }

        // load the altered table and verify the data
        try (Transaction transaction = newTransaction()) {
            ConnectorSession session = newSession();
            ConnectorMetadata metadata = transaction.getMetadata();
            ConnectorTableHandle tableHandle = getTableHandle(metadata, schemaTableName);
            List<ColumnHandle> columnHandles = metadata.getColumnHandles(session, tableHandle).values().stream()
                    .filter(columnHandle -> !((HiveColumnHandle) columnHandle).isHidden())
                    .collect(toList());

            MaterializedResult result = readTable(transaction, tableHandle, columnHandles, session, TupleDomain.all(), OptionalInt.empty(), Optional.empty());
            assertEqualsIgnoreOrder(result.getMaterializedRows(), dataAfter.getMaterializedRows());

            transaction.commit();
        }

        // insertions to the partitions with type mismatches should fail
        try (Transaction transaction = newTransaction()) {
            ConnectorSession session = newSession();
            ConnectorMetadata metadata = transaction.getMetadata();
            ConnectorTableHandle tableHandle = getTableHandle(metadata, schemaTableName);

            ConnectorInsertTableHandle insertTableHandle = metadata.beginInsert(session, tableHandle);
            ConnectorPageSink sink = pageSinkProvider.createPageSink(transaction.getTransactionHandle(), session, insertTableHandle);
            sink.appendPage(dataAfter.toPage());
            Collection<Slice> fragments = getFutureValue(sink.finish());

            metadata.finishInsert(session, insertTableHandle, fragments);

            transaction.commit();

            fail("expected exception");
        }
        catch (PrestoException e) {
            // expected
            assertEquals(e.getErrorCode(), HIVE_PARTITION_SCHEMA_MISMATCH.toErrorCode());
        }
    }

    protected void assertExpectedTableLayout(ConnectorTableLayout actualTableLayout, ConnectorTableLayout expectedTableLayout)
    {
        assertExpectedTableLayoutHandle(actualTableLayout.getHandle(), expectedTableLayout.getHandle());
        assertEquals(actualTableLayout.getPredicate(), expectedTableLayout.getPredicate());
        assertEquals(actualTableLayout.getDiscretePredicates().isPresent(), expectedTableLayout.getDiscretePredicates().isPresent());
        actualTableLayout.getDiscretePredicates().ifPresent(actual -> {
            DiscretePredicates expected = expectedTableLayout.getDiscretePredicates().get();
            assertEquals(actual.getColumns(), expected.getColumns());
            assertEqualsIgnoreOrder(actual.getPredicates(), expected.getPredicates());
        });
        assertEquals(actualTableLayout.getStreamPartitioningColumns(), expectedTableLayout.getStreamPartitioningColumns());
        assertEquals(actualTableLayout.getLocalProperties(), expectedTableLayout.getLocalProperties());
    }

    protected void assertExpectedTableLayoutHandle(ConnectorTableLayoutHandle actualTableLayoutHandle, ConnectorTableLayoutHandle expectedTableLayoutHandle)
    {
        assertInstanceOf(actualTableLayoutHandle, HiveTableLayoutHandle.class);
        assertInstanceOf(expectedTableLayoutHandle, HiveTableLayoutHandle.class);
        HiveTableLayoutHandle actual = (HiveTableLayoutHandle) actualTableLayoutHandle;
        HiveTableLayoutHandle expected = (HiveTableLayoutHandle) expectedTableLayoutHandle;
        assertExpectedPartitions(actual.getPartitions().get(), expected.getPartitions().get());
    }

    protected void assertExpectedPartitions(List<HivePartition> actualPartitions, Iterable<HivePartition> expectedPartitions)
    {
        Map<String, ?> actualById = uniqueIndex(actualPartitions, HivePartition::getPartitionId);
        for (Object expected : expectedPartitions) {
            assertInstanceOf(expected, HivePartition.class);
            HivePartition expectedPartition = (HivePartition) expected;

            Object actual = actualById.get(expectedPartition.getPartitionId());
            assertEquals(actual, expected);
            assertInstanceOf(actual, HivePartition.class);
            HivePartition actualPartition = (HivePartition) actual;

            assertNotNull(actualPartition, "partition " + expectedPartition.getPartitionId());
            assertEquals(actualPartition.getPartitionId(), expectedPartition.getPartitionId());
            assertEquals(actualPartition.getKeys(), expectedPartition.getKeys());
            assertEquals(actualPartition.getTableName(), expectedPartition.getTableName());
            assertEquals(actualPartition.getBuckets(), expectedPartition.getBuckets());
        }
    }

    @Test
    public void testGetPartitionNamesUnpartitioned()
    {
        try (Transaction transaction = newTransaction()) {
            ConnectorMetadata metadata = transaction.getMetadata();
            ConnectorTableHandle tableHandle = getTableHandle(metadata, tableUnpartitioned);
            List<ConnectorTableLayoutResult> tableLayoutResults = metadata.getTableLayouts(newSession(), tableHandle, Constraint.alwaysTrue(), Optional.empty());
            assertEquals(getAllPartitions(getOnlyElement(tableLayoutResults).getTableLayout().getHandle()).size(), 1);
            assertExpectedTableLayout(getOnlyElement(tableLayoutResults).getTableLayout(), unpartitionedTableLayout);
        }
    }

    @Test(expectedExceptions = TableNotFoundException.class)
    public void testGetPartitionNamesException()
    {
        try (Transaction transaction = newTransaction()) {
            ConnectorMetadata metadata = transaction.getMetadata();
            metadata.getTableLayouts(newSession(), invalidTableHandle, Constraint.alwaysTrue(), Optional.empty());
        }
    }

    @SuppressWarnings({"ValueOfIncrementOrDecrementUsed", "UnusedAssignment"})
    @Test
    public void testGetTableSchemaPartitionFormat()
    {
        try (Transaction transaction = newTransaction()) {
            ConnectorMetadata metadata = transaction.getMetadata();
            ConnectorTableMetadata tableMetadata = metadata.getTableMetadata(newSession(), getTableHandle(metadata, tablePartitionFormat));
            Map<String, ColumnMetadata> map = uniqueIndex(tableMetadata.getColumns(), ColumnMetadata::getName);

            assertPrimitiveField(map, "t_string", createUnboundedVarcharType(), false);
            assertPrimitiveField(map, "t_tinyint", TINYINT, false);
            assertPrimitiveField(map, "t_smallint", SMALLINT, false);
            assertPrimitiveField(map, "t_int", INTEGER, false);
            assertPrimitiveField(map, "t_bigint", BIGINT, false);
            assertPrimitiveField(map, "t_float", REAL, false);
            assertPrimitiveField(map, "t_double", DOUBLE, false);
            assertPrimitiveField(map, "t_boolean", BOOLEAN, false);
            assertPrimitiveField(map, "ds", createUnboundedVarcharType(), true);
            assertPrimitiveField(map, "file_format", createUnboundedVarcharType(), true);
            assertPrimitiveField(map, "dummy", INTEGER, true);
        }
    }

    @Test
    public void testGetTableSchemaUnpartitioned()
    {
        try (Transaction transaction = newTransaction()) {
            ConnectorMetadata metadata = transaction.getMetadata();
            ConnectorTableHandle tableHandle = getTableHandle(metadata, tableUnpartitioned);
            ConnectorTableMetadata tableMetadata = metadata.getTableMetadata(newSession(), tableHandle);
            Map<String, ColumnMetadata> map = uniqueIndex(tableMetadata.getColumns(), ColumnMetadata::getName);

            assertPrimitiveField(map, "t_string", createUnboundedVarcharType(), false);
            assertPrimitiveField(map, "t_tinyint", TINYINT, false);
        }
    }

    @Test
    public void testGetTableSchemaOffline()
    {
        try (Transaction transaction = newTransaction()) {
            ConnectorMetadata metadata = transaction.getMetadata();
            Map<SchemaTableName, List<ColumnMetadata>> columns = metadata.listTableColumns(newSession(), tableOffline.toSchemaTablePrefix());
            assertEquals(columns.size(), 1);
            Map<String, ColumnMetadata> map = uniqueIndex(getOnlyElement(columns.values()), ColumnMetadata::getName);

            assertPrimitiveField(map, "t_string", createUnboundedVarcharType(), false);
        }
    }

    @Test
    public void testGetTableSchemaOfflinePartition()
    {
        try (Transaction transaction = newTransaction()) {
            ConnectorMetadata metadata = transaction.getMetadata();
            ConnectorTableHandle tableHandle = getTableHandle(metadata, tableOfflinePartition);
            ConnectorTableMetadata tableMetadata = metadata.getTableMetadata(newSession(), tableHandle);
            Map<String, ColumnMetadata> map = uniqueIndex(tableMetadata.getColumns(), ColumnMetadata::getName);

            assertPrimitiveField(map, "t_string", createUnboundedVarcharType(), false);
        }
    }

    @Test
    public void testGetTableSchemaNotReadablePartition()
    {
        try (Transaction transaction = newTransaction()) {
            ConnectorMetadata metadata = transaction.getMetadata();
            ConnectorTableHandle tableHandle = getTableHandle(metadata, tableNotReadable);
            ConnectorTableMetadata tableMetadata = metadata.getTableMetadata(newSession(), tableHandle);
            Map<String, ColumnMetadata> map = uniqueIndex(tableMetadata.getColumns(), ColumnMetadata::getName);

            assertPrimitiveField(map, "t_string", createUnboundedVarcharType(), false);
        }
    }

    @Test
    public void testGetTableSchemaException()
    {
        try (Transaction transaction = newTransaction()) {
            ConnectorMetadata metadata = transaction.getMetadata();
            assertNull(metadata.getTableHandle(newSession(), invalidTable));
        }
    }

    @Test
    public void testGetTableStatsBucketedStringInt()
    {
        assertTableStatsComputed(
                tableBucketedStringInt,
                ImmutableSet.of(
                        "t_bigint",
                        "t_boolean",
                        "t_double",
                        "t_float",
                        "t_int",
                        "t_smallint",
                        "t_string",
                        "t_tinyint",
                        "ds"));
    }

    @Test
    public void testGetTableStatsUnpartitioned()
    {
        assertTableStatsComputed(
                tableUnpartitioned,
                ImmutableSet.of("t_string", "t_tinyint"));
    }

    private void assertTableStatsComputed(
            SchemaTableName tableName,
            Set<String> expectedColumnStatsColumns)
    {
        try (Transaction transaction = newTransaction()) {
            ConnectorMetadata metadata = transaction.getMetadata();
            ConnectorSession session = newSession();
            ConnectorTableHandle tableHandle = getTableHandle(metadata, tableName);
            TableStatistics tableStatistics = metadata.getTableStatistics(session, tableHandle, Constraint.alwaysTrue());

            assertFalse(tableStatistics.getRowCount().isValueUnknown(), "row count is unknown");

            Map<String, ColumnStatistics> columnsStatistics = tableStatistics
                    .getColumnStatistics()
                    .entrySet()
                    .stream()
                    .collect(
                            toImmutableMap(
                                    entry -> ((HiveColumnHandle) entry.getKey()).getName(),
                                    Map.Entry::getValue));

            assertEquals(columnsStatistics.keySet(), expectedColumnStatsColumns, "columns with statistics");

            columnsStatistics.forEach((columnName, columnStatistics) -> {
                assertFalse(
                        columnStatistics.getNullsFraction().isValueUnknown(),
                        "unknown nulls fraction for " + columnName);

                RangeColumnStatistics rangeColumnStatistics = columnStatistics.getOnlyRangeColumnStatistics();
                assertFalse(
                        rangeColumnStatistics.getDistinctValuesCount().isValueUnknown(),
                        "unknown range distinct values count for " + columnName);
                assertFalse(
                        rangeColumnStatistics.getFraction().isValueUnknown(),
                        "unknown range non-null fraction for " + columnName);
            });
        }
    }

    @Test
    public void testGetPartitionSplitsBatch()
    {
        try (Transaction transaction = newTransaction()) {
            ConnectorMetadata metadata = transaction.getMetadata();
            ConnectorSession session = newSession();

            ConnectorTableHandle tableHandle = getTableHandle(metadata, tablePartitionFormat);
            List<ConnectorTableLayoutResult> tableLayoutResults = metadata.getTableLayouts(session, tableHandle, Constraint.alwaysTrue(), Optional.empty());
            ConnectorSplitSource splitSource = splitManager.getSplits(transaction.getTransactionHandle(), session, getOnlyElement(tableLayoutResults).getTableLayout().getHandle(), UNGROUPED_SCHEDULING);

            assertEquals(getSplitCount(splitSource), partitionCount);
        }
    }

    @Test
    public void testGetPartitionSplitsBatchUnpartitioned()
    {
        try (Transaction transaction = newTransaction()) {
            ConnectorMetadata metadata = transaction.getMetadata();
            ConnectorSession session = newSession();

            ConnectorTableHandle tableHandle = getTableHandle(metadata, tableUnpartitioned);
            List<ConnectorTableLayoutResult> tableLayoutResults = metadata.getTableLayouts(session, tableHandle, Constraint.alwaysTrue(), Optional.empty());
            ConnectorSplitSource splitSource = splitManager.getSplits(transaction.getTransactionHandle(), session, getOnlyElement(tableLayoutResults).getTableLayout().getHandle(), UNGROUPED_SCHEDULING);

            assertEquals(getSplitCount(splitSource), 1);
        }
    }

    @Test(expectedExceptions = TableNotFoundException.class)
    public void testGetPartitionSplitsBatchInvalidTable()
    {
        try (Transaction transaction = newTransaction()) {
            splitManager.getSplits(transaction.getTransactionHandle(), newSession(), invalidTableLayoutHandle, UNGROUPED_SCHEDULING);
        }
    }

    @Test
    public void testGetPartitionTableOffline()
    {
        try (Transaction transaction = newTransaction()) {
            ConnectorMetadata metadata = transaction.getMetadata();
            try {
                getTableHandle(metadata, tableOffline);
                fail("expected TableOfflineException");
            }
            catch (TableOfflineException e) {
                assertEquals(e.getTableName(), tableOffline);
            }
        }
    }

    @Test
    public void testGetPartitionSplitsTableOfflinePartition()
    {
        try (Transaction transaction = newTransaction()) {
            ConnectorMetadata metadata = transaction.getMetadata();
            ConnectorSession session = newSession();

            ConnectorTableHandle tableHandle = getTableHandle(metadata, tableOfflinePartition);
            assertNotNull(tableHandle);

            ColumnHandle dsColumn = metadata.getColumnHandles(session, tableHandle).get("ds");
            assertNotNull(dsColumn);

            Domain domain = Domain.singleValue(createUnboundedVarcharType(), utf8Slice("2012-12-30"));
            TupleDomain<ColumnHandle> tupleDomain = TupleDomain.withColumnDomains(ImmutableMap.of(dsColumn, domain));
            List<ConnectorTableLayoutResult> tableLayoutResults = metadata.getTableLayouts(session, tableHandle, new Constraint<>(tupleDomain, bindings -> true), Optional.empty());
            try {
                getSplitCount(splitManager.getSplits(transaction.getTransactionHandle(), session, getOnlyElement(tableLayoutResults).getTableLayout().getHandle(), UNGROUPED_SCHEDULING));
                fail("Expected PartitionOfflineException");
            }
            catch (PartitionOfflineException e) {
                assertEquals(e.getTableName(), tableOfflinePartition);
                assertEquals(e.getPartition(), "ds=2012-12-30");
            }
        }
    }

    @Test
    public void testGetPartitionSplitsTableNotReadablePartition()
    {
        try (Transaction transaction = newTransaction()) {
            ConnectorMetadata metadata = transaction.getMetadata();
            ConnectorSession session = newSession();

            ConnectorTableHandle tableHandle = getTableHandle(metadata, tableNotReadable);
            assertNotNull(tableHandle);

            ColumnHandle dsColumn = metadata.getColumnHandles(session, tableHandle).get("ds");
            assertNotNull(dsColumn);

            List<ConnectorTableLayoutResult> tableLayoutResults = metadata.getTableLayouts(session, tableHandle, Constraint.alwaysTrue(), Optional.empty());
            try {
                getSplitCount(splitManager.getSplits(transaction.getTransactionHandle(), session, getOnlyElement(tableLayoutResults).getTableLayout().getHandle(), UNGROUPED_SCHEDULING));
                fail("Expected HiveNotReadableException");
            }
            catch (HiveNotReadableException e) {
                assertThat(e).hasMessageMatching("Table '.*\\.presto_test_not_readable' is not readable: reason for not readable");
                assertEquals(e.getTableName(), tableNotReadable);
                assertEquals(e.getPartition(), Optional.empty());
            }
        }
    }

    @Test
    public void testBucketedTableStringInt()
            throws Exception
    {
        try (Transaction transaction = newTransaction()) {
            ConnectorMetadata metadata = transaction.getMetadata();
            ConnectorSession session = newSession();

            ConnectorTableHandle tableHandle = getTableHandle(metadata, tableBucketedStringInt);
            List<ColumnHandle> columnHandles = ImmutableList.copyOf(metadata.getColumnHandles(session, tableHandle).values());
            Map<String, Integer> columnIndex = indexColumns(columnHandles);

            assertTableIsBucketed(tableHandle);

            String testString = "test";
            Integer testInt = 13;
            Short testSmallint = 12;

            // Reverse the order of bindings as compared to bucketing order
            ImmutableMap<ColumnHandle, NullableValue> bindings = ImmutableMap.<ColumnHandle, NullableValue>builder()
                    .put(columnHandles.get(columnIndex.get("t_int")), NullableValue.of(INTEGER, (long) testInt))
                    .put(columnHandles.get(columnIndex.get("t_string")), NullableValue.of(createUnboundedVarcharType(), utf8Slice(testString)))
                    .put(columnHandles.get(columnIndex.get("t_smallint")), NullableValue.of(SMALLINT, (long) testSmallint))
                    .build();

            MaterializedResult result = readTable(transaction, tableHandle, columnHandles, session, TupleDomain.fromFixedValues(bindings), OptionalInt.of(1), Optional.empty());

            boolean rowFound = false;
            for (MaterializedRow row : result) {
                if (testString.equals(row.getField(columnIndex.get("t_string"))) &&
                        testInt.equals(row.getField(columnIndex.get("t_int"))) &&
                        testSmallint.equals(row.getField(columnIndex.get("t_smallint")))) {
                    rowFound = true;
                }
            }
            assertTrue(rowFound);
        }
    }

    @SuppressWarnings("ConstantConditions")
    @Test
    public void testBucketedTableBigintBoolean()
            throws Exception
    {
        try (Transaction transaction = newTransaction()) {
            ConnectorMetadata metadata = transaction.getMetadata();
            ConnectorSession session = newSession();

            ConnectorTableHandle tableHandle = getTableHandle(metadata, tableBucketedBigintBoolean);
            List<ColumnHandle> columnHandles = ImmutableList.copyOf(metadata.getColumnHandles(session, tableHandle).values());
            Map<String, Integer> columnIndex = indexColumns(columnHandles);

            assertTableIsBucketed(tableHandle);

            String testString = "test";
            Long testBigint = 89L;
            Boolean testBoolean = true;

            ImmutableMap<ColumnHandle, NullableValue> bindings = ImmutableMap.<ColumnHandle, NullableValue>builder()
                    .put(columnHandles.get(columnIndex.get("t_string")), NullableValue.of(createUnboundedVarcharType(), utf8Slice(testString)))
                    .put(columnHandles.get(columnIndex.get("t_bigint")), NullableValue.of(BIGINT, testBigint))
                    .put(columnHandles.get(columnIndex.get("t_boolean")), NullableValue.of(BOOLEAN, testBoolean))
                    .build();

            MaterializedResult result = readTable(transaction, tableHandle, columnHandles, session, TupleDomain.fromFixedValues(bindings), OptionalInt.of(1), Optional.empty());

            boolean rowFound = false;
            for (MaterializedRow row : result) {
                if (testString.equals(row.getField(columnIndex.get("t_string"))) &&
                        testBigint.equals(row.getField(columnIndex.get("t_bigint"))) &&
                        testBoolean.equals(row.getField(columnIndex.get("t_boolean")))) {
                    rowFound = true;
                    break;
                }
            }
            assertTrue(rowFound);
        }
    }

    @Test
    public void testBucketedTableDoubleFloat()
            throws Exception
    {
        try (Transaction transaction = newTransaction()) {
            ConnectorMetadata metadata = transaction.getMetadata();
            ConnectorSession session = newSession();

            ConnectorTableHandle tableHandle = getTableHandle(metadata, tableBucketedDoubleFloat);
            List<ColumnHandle> columnHandles = ImmutableList.copyOf(metadata.getColumnHandles(session, tableHandle).values());
            Map<String, Integer> columnIndex = indexColumns(columnHandles);

            assertTableIsBucketed(tableHandle);

            ImmutableMap<ColumnHandle, NullableValue> bindings = ImmutableMap.<ColumnHandle, NullableValue>builder()
                    .put(columnHandles.get(columnIndex.get("t_float")), NullableValue.of(REAL, (long) floatToRawIntBits(87.1f)))
                    .put(columnHandles.get(columnIndex.get("t_double")), NullableValue.of(DOUBLE, 88.2))
                    .build();

            // floats and doubles are not supported, so we should see all splits
            MaterializedResult result = readTable(transaction, tableHandle, columnHandles, session, TupleDomain.fromFixedValues(bindings), OptionalInt.of(32), Optional.empty());
            assertEquals(result.getRowCount(), 100);
        }
    }

    private void assertTableIsBucketed(ConnectorTableHandle tableHandle)
    {
        // the bucketed test tables should have exactly 32 splits
        List<ConnectorSplit> splits = getAllSplits(tableHandle, TupleDomain.all());
        assertEquals(splits.size(), 32);

        // verify all paths are unique
        Set<String> paths = new HashSet<>();
        for (ConnectorSplit split : splits) {
            assertTrue(paths.add(((HiveSplit) split).getPath()));
        }
    }

    @Test
    public void testGetRecords()
            throws Exception
    {
        try (Transaction transaction = newTransaction()) {
            ConnectorMetadata metadata = transaction.getMetadata();
            ConnectorSession session = newSession();

            ConnectorTableHandle tableHandle = getTableHandle(metadata, tablePartitionFormat);
            ConnectorTableMetadata tableMetadata = metadata.getTableMetadata(session, tableHandle);
            List<ColumnHandle> columnHandles = ImmutableList.copyOf(metadata.getColumnHandles(session, tableHandle).values());
            Map<String, Integer> columnIndex = indexColumns(columnHandles);

            List<ConnectorSplit> splits = getAllSplits(tableHandle, TupleDomain.all());
            assertEquals(splits.size(), partitionCount);
            for (ConnectorSplit split : splits) {
                HiveSplit hiveSplit = (HiveSplit) split;

                List<HivePartitionKey> partitionKeys = hiveSplit.getPartitionKeys();
                String ds = partitionKeys.get(0).getValue();
                String fileFormat = partitionKeys.get(1).getValue();
                HiveStorageFormat fileType = HiveStorageFormat.valueOf(fileFormat.toUpperCase());
                int dummyPartition = Integer.parseInt(partitionKeys.get(2).getValue());

                long rowNumber = 0;
                long completedBytes = 0;
                try (ConnectorPageSource pageSource = pageSourceProvider.createPageSource(transaction.getTransactionHandle(), session, hiveSplit, columnHandles)) {
                    MaterializedResult result = materializeSourceDataStream(session, pageSource, getTypes(columnHandles));

                    assertPageSourceType(pageSource, fileType);

                    for (MaterializedRow row : result) {
                        try {
                            assertValueTypes(row, tableMetadata.getColumns());
                        }
                        catch (RuntimeException e) {
                            throw new RuntimeException("row " + rowNumber, e);
                        }

                        rowNumber++;
                        Object value;

                        value = row.getField(columnIndex.get("t_string"));
                        if (rowNumber % 19 == 0) {
                            assertNull(value);
                        }
                        else if (rowNumber % 19 == 1) {
                            assertEquals(value, "");
                        }
                        else {
                            assertEquals(value, "test");
                        }

                        assertEquals(row.getField(columnIndex.get("t_tinyint")), (byte) (1 + rowNumber));
                        assertEquals(row.getField(columnIndex.get("t_smallint")), (short) (2 + rowNumber));
                        assertEquals(row.getField(columnIndex.get("t_int")), 3 + (int) rowNumber);

                        if (rowNumber % 13 == 0) {
                            assertNull(row.getField(columnIndex.get("t_bigint")));
                        }
                        else {
                            assertEquals(row.getField(columnIndex.get("t_bigint")), 4 + rowNumber);
                        }

                        assertEquals((Float) row.getField(columnIndex.get("t_float")), 5.1f + rowNumber, 0.001);
                        assertEquals(row.getField(columnIndex.get("t_double")), 6.2 + rowNumber);

                        if (rowNumber % 3 == 2) {
                            assertNull(row.getField(columnIndex.get("t_boolean")));
                        }
                        else {
                            assertEquals(row.getField(columnIndex.get("t_boolean")), rowNumber % 3 != 0);
                        }

                        assertEquals(row.getField(columnIndex.get("ds")), ds);
                        assertEquals(row.getField(columnIndex.get("file_format")), fileFormat);
                        assertEquals(row.getField(columnIndex.get("dummy")), dummyPartition);

                        long newCompletedBytes = pageSource.getCompletedBytes();
                        assertTrue(newCompletedBytes >= completedBytes);
                        assertTrue(newCompletedBytes <= hiveSplit.getLength());
                        completedBytes = newCompletedBytes;
                    }

                    assertTrue(completedBytes <= hiveSplit.getLength());
                    assertEquals(rowNumber, 100);
                }
            }
        }
    }

    @Test
    public void testGetPartialRecords()
            throws Exception
    {
        try (Transaction transaction = newTransaction()) {
            ConnectorMetadata metadata = transaction.getMetadata();
            ConnectorSession session = newSession();

            ConnectorTableHandle tableHandle = getTableHandle(metadata, tablePartitionFormat);
            List<ColumnHandle> columnHandles = ImmutableList.copyOf(metadata.getColumnHandles(session, tableHandle).values());
            Map<String, Integer> columnIndex = indexColumns(columnHandles);

            List<ConnectorSplit> splits = getAllSplits(tableHandle, TupleDomain.all());
            assertEquals(splits.size(), partitionCount);
            for (ConnectorSplit split : splits) {
                HiveSplit hiveSplit = (HiveSplit) split;

                List<HivePartitionKey> partitionKeys = hiveSplit.getPartitionKeys();
                String ds = partitionKeys.get(0).getValue();
                String fileFormat = partitionKeys.get(1).getValue();
                HiveStorageFormat fileType = HiveStorageFormat.valueOf(fileFormat.toUpperCase());
                int dummyPartition = Integer.parseInt(partitionKeys.get(2).getValue());

                long rowNumber = 0;
                try (ConnectorPageSource pageSource = pageSourceProvider.createPageSource(transaction.getTransactionHandle(), session, hiveSplit, columnHandles)) {
                    assertPageSourceType(pageSource, fileType);
                    MaterializedResult result = materializeSourceDataStream(session, pageSource, getTypes(columnHandles));
                    for (MaterializedRow row : result) {
                        rowNumber++;

                        assertEquals(row.getField(columnIndex.get("t_double")), 6.2 + rowNumber);
                        assertEquals(row.getField(columnIndex.get("ds")), ds);
                        assertEquals(row.getField(columnIndex.get("file_format")), fileFormat);
                        assertEquals(row.getField(columnIndex.get("dummy")), dummyPartition);
                    }
                }
                assertEquals(rowNumber, 100);
            }
        }
    }

    @Test
    public void testGetRecordsUnpartitioned()
            throws Exception
    {
        try (Transaction transaction = newTransaction()) {
            ConnectorMetadata metadata = transaction.getMetadata();
            ConnectorSession session = newSession();

            ConnectorTableHandle tableHandle = getTableHandle(metadata, tableUnpartitioned);
            List<ColumnHandle> columnHandles = ImmutableList.copyOf(metadata.getColumnHandles(session, tableHandle).values());
            Map<String, Integer> columnIndex = indexColumns(columnHandles);

            List<ConnectorSplit> splits = getAllSplits(tableHandle, TupleDomain.all());
            assertEquals(splits.size(), 1);

            for (ConnectorSplit split : splits) {
                HiveSplit hiveSplit = (HiveSplit) split;

                assertEquals(hiveSplit.getPartitionKeys(), ImmutableList.of());

                long rowNumber = 0;
                try (ConnectorPageSource pageSource = pageSourceProvider.createPageSource(transaction.getTransactionHandle(), session, split, columnHandles)) {
                    assertPageSourceType(pageSource, TEXTFILE);
                    MaterializedResult result = materializeSourceDataStream(session, pageSource, getTypes(columnHandles));

                    for (MaterializedRow row : result) {
                        rowNumber++;

                        if (rowNumber % 19 == 0) {
                            assertNull(row.getField(columnIndex.get("t_string")));
                        }
                        else if (rowNumber % 19 == 1) {
                            assertEquals(row.getField(columnIndex.get("t_string")), "");
                        }
                        else {
                            assertEquals(row.getField(columnIndex.get("t_string")), "unpartitioned");
                        }

                        assertEquals(row.getField(columnIndex.get("t_tinyint")), (byte) (1 + rowNumber));
                    }
                }
                assertEquals(rowNumber, 100);
            }
        }
    }

    @Test(expectedExceptions = RuntimeException.class, expectedExceptionsMessageRegExp = ".*" + INVALID_COLUMN + ".*")
    public void testGetRecordsInvalidColumn()
            throws Exception
    {
        try (Transaction transaction = newTransaction()) {
            ConnectorMetadata connectorMetadata = transaction.getMetadata();
            ConnectorTableHandle table = getTableHandle(connectorMetadata, tableUnpartitioned);
            readTable(transaction, table, ImmutableList.of(invalidColumnHandle), newSession(), TupleDomain.all(), OptionalInt.empty(), Optional.empty());
        }
    }

    @Test(expectedExceptions = PrestoException.class, expectedExceptionsMessageRegExp = ".*The column 't_data' in table '.*\\.presto_test_partition_schema_change' is declared as type 'double', but partition 'ds=2012-12-29' declared column 't_data' as type 'string'.")
    public void testPartitionSchemaMismatch()
            throws Exception
    {
        try (Transaction transaction = newTransaction()) {
            ConnectorMetadata metadata = transaction.getMetadata();
            ConnectorTableHandle table = getTableHandle(metadata, tablePartitionSchemaChange);
            readTable(transaction, table, ImmutableList.of(dsColumn), newSession(), TupleDomain.all(), OptionalInt.empty(), Optional.empty());
        }
    }

    // TODO coercion of non-canonical values should be supported
    @Test(enabled = false)
    public void testPartitionSchemaNonCanonical()
            throws Exception
    {
        try (Transaction transaction = newTransaction()) {
            ConnectorSession session = newSession();
            ConnectorMetadata metadata = transaction.getMetadata();

            ConnectorTableHandle table = getTableHandle(metadata, tablePartitionSchemaChangeNonCanonical);
            ColumnHandle column = metadata.getColumnHandles(session, table).get("t_boolean");
            assertNotNull(column);
            List<ConnectorTableLayoutResult> tableLayoutResults = metadata.getTableLayouts(session, table, new Constraint<>(TupleDomain.fromFixedValues(ImmutableMap.of(column, NullableValue.of(BOOLEAN, false))), bindings -> true), Optional.empty());
            ConnectorTableLayoutHandle layoutHandle = getOnlyElement(tableLayoutResults).getTableLayout().getHandle();
            assertEquals(getAllPartitions(layoutHandle).size(), 1);
            assertEquals(getPartitionId(getAllPartitions(layoutHandle).get(0)), "t_boolean=0");

            ConnectorSplitSource splitSource = splitManager.getSplits(transaction.getTransactionHandle(), session, layoutHandle, UNGROUPED_SCHEDULING);
            ConnectorSplit split = getOnlyElement(getAllSplits(splitSource));

            ImmutableList<ColumnHandle> columnHandles = ImmutableList.of(column);
            try (ConnectorPageSource ignored = pageSourceProvider.createPageSource(transaction.getTransactionHandle(), session, split, columnHandles)) {
                fail("expected exception");
            }
            catch (PrestoException e) {
                assertEquals(e.getErrorCode(), HIVE_INVALID_PARTITION_VALUE.toErrorCode());
            }
        }
    }

    @Test
    public void testTypesTextFile()
            throws Exception
    {
        assertGetRecords("presto_test_types_textfile", TEXTFILE);
    }

    @Test
    public void testTypesSequenceFile()
            throws Exception
    {
        assertGetRecords("presto_test_types_sequencefile", SEQUENCEFILE);
    }

    @Test
    public void testTypesRcText()
            throws Exception
    {
        assertGetRecords("presto_test_types_rctext", RCTEXT);
    }

    @Test
    public void testTypesRcBinary()
            throws Exception
    {
        assertGetRecords("presto_test_types_rcbinary", RCBINARY);
    }

    @Test
    public void testTypesOrc()
            throws Exception
    {
        assertGetRecordsOptional("presto_test_types_orc", ORC);
    }

    @Test
    public void testTypesParquet()
            throws Exception
    {
        assertGetRecordsOptional("presto_test_types_parquet", PARQUET);
    }

    @Test
    public void testEmptyTextFile()
            throws Exception
    {
        assertEmptyFile(TEXTFILE);
    }

    @Test(expectedExceptions = PrestoException.class, expectedExceptionsMessageRegExp = "Error opening Hive split .*SequenceFile.*EOFException")
    public void testEmptySequenceFile()
            throws Exception
    {
        assertEmptyFile(SEQUENCEFILE);
    }

    @Test(expectedExceptions = PrestoException.class, expectedExceptionsMessageRegExp = "RCFile is empty: .*")
    public void testEmptyRcTextFile()
            throws Exception
    {
        assertEmptyFile(RCTEXT);
    }

    @Test(expectedExceptions = PrestoException.class, expectedExceptionsMessageRegExp = "RCFile is empty: .*")
    public void testEmptyRcBinaryFile()
            throws Exception
    {
        assertEmptyFile(RCBINARY);
    }

    @Test
    public void testEmptyOrcFile()
            throws Exception
    {
        assertEmptyFile(ORC);
    }

    @Test(expectedExceptions = PrestoException.class, expectedExceptionsMessageRegExp = "ORC file is empty: .*")
    public void testEmptyDwrfFile()
            throws Exception
    {
        assertEmptyFile(DWRF);
    }

    private void assertEmptyFile(HiveStorageFormat format)
            throws Exception
    {
        SchemaTableName tableName = temporaryTable("empty_file");
        try {
            List<Column> columns = ImmutableList.of(new Column("test", HIVE_STRING, Optional.empty()));
            createEmptyTable(tableName, format, columns, ImmutableList.of());

            try (Transaction transaction = newTransaction()) {
                ConnectorSession session = newSession();
                ConnectorMetadata metadata = transaction.getMetadata();

                ConnectorTableHandle tableHandle = getTableHandle(metadata, tableName);
                List<ColumnHandle> columnHandles = filterNonHiddenColumnHandles(metadata.getColumnHandles(session, tableHandle).values());

                Table table = transaction.getMetastore(tableName.getSchemaName())
                        .getTable(tableName.getSchemaName(), tableName.getTableName())
                        .orElseThrow(AssertionError::new);

                // verify directory is empty
                HdfsContext context = new HdfsContext(session, tableName.getSchemaName(), tableName.getTableName());
                Path location = new Path(table.getStorage().getLocation());
                assertTrue(listDirectory(context, location).isEmpty());

                // read table with empty directory
                readTable(transaction, tableHandle, columnHandles, session, TupleDomain.all(), OptionalInt.of(0), Optional.of(ORC));

                // create empty file
                FileSystem fileSystem = hdfsEnvironment.getFileSystem(context, location);
                assertTrue(fileSystem.createNewFile(new Path(location, "empty-file")));
                assertEquals(listDirectory(context, location), ImmutableList.of("empty-file"));

                // read table with empty file
                MaterializedResult result = readTable(transaction, tableHandle, columnHandles, session, TupleDomain.all(), OptionalInt.of(1), Optional.empty());
                assertEquals(result.getRowCount(), 0);
            }
        }
        finally {
            dropTable(tableName);
        }
    }

    @Test
    public void testHiveViewsAreNotSupported()
    {
        try (Transaction transaction = newTransaction()) {
            try {
                ConnectorMetadata metadata = transaction.getMetadata();
                getTableHandle(metadata, view);
                fail("Expected HiveViewNotSupportedException");
            }
            catch (HiveViewNotSupportedException e) {
                assertEquals(e.getTableName(), view);
            }
        }
    }

    @Test
    public void testHiveViewsHaveNoColumns()
    {
        try (Transaction transaction = newTransaction()) {
            ConnectorMetadata metadata = transaction.getMetadata();
            assertEquals(metadata.listTableColumns(newSession(), new SchemaTablePrefix(view.getSchemaName(), view.getTableName())), ImmutableMap.of());
        }
    }

    @Test
    public void testRenameTable()
    {
        SchemaTableName temporaryRenameTableOld = temporaryTable("rename_old");
        SchemaTableName temporaryRenameTableNew = temporaryTable("rename_new");
        try {
            createDummyTable(temporaryRenameTableOld);

            try (Transaction transaction = newTransaction()) {
                ConnectorSession session = newSession();
                ConnectorMetadata metadata = transaction.getMetadata();

                metadata.renameTable(session, getTableHandle(metadata, temporaryRenameTableOld), temporaryRenameTableNew);
                transaction.commit();
            }

            try (Transaction transaction = newTransaction()) {
                ConnectorSession session = newSession();
                ConnectorMetadata metadata = transaction.getMetadata();

                assertNull(metadata.getTableHandle(session, temporaryRenameTableOld));
                assertNotNull(metadata.getTableHandle(session, temporaryRenameTableNew));
            }
        }
        finally {
            dropTable(temporaryRenameTableOld);
            dropTable(temporaryRenameTableNew);
        }
    }

    @Test
    public void testTableCreation()
            throws Exception
    {
        for (HiveStorageFormat storageFormat : createTableFormats) {
            SchemaTableName temporaryCreateTable = temporaryTable("create");
            try {
                doCreateTable(temporaryCreateTable, storageFormat);
            }
            finally {
                dropTable(temporaryCreateTable);
            }
        }
    }

    @Test
    public void testTableCreationRollback()
            throws Exception
    {
        SchemaTableName temporaryCreateRollbackTable = temporaryTable("create_rollback");
        try {
            Path stagingPathRoot;
            try (Transaction transaction = newTransaction()) {
                ConnectorSession session = newSession();
                ConnectorMetadata metadata = transaction.getMetadata();

                // begin creating the table
                ConnectorTableMetadata tableMetadata = new ConnectorTableMetadata(temporaryCreateRollbackTable, CREATE_TABLE_COLUMNS, createTableProperties(RCBINARY));

                ConnectorOutputTableHandle outputHandle = metadata.beginCreateTable(session, tableMetadata, Optional.empty());

                // write the data
                ConnectorPageSink sink = pageSinkProvider.createPageSink(transaction.getTransactionHandle(), session, outputHandle);
                sink.appendPage(CREATE_TABLE_DATA.toPage());
                getFutureValue(sink.finish());

                // verify we have data files
                stagingPathRoot = getStagingPathRoot(outputHandle);
                HdfsContext context = new HdfsContext(session, temporaryCreateRollbackTable.getSchemaName(), temporaryCreateRollbackTable.getTableName());
                assertFalse(listAllDataFiles(context, stagingPathRoot).isEmpty());

                // rollback the table
                transaction.rollback();
            }

            // verify all files have been deleted
            HdfsContext context = new HdfsContext(newSession(), temporaryCreateRollbackTable.getSchemaName(), temporaryCreateRollbackTable.getTableName());
            assertTrue(listAllDataFiles(context, stagingPathRoot).isEmpty());

            // verify table is not in the metastore
            try (Transaction transaction = newTransaction()) {
                ConnectorSession session = newSession();
                ConnectorMetadata metadata = transaction.getMetadata();
                assertNull(metadata.getTableHandle(session, temporaryCreateRollbackTable));
            }
        }
        finally {
            dropTable(temporaryCreateRollbackTable);
        }
    }

    @Test
    public void testTableCreationIgnoreExisting()
    {
        List<Column> columns = ImmutableList.of(new Column("dummy", HiveType.valueOf("uniontype<smallint,tinyint>"), Optional.empty()));
        SchemaTableName schemaTableName = temporaryTable("create");
        ConnectorSession session = newSession();
        String schemaName = schemaTableName.getSchemaName();
        String tableName = schemaTableName.getTableName();
        PrincipalPrivileges privileges = new PrincipalPrivileges(ImmutableMultimap.of(), ImmutableMultimap.of());
        Path targetPath;
        try {
            try (Transaction transaction = newTransaction()) {
                LocationService locationService = getLocationService(schemaName);
                LocationHandle locationHandle = locationService.forNewTable(transaction.getMetastore(schemaName), session, schemaName, tableName);
                targetPath = locationService.targetPathRoot(locationHandle);
                Table table = createSimpleTable(schemaTableName, columns, session, targetPath, "q1");
                transaction.getMetastore(schemaName)
                        .createTable(session, table, privileges, Optional.empty(), false);
                Optional<Table> tableHandle = transaction.getMetastore(schemaName).getTable(schemaName, tableName);
                assertTrue(tableHandle.isPresent());
                transaction.commit();
            }

            // try creating it again from another transaction with ignoreExisting=false
            try (Transaction transaction = newTransaction()) {
                Table table = createSimpleTable(schemaTableName, columns, session, targetPath.suffix("_2"), "q2");
                transaction.getMetastore(schemaName)
                        .createTable(session, table, privileges, Optional.empty(), false);
                transaction.commit();
                fail("Expected exception");
            }
            catch (PrestoException e) {
                assertInstanceOf(e, TableAlreadyExistsException.class);
            }

            // try creating it again from another transaction with ignoreExisting=true
            try (Transaction transaction = newTransaction()) {
                Table table = createSimpleTable(schemaTableName, columns, session, targetPath.suffix("_3"), "q3");
                transaction.getMetastore(schemaName)
                        .createTable(session, table, privileges, Optional.empty(), true);
                transaction.commit();
            }

            // at this point the table should exist, now try creating the table again with a different table definition
            columns = ImmutableList.of(new Column("new_column", HiveType.valueOf("string"), Optional.empty()));
            try (Transaction transaction = newTransaction()) {
                Table table = createSimpleTable(schemaTableName, columns, session, targetPath.suffix("_4"), "q4");
                transaction.getMetastore(schemaName)
                        .createTable(session, table, privileges, Optional.empty(), true);
                transaction.commit();
                fail("Expected exception");
            }
            catch (PrestoException e) {
                assertEquals(e.getErrorCode(), TRANSACTION_CONFLICT.toErrorCode());
                assertEquals(e.getMessage(), format("Table already exists with a different schema: '%s'", schemaTableName.getTableName()));
            }
        }
        finally {
            dropTable(schemaTableName);
        }
    }

    private static Table createSimpleTable(SchemaTableName schemaTableName, List<Column> columns, ConnectorSession session, Path targetPath, String queryId)
    {
        String tableOwner = session.getUser();
        String schemaName = schemaTableName.getSchemaName();
        String tableName = schemaTableName.getTableName();
        return Table.builder()
                .setDatabaseName(schemaName)
                .setTableName(tableName)
                .setOwner(tableOwner)
                .setTableType(TableType.MANAGED_TABLE.name())
                .setParameters(ImmutableMap.of(
                        PRESTO_VERSION_NAME, TEST_SERVER_VERSION,
                        PRESTO_QUERY_ID_NAME, queryId))
                .setDataColumns(columns)
                .withStorage(storage -> storage
                        .setLocation(targetPath.toString())
                        .setStorageFormat(fromHiveStorageFormat(ORC))
                        .setSerdeParameters(ImmutableMap.of()))
                .build();
    }

    @Test
    public void testInsert()
            throws Exception
    {
        for (HiveStorageFormat storageFormat : createTableFormats) {
            SchemaTableName temporaryInsertTable = temporaryTable("insert");
            try {
                doInsert(storageFormat, temporaryInsertTable);
            }
            finally {
                dropTable(temporaryInsertTable);
            }
        }
    }

    @Test
    public void testInsertIntoNewPartition()
            throws Exception
    {
        for (HiveStorageFormat storageFormat : createTableFormats) {
            SchemaTableName temporaryInsertIntoNewPartitionTable = temporaryTable("insert_new_partitioned");
            try {
                doInsertIntoNewPartition(storageFormat, temporaryInsertIntoNewPartitionTable);
            }
            finally {
                dropTable(temporaryInsertIntoNewPartitionTable);
            }
        }
    }

    @Test
    public void testInsertIntoExistingPartition()
            throws Exception
    {
        for (HiveStorageFormat storageFormat : createTableFormats) {
            SchemaTableName temporaryInsertIntoExistingPartitionTable = temporaryTable("insert_existing_partitioned");
            try {
                doInsertIntoExistingPartition(storageFormat, temporaryInsertIntoExistingPartitionTable);
            }
            finally {
                dropTable(temporaryInsertIntoExistingPartitionTable);
            }
        }
    }

    @Test
    public void testInsertUnsupportedWriteType()
            throws Exception
    {
        SchemaTableName temporaryInsertUnsupportedWriteType = temporaryTable("insert_unsupported_type");
        try {
            doInsertUnsupportedWriteType(ORC, temporaryInsertUnsupportedWriteType);
        }
        finally {
            dropTable(temporaryInsertUnsupportedWriteType);
        }
    }

    @Test
    public void testMetadataDelete()
            throws Exception
    {
        for (HiveStorageFormat storageFormat : createTableFormats) {
            SchemaTableName temporaryMetadataDeleteTable = temporaryTable("metadata_delete");
            try {
                doTestMetadataDelete(storageFormat, temporaryMetadataDeleteTable);
            }
            finally {
                dropTable(temporaryMetadataDeleteTable);
            }
        }
    }

    @Test
    public void testEmptyTableCreation()
            throws Exception
    {
        for (HiveStorageFormat storageFormat : createTableFormats) {
            SchemaTableName temporaryCreateEmptyTable = temporaryTable("create_empty");
            try {
                doCreateEmptyTable(temporaryCreateEmptyTable, storageFormat, CREATE_TABLE_COLUMNS);
            }
            finally {
                dropTable(temporaryCreateEmptyTable);
            }
        }
    }

    @Test
    public void testViewCreation()
    {
        SchemaTableName temporaryCreateView = temporaryTable("create_view");
        try {
            verifyViewCreation(temporaryCreateView);
        }
        finally {
            try (Transaction transaction = newTransaction()) {
                ConnectorMetadata metadata = transaction.getMetadata();
                metadata.dropView(newSession(), temporaryCreateView);
                transaction.commit();
            }
            catch (RuntimeException e) {
                // this usually occurs because the view was not created
            }
        }
    }

    @Test
    public void testCreateTableUnsupportedType()
    {
        for (HiveStorageFormat storageFormat : createTableFormats) {
            try (Transaction transaction = newTransaction()) {
                ConnectorSession session = newSession();
                ConnectorMetadata metadata = transaction.getMetadata();
                List<ColumnMetadata> columns = ImmutableList.of(new ColumnMetadata("dummy", HYPER_LOG_LOG));
                ConnectorTableMetadata tableMetadata = new ConnectorTableMetadata(invalidTable, columns, createTableProperties(storageFormat));
                metadata.beginCreateTable(session, tableMetadata, Optional.empty());
                fail("create table with unsupported type should fail for storage format " + storageFormat);
            }
            catch (PrestoException e) {
                assertEquals(e.getErrorCode(), NOT_SUPPORTED.toErrorCode());
            }
        }
    }

    private void createDummyTable(SchemaTableName tableName)
    {
        try (Transaction transaction = newTransaction()) {
            ConnectorSession session = newSession();
            ConnectorMetadata metadata = transaction.getMetadata();

            List<ColumnMetadata> columns = ImmutableList.of(new ColumnMetadata("dummy", createUnboundedVarcharType()));
            ConnectorTableMetadata tableMetadata = new ConnectorTableMetadata(tableName, columns, createTableProperties(TEXTFILE));
            ConnectorOutputTableHandle handle = metadata.beginCreateTable(session, tableMetadata, Optional.empty());
            metadata.finishCreateTable(session, handle, ImmutableList.of());

            transaction.commit();
        }
    }

    private void verifyViewCreation(SchemaTableName temporaryCreateView)
    {
        // replace works for new view
        doCreateView(temporaryCreateView, true);

        // replace works for existing view
        doCreateView(temporaryCreateView, true);

        // create fails for existing view
        try {
            doCreateView(temporaryCreateView, false);
            fail("create existing should fail");
        }
        catch (ViewAlreadyExistsException e) {
            assertEquals(e.getViewName(), temporaryCreateView);
        }

        try (Transaction transaction = newTransaction()) {
            ConnectorMetadata metadata = transaction.getMetadata();
            // drop works when view exists
            metadata.dropView(newSession(), temporaryCreateView);
            transaction.commit();
        }

        try (Transaction transaction = newTransaction()) {
            ConnectorMetadata metadata = transaction.getMetadata();
            assertEquals(metadata.getViews(newSession(), temporaryCreateView.toSchemaTablePrefix()).size(), 0);
            assertFalse(metadata.listViews(newSession(), temporaryCreateView.getSchemaName()).contains(temporaryCreateView));
        }

        // drop fails when view does not exist
        try (Transaction transaction = newTransaction()) {
            ConnectorMetadata metadata = transaction.getMetadata();
            metadata.dropView(newSession(), temporaryCreateView);
            fail("drop non-existing should fail");
        }
        catch (ViewNotFoundException e) {
            assertEquals(e.getViewName(), temporaryCreateView);
        }

        // create works for new view
        doCreateView(temporaryCreateView, false);
    }

    private void doCreateView(SchemaTableName viewName, boolean replace)
    {
        String viewData = "test data";
        try (Transaction transaction = newTransaction()) {
            transaction.getMetadata().createView(newSession(), viewName, viewData, replace);
            transaction.commit();
        }

        try (Transaction transaction = newTransaction()) {
            ConnectorMetadata metadata = transaction.getMetadata();
            Map<SchemaTableName, ConnectorViewDefinition> views = metadata.getViews(newSession(), viewName.toSchemaTablePrefix());
            assertEquals(views.size(), 1);
            assertEquals(views.get(viewName).getViewData(), viewData);

            assertTrue(metadata.listViews(newSession(), viewName.getSchemaName()).contains(viewName));
        }
    }

    protected void doCreateTable(SchemaTableName tableName, HiveStorageFormat storageFormat)
            throws Exception
    {
        String queryId;
        try (Transaction transaction = newTransaction()) {
            ConnectorSession session = newSession();
            ConnectorMetadata metadata = transaction.getMetadata();
            queryId = session.getQueryId();

            // begin creating the table
            ConnectorTableMetadata tableMetadata = new ConnectorTableMetadata(tableName, CREATE_TABLE_COLUMNS, createTableProperties(storageFormat));

            ConnectorOutputTableHandle outputHandle = metadata.beginCreateTable(session, tableMetadata, Optional.empty());

            // write the data
            ConnectorPageSink sink = pageSinkProvider.createPageSink(transaction.getTransactionHandle(), session, outputHandle);
            sink.appendPage(CREATE_TABLE_DATA.toPage());
            Collection<Slice> fragments = getFutureValue(sink.finish());

            // verify all new files start with the unique prefix
            HdfsContext context = new HdfsContext(session, tableName.getSchemaName(), tableName.getTableName());
            for (String filePath : listAllDataFiles(context, getStagingPathRoot(outputHandle))) {
                assertTrue(new Path(filePath).getName().startsWith(getFilePrefix(outputHandle)));
            }

            // commit the table
            metadata.finishCreateTable(session, outputHandle, fragments);

            transaction.commit();
        }

        try (Transaction transaction = newTransaction()) {
            ConnectorSession session = newSession();
            ConnectorMetadata metadata = transaction.getMetadata();
            // load the new table
            ConnectorTableHandle tableHandle = getTableHandle(metadata, tableName);
            List<ColumnHandle> columnHandles = filterNonHiddenColumnHandles(metadata.getColumnHandles(session, tableHandle).values());

            // verify the metadata
            ConnectorTableMetadata tableMetadata = metadata.getTableMetadata(session, getTableHandle(metadata, tableName));
            assertEquals(filterNonHiddenColumnMetadata(tableMetadata.getColumns()), CREATE_TABLE_COLUMNS);

            // verify the data
            MaterializedResult result = readTable(transaction, tableHandle, columnHandles, session, TupleDomain.all(), OptionalInt.empty(), Optional.of(storageFormat));
            assertEqualsIgnoreOrder(result.getMaterializedRows(), CREATE_TABLE_DATA.getMaterializedRows());

            // verify the node version and query ID in table
            Table table = getMetastoreClient(tableName.getSchemaName()).getTable(tableName.getSchemaName(), tableName.getTableName()).get();
            assertEquals(table.getParameters().get(PRESTO_VERSION_NAME), TEST_SERVER_VERSION);
            assertEquals(table.getParameters().get(PRESTO_QUERY_ID_NAME), queryId);
        }
    }

    protected void doCreateEmptyTable(SchemaTableName tableName, HiveStorageFormat storageFormat, List<ColumnMetadata> createTableColumns)
            throws Exception
    {
        List<String> partitionedBy = createTableColumns.stream()
                .filter(column -> column.getName().equals("ds"))
                .map(ColumnMetadata::getName)
                .collect(toList());

        String queryId;
        try (Transaction transaction = newTransaction()) {
            ConnectorSession session = newSession();
            ConnectorMetadata metadata = transaction.getMetadata();
            queryId = session.getQueryId();

            ConnectorTableMetadata tableMetadata = new ConnectorTableMetadata(tableName, createTableColumns, createTableProperties(storageFormat, partitionedBy));
            metadata.createTable(session, tableMetadata, false);
            transaction.commit();
        }

        try (Transaction transaction = newTransaction()) {
            ConnectorSession session = newSession();
            ConnectorMetadata metadata = transaction.getMetadata();

            // load the new table
            ConnectorTableHandle tableHandle = getTableHandle(metadata, tableName);

            // verify the metadata
            ConnectorTableMetadata tableMetadata = metadata.getTableMetadata(session, getTableHandle(metadata, tableName));

            List<ColumnMetadata> expectedColumns = createTableColumns.stream()
                    .map(column -> new ColumnMetadata(
                            column.getName(),
                            column.getType(),
                            column.getComment(),
                            columnExtraInfo(partitionedBy.contains(column.getName())),
                            false))
                    .collect(toList());
            assertEquals(filterNonHiddenColumnMetadata(tableMetadata.getColumns()), expectedColumns);

            // verify table format
            Table table = transaction.getMetastore(tableName.getSchemaName()).getTable(tableName.getSchemaName(), tableName.getTableName()).get();
            assertEquals(table.getStorage().getStorageFormat().getInputFormat(), storageFormat.getInputFormat());

            // verify the node version and query ID
            assertEquals(table.getParameters().get(PRESTO_VERSION_NAME), TEST_SERVER_VERSION);
            assertEquals(table.getParameters().get(PRESTO_QUERY_ID_NAME), queryId);

            // verify the table is empty
            List<ColumnHandle> columnHandles = filterNonHiddenColumnHandles(metadata.getColumnHandles(session, tableHandle).values());
            MaterializedResult result = readTable(transaction, tableHandle, columnHandles, session, TupleDomain.all(), OptionalInt.empty(), Optional.of(storageFormat));
            assertEquals(result.getRowCount(), 0);
        }
    }

    private void doInsert(HiveStorageFormat storageFormat, SchemaTableName tableName)
            throws Exception
    {
        // creating the table
        doCreateEmptyTable(tableName, storageFormat, CREATE_TABLE_COLUMNS);

        MaterializedResult.Builder resultBuilder = MaterializedResult.resultBuilder(SESSION, CREATE_TABLE_DATA.getTypes());
        for (int i = 0; i < 3; i++) {
            insertData(tableName, CREATE_TABLE_DATA);

            try (Transaction transaction = newTransaction()) {
                ConnectorSession session = newSession();
                ConnectorMetadata metadata = transaction.getMetadata();

                // load the new table
                ConnectorTableHandle tableHandle = getTableHandle(metadata, tableName);
                List<ColumnHandle> columnHandles = filterNonHiddenColumnHandles(metadata.getColumnHandles(session, tableHandle).values());
                // verify the metadata
                ConnectorTableMetadata tableMetadata = metadata.getTableMetadata(session, getTableHandle(metadata, tableName));
                assertEquals(filterNonHiddenColumnMetadata(tableMetadata.getColumns()), CREATE_TABLE_COLUMNS);

                // verify the data
                resultBuilder.rows(CREATE_TABLE_DATA.getMaterializedRows());
                MaterializedResult result = readTable(transaction, tableHandle, columnHandles, session, TupleDomain.all(), OptionalInt.empty(), Optional.empty());
                assertEqualsIgnoreOrder(result.getMaterializedRows(), resultBuilder.build().getMaterializedRows());
            }
        }

        // test rollback
        Set<String> existingFiles;
        try (Transaction transaction = newTransaction()) {
            existingFiles = listAllDataFiles(transaction, tableName.getSchemaName(), tableName.getTableName());
            assertFalse(existingFiles.isEmpty());
        }

        Path stagingPathRoot;
        try (Transaction transaction = newTransaction()) {
            ConnectorSession session = newSession();
            ConnectorMetadata metadata = transaction.getMetadata();

            ConnectorTableHandle tableHandle = getTableHandle(metadata, tableName);

            // "stage" insert data
            ConnectorInsertTableHandle insertTableHandle = metadata.beginInsert(session, tableHandle);
            ConnectorPageSink sink = pageSinkProvider.createPageSink(transaction.getTransactionHandle(), session, insertTableHandle);
            sink.appendPage(CREATE_TABLE_DATA.toPage());
            sink.appendPage(CREATE_TABLE_DATA.toPage());
            getFutureValue(sink.finish());

            // verify we did not modify the table directory
            assertEquals(listAllDataFiles(transaction, tableName.getSchemaName(), tableName.getTableName()), existingFiles);

            // verify all temp files start with the unique prefix
            stagingPathRoot = getStagingPathRoot(insertTableHandle);
            HdfsContext context = new HdfsContext(session, tableName.getSchemaName(), tableName.getTableName());
            Set<String> tempFiles = listAllDataFiles(context, stagingPathRoot);
            assertTrue(!tempFiles.isEmpty());
            for (String filePath : tempFiles) {
                assertTrue(new Path(filePath).getName().startsWith(getFilePrefix(insertTableHandle)));
            }

            // rollback insert
            transaction.rollback();
        }

        // verify temp directory is empty
        HdfsContext context = new HdfsContext(newSession(), tableName.getSchemaName(), tableName.getTableName());
        assertTrue(listAllDataFiles(context, stagingPathRoot).isEmpty());

        // verify the data is unchanged
        try (Transaction transaction = newTransaction()) {
            ConnectorSession session = newSession();
            ConnectorMetadata metadata = transaction.getMetadata();

            ConnectorTableHandle tableHandle = getTableHandle(metadata, tableName);
            List<ColumnHandle> columnHandles = filterNonHiddenColumnHandles(metadata.getColumnHandles(session, tableHandle).values());
            MaterializedResult result = readTable(transaction, tableHandle, columnHandles, session, TupleDomain.all(), OptionalInt.empty(), Optional.empty());
            assertEqualsIgnoreOrder(result.getMaterializedRows(), resultBuilder.build().getMaterializedRows());

            // verify we did not modify the table directory
            assertEquals(listAllDataFiles(transaction, tableName.getSchemaName(), tableName.getTableName()), existingFiles);
        }
    }

    // These are protected so extensions to the hive connector can replace the handle classes
    protected String getFilePrefix(ConnectorOutputTableHandle outputTableHandle)
    {
        return ((HiveWritableTableHandle) outputTableHandle).getFilePrefix();
    }

    protected String getFilePrefix(ConnectorInsertTableHandle insertTableHandle)
    {
        return ((HiveWritableTableHandle) insertTableHandle).getFilePrefix();
    }

    protected Path getStagingPathRoot(ConnectorInsertTableHandle insertTableHandle)
    {
        HiveInsertTableHandle handle = (HiveInsertTableHandle) insertTableHandle;
        return getLocationService(handle.getSchemaName()).writePathRoot(handle.getLocationHandle())
                .orElseThrow(() -> new AssertionError("no write path root"));
    }

    protected Path getStagingPathRoot(ConnectorOutputTableHandle outputTableHandle)
    {
        HiveOutputTableHandle handle = (HiveOutputTableHandle) outputTableHandle;
        return getLocationService(handle.getSchemaName()).writePathRoot(handle.getLocationHandle())
                .orElseThrow(() -> new AssertionError("no write path root"));
    }

    protected Path getTargetPathRoot(ConnectorInsertTableHandle insertTableHandle)
    {
        HiveInsertTableHandle hiveInsertTableHandle = (HiveInsertTableHandle) insertTableHandle;
        return getLocationService(hiveInsertTableHandle.getSchemaName()).targetPathRoot(hiveInsertTableHandle.getLocationHandle());
    }

    protected Set<String> listAllDataFiles(Transaction transaction, String schemaName, String tableName)
            throws IOException
    {
        HdfsContext context = new HdfsContext(newSession(), schemaName, tableName);
        Set<String> existingFiles = new HashSet<>();
        for (String location : listAllDataPaths(transaction.getMetastore(schemaName), schemaName, tableName)) {
            existingFiles.addAll(listAllDataFiles(context, new Path(location)));
        }
        return existingFiles;
    }

    public static List<String> listAllDataPaths(SemiTransactionalHiveMetastore metastore, String schemaName, String tableName)
    {
        ImmutableList.Builder<String> locations = ImmutableList.builder();
        Table table = metastore.getTable(schemaName, tableName).get();
        if (table.getStorage().getLocation() != null) {
            // For partitioned table, there should be nothing directly under this directory.
            // But including this location in the set makes the directory content assert more
            // extensive, which is desirable.
            locations.add(table.getStorage().getLocation());
        }

        Optional<List<String>> partitionNames = metastore.getPartitionNames(schemaName, tableName);
        if (partitionNames.isPresent()) {
            metastore.getPartitionsByNames(schemaName, tableName, partitionNames.get()).values().stream()
                    .map(Optional::get)
                    .map(partition -> partition.getStorage().getLocation())
                    .filter(location -> !location.startsWith(table.getStorage().getLocation()))
                    .forEach(locations::add);
        }

        return locations.build();
    }

    protected Set<String> listAllDataFiles(HdfsContext context, Path path)
            throws IOException
    {
        Set<String> result = new HashSet<>();
        FileSystem fileSystem = hdfsEnvironment.getFileSystem(context, path);
        if (fileSystem.exists(path)) {
            for (FileStatus fileStatus : fileSystem.listStatus(path)) {
                if (fileStatus.getPath().getName().startsWith(".presto")) {
                    // skip hidden files
                }
                else if (HadoopFileStatus.isFile(fileStatus)) {
                    result.add(fileStatus.getPath().toString());
                }
                else if (HadoopFileStatus.isDirectory(fileStatus)) {
                    result.addAll(listAllDataFiles(context, fileStatus.getPath()));
                }
            }
        }
        return result;
    }

    private void doInsertIntoNewPartition(HiveStorageFormat storageFormat, SchemaTableName tableName)
            throws Exception
    {
        // creating the table
        doCreateEmptyTable(tableName, storageFormat, CREATE_TABLE_COLUMNS_PARTITIONED);

        // insert the data
        String queryId = insertData(tableName, CREATE_TABLE_PARTITIONED_DATA);

        Set<String> existingFiles;
        try (Transaction transaction = newTransaction()) {
            // verify partitions were created
            List<String> partitionNames = transaction.getMetastore(tableName.getSchemaName()).getPartitionNames(tableName.getSchemaName(), tableName.getTableName())
                    .orElseThrow(() -> new AssertionError("Table does not exist: " + tableName));
            assertEqualsIgnoreOrder(partitionNames, CREATE_TABLE_PARTITIONED_DATA.getMaterializedRows().stream()
                    .map(row -> "ds=" + row.getField(CREATE_TABLE_PARTITIONED_DATA.getTypes().size() - 1))
                    .collect(toList()));

            // verify the node versions in partitions
            Map<String, Optional<Partition>> partitions = getMetastoreClient(tableName.getSchemaName()).getPartitionsByNames(tableName.getSchemaName(), tableName.getTableName(), partitionNames);
            assertEquals(partitions.size(), partitionNames.size());
            for (String partitionName : partitionNames) {
                Partition partition = partitions.get(partitionName).get();
                assertEquals(partition.getParameters().get(PRESTO_VERSION_NAME), TEST_SERVER_VERSION);
                assertEquals(partition.getParameters().get(PRESTO_QUERY_ID_NAME), queryId);
            }

            // load the new table
            ConnectorSession session = newSession();
            ConnectorMetadata metadata = transaction.getMetadata();
            ConnectorTableHandle tableHandle = getTableHandle(metadata, tableName);
            List<ColumnHandle> columnHandles = filterNonHiddenColumnHandles(metadata.getColumnHandles(session, tableHandle).values());

            // verify the data
            MaterializedResult result = readTable(transaction, tableHandle, columnHandles, session, TupleDomain.all(), OptionalInt.empty(), Optional.of(storageFormat));
            assertEqualsIgnoreOrder(result.getMaterializedRows(), CREATE_TABLE_PARTITIONED_DATA.getMaterializedRows());

            // test rollback
            existingFiles = listAllDataFiles(transaction, tableName.getSchemaName(), tableName.getTableName());
            assertFalse(existingFiles.isEmpty());
        }

        Path stagingPathRoot;
        try (Transaction transaction = newTransaction()) {
            ConnectorSession session = newSession();
            ConnectorMetadata metadata = transaction.getMetadata();
            ConnectorTableHandle tableHandle = getTableHandle(metadata, tableName);

            // "stage" insert data
            ConnectorInsertTableHandle insertTableHandle = metadata.beginInsert(session, tableHandle);
            stagingPathRoot = getStagingPathRoot(insertTableHandle);
            ConnectorPageSink sink = pageSinkProvider.createPageSink(transaction.getTransactionHandle(), session, insertTableHandle);
            sink.appendPage(CREATE_TABLE_PARTITIONED_DATA_2ND.toPage());
            getFutureValue(sink.finish());

            // verify we did not modify the table directory
            assertEquals(listAllDataFiles(transaction, tableName.getSchemaName(), tableName.getTableName()), existingFiles);

            // verify all temp files start with the unique prefix
            HdfsContext context = new HdfsContext(session, tableName.getSchemaName(), tableName.getTableName());
            Set<String> tempFiles = listAllDataFiles(context, getStagingPathRoot(insertTableHandle));
            assertTrue(!tempFiles.isEmpty());
            for (String filePath : tempFiles) {
                assertTrue(new Path(filePath).getName().startsWith(getFilePrefix(insertTableHandle)));
            }

            // rollback insert
            transaction.rollback();
        }

        // verify the data is unchanged
        try (Transaction transaction = newTransaction()) {
            ConnectorSession session = newSession();
            ConnectorMetadata metadata = transaction.getMetadata();
            ConnectorTableHandle tableHandle = getTableHandle(metadata, tableName);
            List<ColumnHandle> columnHandles = filterNonHiddenColumnHandles(metadata.getColumnHandles(session, tableHandle).values());

            MaterializedResult result = readTable(transaction, tableHandle, columnHandles, newSession(), TupleDomain.all(), OptionalInt.empty(), Optional.empty());
            assertEqualsIgnoreOrder(result.getMaterializedRows(), CREATE_TABLE_PARTITIONED_DATA.getMaterializedRows());

            // verify we did not modify the table directory
            assertEquals(listAllDataFiles(transaction, tableName.getSchemaName(), tableName.getTableName()), existingFiles);

            // verify temp directory is empty
            HdfsContext context = new HdfsContext(session, tableName.getSchemaName(), tableName.getTableName());
            assertTrue(listAllDataFiles(context, stagingPathRoot).isEmpty());
        }
    }

    private void doInsertUnsupportedWriteType(HiveStorageFormat storageFormat, SchemaTableName tableName)
            throws Exception
    {
        List<Column> columns = ImmutableList.of(new Column("dummy", HiveType.valueOf("uniontype<smallint,tinyint>"), Optional.empty()));
        List<Column> partitionColumns = ImmutableList.of(new Column("name", HIVE_STRING, Optional.empty()));

        createEmptyTable(tableName, storageFormat, columns, partitionColumns);

        try (Transaction transaction = newTransaction()) {
            ConnectorMetadata metadata = transaction.getMetadata();
            ConnectorSession session = newSession();
            ConnectorTableHandle tableHandle = getTableHandle(metadata, tableName);

            metadata.beginInsert(session, tableHandle);
            fail("expected failure");
        }
        catch (PrestoException e) {
            assertThat(e).hasMessageMatching("Inserting into Hive table .* with column type uniontype<smallint,tinyint> not supported");
        }
    }

    private void doInsertIntoExistingPartition(HiveStorageFormat storageFormat, SchemaTableName tableName)
            throws Exception
    {
        // creating the table
        doCreateEmptyTable(tableName, storageFormat, CREATE_TABLE_COLUMNS_PARTITIONED);

        MaterializedResult.Builder resultBuilder = MaterializedResult.resultBuilder(SESSION, CREATE_TABLE_PARTITIONED_DATA.getTypes());
        for (int i = 0; i < 3; i++) {
            // insert the data
            insertData(tableName, CREATE_TABLE_PARTITIONED_DATA);

            try (Transaction transaction = newTransaction()) {
                ConnectorSession session = newSession();
                ConnectorMetadata metadata = transaction.getMetadata();
                ConnectorTableHandle tableHandle = getTableHandle(metadata, tableName);

                // verify partitions were created
                List<String> partitionNames = transaction.getMetastore(tableName.getSchemaName()).getPartitionNames(tableName.getSchemaName(), tableName.getTableName())
                        .orElseThrow(() -> new AssertionError("Table does not exist: " + tableName));
                assertEqualsIgnoreOrder(partitionNames, CREATE_TABLE_PARTITIONED_DATA.getMaterializedRows().stream()
                        .map(row -> "ds=" + row.getField(CREATE_TABLE_PARTITIONED_DATA.getTypes().size() - 1))
                        .collect(toList()));

                // load the new table
                List<ColumnHandle> columnHandles = filterNonHiddenColumnHandles(metadata.getColumnHandles(session, tableHandle).values());

                // verify the data
                resultBuilder.rows(CREATE_TABLE_PARTITIONED_DATA.getMaterializedRows());
                MaterializedResult result = readTable(transaction, tableHandle, columnHandles, session, TupleDomain.all(), OptionalInt.empty(), Optional.of(storageFormat));
                assertEqualsIgnoreOrder(result.getMaterializedRows(), resultBuilder.build().getMaterializedRows());
            }
        }

        // test rollback
        Set<String> existingFiles;
        Path stagingPathRoot;
        try (Transaction transaction = newTransaction()) {
            ConnectorMetadata metadata = transaction.getMetadata();
            ConnectorSession session = newSession();

            existingFiles = listAllDataFiles(transaction, tableName.getSchemaName(), tableName.getTableName());
            assertFalse(existingFiles.isEmpty());

            ConnectorTableHandle tableHandle = getTableHandle(metadata, tableName);

            // "stage" insert data
            ConnectorInsertTableHandle insertTableHandle = metadata.beginInsert(session, tableHandle);
            stagingPathRoot = getStagingPathRoot(insertTableHandle);
            ConnectorPageSink sink = pageSinkProvider.createPageSink(transaction.getTransactionHandle(), session, insertTableHandle);
            sink.appendPage(CREATE_TABLE_PARTITIONED_DATA.toPage());
            sink.appendPage(CREATE_TABLE_PARTITIONED_DATA.toPage());
            getFutureValue(sink.finish());

            // verify we did not modify the table directory
            assertEquals(listAllDataFiles(transaction, tableName.getSchemaName(), tableName.getTableName()), existingFiles);

            // verify all temp files start with the unique prefix
            HdfsContext context = new HdfsContext(session, tableName.getSchemaName(), tableName.getTableName());
            Set<String> tempFiles = listAllDataFiles(context, getStagingPathRoot(insertTableHandle));
            assertTrue(!tempFiles.isEmpty());
            for (String filePath : tempFiles) {
                assertTrue(new Path(filePath).getName().startsWith(getFilePrefix(insertTableHandle)));
            }

            // rollback insert
            transaction.rollback();
        }

        try (Transaction transaction = newTransaction()) {
            ConnectorMetadata metadata = transaction.getMetadata();
            ConnectorSession session = newSession();
            ConnectorTableHandle tableHandle = getTableHandle(metadata, tableName);
            List<ColumnHandle> columnHandles = filterNonHiddenColumnHandles(metadata.getColumnHandles(session, tableHandle).values());

            // verify the data is unchanged
            MaterializedResult result = readTable(transaction, tableHandle, columnHandles, newSession(), TupleDomain.all(), OptionalInt.empty(), Optional.empty());
            assertEqualsIgnoreOrder(result.getMaterializedRows(), resultBuilder.build().getMaterializedRows());

            // verify we did not modify the table directory
            assertEquals(listAllDataFiles(transaction, tableName.getSchemaName(), tableName.getTableName()), existingFiles);

            // verify temp directory is empty
            HdfsContext context = new HdfsContext(session, tableName.getSchemaName(), tableName.getTableName());
            assertTrue(listAllDataFiles(context, stagingPathRoot).isEmpty());
        }
    }

    /**
     * @return query id
     */
    private String insertData(SchemaTableName tableName, MaterializedResult data)
            throws Exception
    {
        Path writePath;
        Path targetPath;
        String queryId;
        try (Transaction transaction = newTransaction()) {
            ConnectorMetadata metadata = transaction.getMetadata();
            ConnectorSession session = newSession();
            ConnectorTableHandle tableHandle = getTableHandle(metadata, tableName);
            ConnectorInsertTableHandle insertTableHandle = metadata.beginInsert(session, tableHandle);
            queryId = session.getQueryId();
            writePath = getStagingPathRoot(insertTableHandle);
            targetPath = getTargetPathRoot(insertTableHandle);

            ConnectorPageSink sink = pageSinkProvider.createPageSink(transaction.getTransactionHandle(), session, insertTableHandle);

            // write data
            sink.appendPage(data.toPage());
            Collection<Slice> fragments = getFutureValue(sink.finish());

            // commit the insert
            metadata.finishInsert(session, insertTableHandle, fragments);
            transaction.commit();
        }

        // check that temporary files are removed
        if (!writePath.equals(targetPath)) {
            HdfsContext context = new HdfsContext(newSession(), tableName.getSchemaName(), tableName.getTableName());
            FileSystem fileSystem = hdfsEnvironment.getFileSystem(context, writePath);
            assertFalse(fileSystem.exists(writePath));
        }

        return queryId;
    }

    private void doTestMetadataDelete(HiveStorageFormat storageFormat, SchemaTableName tableName)
            throws Exception
    {
        // creating the table
        doCreateEmptyTable(tableName, storageFormat, CREATE_TABLE_COLUMNS_PARTITIONED);

        insertData(tableName, CREATE_TABLE_PARTITIONED_DATA);

        MaterializedResult.Builder expectedResultBuilder = MaterializedResult.resultBuilder(SESSION, CREATE_TABLE_PARTITIONED_DATA.getTypes());
        expectedResultBuilder.rows(CREATE_TABLE_PARTITIONED_DATA.getMaterializedRows());

        try (Transaction transaction = newTransaction()) {
            ConnectorSession session = newSession();
            ConnectorMetadata metadata = transaction.getMetadata();

            // verify partitions were created
            List<String> partitionNames = transaction.getMetastore(tableName.getSchemaName()).getPartitionNames(tableName.getSchemaName(), tableName.getTableName())
                    .orElseThrow(() -> new AssertionError("Table does not exist: " + tableName));
            assertEqualsIgnoreOrder(partitionNames, CREATE_TABLE_PARTITIONED_DATA.getMaterializedRows().stream()
                    .map(row -> "ds=" + row.getField(CREATE_TABLE_PARTITIONED_DATA.getTypes().size() - 1))
                    .collect(toList()));

            // verify table directory is not empty
            Set<String> filesAfterInsert = listAllDataFiles(transaction, tableName.getSchemaName(), tableName.getTableName());
            assertFalse(filesAfterInsert.isEmpty());

            // verify the data
            ConnectorTableHandle tableHandle = getTableHandle(metadata, tableName);
            List<ColumnHandle> columnHandles = filterNonHiddenColumnHandles(metadata.getColumnHandles(session, tableHandle).values());
            MaterializedResult result = readTable(transaction, tableHandle, columnHandles, session, TupleDomain.all(), OptionalInt.empty(), Optional.of(storageFormat));
            assertEqualsIgnoreOrder(result.getMaterializedRows(), expectedResultBuilder.build().getMaterializedRows());
        }

        try (Transaction transaction = newTransaction()) {
            ConnectorSession session = newSession();
            ConnectorMetadata metadata = transaction.getMetadata();

            // get ds column handle
            ConnectorTableHandle tableHandle = getTableHandle(metadata, tableName);
            HiveColumnHandle dsColumnHandle = (HiveColumnHandle) metadata.getColumnHandles(session, tableHandle).get("ds");

            // delete ds=2015-07-03
            session = newSession();
            TupleDomain<ColumnHandle> tupleDomain = TupleDomain.fromFixedValues(ImmutableMap.of(dsColumnHandle, NullableValue.of(createUnboundedVarcharType(), utf8Slice("2015-07-03"))));
            Constraint<ColumnHandle> constraint = new Constraint<>(tupleDomain, convertToPredicate(tupleDomain));
            List<ConnectorTableLayoutResult> tableLayoutResults = metadata.getTableLayouts(session, tableHandle, constraint, Optional.empty());
            ConnectorTableLayoutHandle tableLayoutHandle = getOnlyElement(tableLayoutResults).getTableLayout().getHandle();
            metadata.metadataDelete(session, tableHandle, tableLayoutHandle);

            transaction.commit();
        }

        try (Transaction transaction = newTransaction()) {
            ConnectorSession session = newSession();
            ConnectorMetadata metadata = transaction.getMetadata();
            ConnectorTableHandle tableHandle = getTableHandle(metadata, tableName);
            List<ColumnHandle> columnHandles = filterNonHiddenColumnHandles(metadata.getColumnHandles(session, tableHandle).values());
            HiveColumnHandle dsColumnHandle = (HiveColumnHandle) metadata.getColumnHandles(session, tableHandle).get("ds");
            int dsColumnOrdinalPosition = columnHandles.indexOf(dsColumnHandle);

            // verify the data
            session = newSession();
            ImmutableList<MaterializedRow> expectedRows = expectedResultBuilder.build().getMaterializedRows().stream()
                    .filter(row -> !"2015-07-03".equals(row.getField(dsColumnOrdinalPosition)))
                    .collect(toImmutableList());
            MaterializedResult actualAfterDelete = readTable(transaction, tableHandle, columnHandles, session, TupleDomain.all(), OptionalInt.empty(), Optional.of(storageFormat));
            assertEqualsIgnoreOrder(actualAfterDelete.getMaterializedRows(), expectedRows);
        }

        try (Transaction transaction = newTransaction()) {
            ConnectorSession session = newSession();
            ConnectorMetadata metadata = transaction.getMetadata();
            ConnectorTableHandle tableHandle = getTableHandle(metadata, tableName);
            HiveColumnHandle dsColumnHandle = (HiveColumnHandle) metadata.getColumnHandles(session, tableHandle).get("ds");

            // delete ds=2015-07-01 and 2015-07-02
            session = newSession();
            TupleDomain<ColumnHandle> tupleDomain2 = TupleDomain.withColumnDomains(
                    ImmutableMap.of(dsColumnHandle, Domain.create(ValueSet.ofRanges(Range.range(createUnboundedVarcharType(), utf8Slice("2015-07-01"), true, utf8Slice("2015-07-02"), true)), false)));
            Constraint<ColumnHandle> constraint2 = new Constraint<>(tupleDomain2, convertToPredicate(tupleDomain2));
            List<ConnectorTableLayoutResult> tableLayoutResults2 = metadata.getTableLayouts(session, tableHandle, constraint2, Optional.empty());
            ConnectorTableLayoutHandle tableLayoutHandle2 = getOnlyElement(tableLayoutResults2).getTableLayout().getHandle();
            metadata.metadataDelete(session, tableHandle, tableLayoutHandle2);

            transaction.commit();
        }

        try (Transaction transaction = newTransaction()) {
            ConnectorSession session = newSession();
            ConnectorMetadata metadata = transaction.getMetadata();
            ConnectorTableHandle tableHandle = getTableHandle(metadata, tableName);
            List<ColumnHandle> columnHandles = ImmutableList.copyOf(metadata.getColumnHandles(session, tableHandle).values());

            // verify the data
            session = newSession();
            MaterializedResult actualAfterDelete2 = readTable(transaction, tableHandle, columnHandles, session, TupleDomain.all(), OptionalInt.empty(), Optional.of(storageFormat));
            assertEqualsIgnoreOrder(actualAfterDelete2.getMaterializedRows(), ImmutableList.of());

            // verify table directory is empty
            Set<String> filesAfterDelete = listAllDataFiles(transaction, tableName.getSchemaName(), tableName.getTableName());
            assertTrue(filesAfterDelete.isEmpty());
        }
    }

    protected void assertGetRecordsOptional(String tableName, HiveStorageFormat hiveStorageFormat)
            throws Exception
    {
        try (Transaction transaction = newTransaction()) {
            ConnectorMetadata metadata = transaction.getMetadata();
            if (metadata.getTableHandle(newSession(), new SchemaTableName(database, tableName)) != null) {
                assertGetRecords(tableName, hiveStorageFormat);
            }
        }
    }

    protected void assertGetRecords(String tableName, HiveStorageFormat hiveStorageFormat)
            throws Exception
    {
        try (Transaction transaction = newTransaction()) {
            ConnectorSession session = newSession();
            ConnectorMetadata metadata = transaction.getMetadata();

            ConnectorTableHandle tableHandle = getTableHandle(metadata, new SchemaTableName(database, tableName));
            ConnectorTableMetadata tableMetadata = metadata.getTableMetadata(session, tableHandle);
            HiveSplit hiveSplit = getHiveSplit(tableHandle);

            List<ColumnHandle> columnHandles = ImmutableList.copyOf(metadata.getColumnHandles(session, tableHandle).values());

            ConnectorPageSource pageSource = pageSourceProvider.createPageSource(transaction.getTransactionHandle(), session, hiveSplit, columnHandles);
            assertGetRecords(hiveStorageFormat, tableMetadata, hiveSplit, pageSource, columnHandles);
        }
    }

    protected HiveSplit getHiveSplit(ConnectorTableHandle tableHandle)
    {
        List<ConnectorSplit> splits = getAllSplits(tableHandle, TupleDomain.all());
        assertEquals(splits.size(), 1);
        return (HiveSplit) getOnlyElement(splits);
    }

    protected void assertGetRecords(
            HiveStorageFormat hiveStorageFormat,
            ConnectorTableMetadata tableMetadata,
            HiveSplit hiveSplit,
            ConnectorPageSource pageSource,
            List<? extends ColumnHandle> columnHandles)
            throws IOException
    {
        try {
            MaterializedResult result = materializeSourceDataStream(newSession(), pageSource, getTypes(columnHandles));

            assertPageSourceType(pageSource, hiveStorageFormat);

            ImmutableMap<String, Integer> columnIndex = indexColumns(tableMetadata);

            long rowNumber = 0;
            long completedBytes = 0;
            for (MaterializedRow row : result) {
                try {
                    assertValueTypes(row, tableMetadata.getColumns());
                }
                catch (RuntimeException e) {
                    throw new RuntimeException("row " + rowNumber, e);
                }

                rowNumber++;
                Integer index;
                Object value;

                // STRING
                index = columnIndex.get("t_string");
                value = row.getField(index);
                if (rowNumber % 19 == 0) {
                    assertNull(value);
                }
                else if (rowNumber % 19 == 1) {
                    assertEquals(value, "");
                }
                else {
                    assertEquals(value, "test");
                }

                // NUMBERS
                assertEquals(row.getField(columnIndex.get("t_tinyint")), (byte) (1 + rowNumber));
                assertEquals(row.getField(columnIndex.get("t_smallint")), (short) (2 + rowNumber));
                assertEquals(row.getField(columnIndex.get("t_int")), (int) (3 + rowNumber));

                index = columnIndex.get("t_bigint");
                if ((rowNumber % 13) == 0) {
                    assertNull(row.getField(index));
                }
                else {
                    assertEquals(row.getField(index), 4 + rowNumber);
                }

                assertEquals((Float) row.getField(columnIndex.get("t_float")), 5.1f + rowNumber, 0.001);
                assertEquals(row.getField(columnIndex.get("t_double")), 6.2 + rowNumber);

                // BOOLEAN
                index = columnIndex.get("t_boolean");
                if ((rowNumber % 3) == 2) {
                    assertNull(row.getField(index));
                }
                else {
                    assertEquals(row.getField(index), (rowNumber % 3) != 0);
                }

                // TIMESTAMP
                index = columnIndex.get("t_timestamp");
                if (index != null) {
                    if ((rowNumber % 17) == 0) {
                        assertNull(row.getField(index));
                    }
                    else {
                        SqlTimestamp expected = new SqlTimestamp(new DateTime(2011, 5, 6, 7, 8, 9, 123, timeZone).getMillis(), UTC_KEY);
                        assertEquals(row.getField(index), expected);
                    }
                }

                // BINARY
                index = columnIndex.get("t_binary");
                if (index != null) {
                    if ((rowNumber % 23) == 0) {
                        assertNull(row.getField(index));
                    }
                    else {
                        assertEquals(row.getField(index), new SqlVarbinary("test binary".getBytes(UTF_8)));
                    }
                }

                // DATE
                index = columnIndex.get("t_date");
                if (index != null) {
                    if ((rowNumber % 37) == 0) {
                        assertNull(row.getField(index));
                    }
                    else {
                        SqlDate expected = new SqlDate(toIntExact(MILLISECONDS.toDays(new DateTime(2013, 8, 9, 0, 0, 0, UTC).getMillis())));
                        assertEquals(row.getField(index), expected);
                    }
                }

                // VARCHAR(50)
                index = columnIndex.get("t_varchar");
                if (index != null) {
                    value = row.getField(index);
                    if (rowNumber % 39 == 0) {
                        assertNull(value);
                    }
                    else if (rowNumber % 39 == 1) {
                        // https://issues.apache.org/jira/browse/HIVE-13289
                        // RCBINARY reads empty VARCHAR as null
                        if (hiveStorageFormat == RCBINARY) {
                            assertNull(value);
                        }
                        else {
                            assertEquals(value, "");
                        }
                    }
                    else {
                        assertEquals(value, "test varchar");
                    }
                }

                //CHAR(25)
                index = columnIndex.get("t_char");
                if (index != null) {
                    value = row.getField(index);
                    if ((rowNumber % 41) == 0) {
                        assertNull(value);
                    }
                    else {
                        assertEquals(value, (rowNumber % 41) == 1 ? "                         " : "test char                ");
                    }
                }

                // MAP<STRING, STRING>
                index = columnIndex.get("t_map");
                if (index != null) {
                    if ((rowNumber % 27) == 0) {
                        assertNull(row.getField(index));
                    }
                    else {
                        assertEquals(row.getField(index), ImmutableMap.of("test key", "test value"));
                    }
                }

                // ARRAY<STRING>
                index = columnIndex.get("t_array_string");
                if (index != null) {
                    if ((rowNumber % 29) == 0) {
                        assertNull(row.getField(index));
                    }
                    else {
                        assertEquals(row.getField(index), ImmutableList.of("abc", "xyz", "data"));
                    }
                }

                // ARRAY<STRUCT<s_string: STRING, s_double:DOUBLE>>
                index = columnIndex.get("t_array_struct");
                if (index != null) {
                    if ((rowNumber % 31) == 0) {
                        assertNull(row.getField(index));
                    }
                    else {
                        List<Object> expected1 = ImmutableList.of("test abc", 0.1);
                        List<Object> expected2 = ImmutableList.of("test xyz", 0.2);
                        assertEquals(row.getField(index), ImmutableList.of(expected1, expected2));
                    }
                }

                // STRUCT<s_string: STRING, s_double:DOUBLE>
                index = columnIndex.get("t_struct");
                if (index != null) {
                    if ((rowNumber % 31) == 0) {
                        assertNull(row.getField(index));
                    }
                    else {
                        assertTrue(row.getField(index) instanceof List);
                        List values = (List) row.getField(index);
<<<<<<< HEAD
                        assertEquals(values.size(), 3);
                        assertEquals(values.get(0), "test abc");
                        assertEquals(values.get(1), 0.1);
                        assertNull(values.get(2));
=======
                        assertEquals(values.size(), 2);
                        assertEquals(values.get(0), "test abc");
                        assertEquals(values.get(1), 0.1);
>>>>>>> 6ab4f8f6
                    }
                }

                // MAP<INT, ARRAY<STRUCT<s_string: STRING, s_double:DOUBLE>>>
                index = columnIndex.get("t_complex");
                if (index != null) {
                    if ((rowNumber % 33) == 0) {
                        assertNull(row.getField(index));
                    }
                    else {
                        List<Object> expected1 = ImmutableList.of("test abc", 0.1);
                        List<Object> expected2 = ImmutableList.of("test xyz", 0.2);
                        assertEquals(row.getField(index), ImmutableMap.of(1, ImmutableList.of(expected1, expected2)));
                    }
                }

                // NEW COLUMN
                assertNull(row.getField(columnIndex.get("new_column")));

                long newCompletedBytes = pageSource.getCompletedBytes();
                assertTrue(newCompletedBytes >= completedBytes);
                assertTrue(newCompletedBytes <= hiveSplit.getLength());
                completedBytes = newCompletedBytes;
            }

            assertTrue(completedBytes <= hiveSplit.getLength());
            assertEquals(rowNumber, 100);
        }
        finally {
            pageSource.close();
        }
    }

    protected void dropTable(SchemaTableName table)
    {
        try (Transaction transaction = newTransaction()) {
            ConnectorMetadata metadata = transaction.getMetadata();
            ConnectorSession session = newSession();

            ConnectorTableHandle handle = metadata.getTableHandle(session, table);
            if (handle == null) {
                return;
            }

            metadata.dropTable(session, handle);
            try {
                // todo I have no idea why this is needed... maybe there is a propagation delay in the metastore?
                metadata.dropTable(session, handle);
                fail("expected NotFoundException");
            }
            catch (TableNotFoundException expected) {
            }

            transaction.commit();
        }
        catch (Exception e) {
            Logger.get(getClass()).warn(e, "failed to drop table");
        }
    }

    protected ConnectorTableHandle getTableHandle(ConnectorMetadata metadata, SchemaTableName tableName)
    {
        ConnectorTableHandle handle = metadata.getTableHandle(newSession(), tableName);
        checkArgument(handle != null, "table not found: %s", tableName);
        return handle;
    }

    private MaterializedResult readTable(
            Transaction transaction,
            ConnectorTableHandle tableHandle,
            List<ColumnHandle> columnHandles,
            ConnectorSession session,
            TupleDomain<ColumnHandle> tupleDomain,
            OptionalInt expectedSplitCount,
            Optional<HiveStorageFormat> expectedStorageFormat)
            throws Exception
    {
        List<ConnectorTableLayoutResult> tableLayoutResults = transaction.getMetadata().getTableLayouts(
                session,
                tableHandle,
                new Constraint<>(tupleDomain, bindings -> true),
                Optional.empty());
        ConnectorTableLayoutHandle layoutHandle = getOnlyElement(tableLayoutResults).getTableLayout().getHandle();
        List<ConnectorSplit> splits = getAllSplits(splitManager.getSplits(transaction.getTransactionHandle(), session, layoutHandle, UNGROUPED_SCHEDULING));
        if (expectedSplitCount.isPresent()) {
            assertEquals(splits.size(), expectedSplitCount.getAsInt());
        }

        ImmutableList.Builder<MaterializedRow> allRows = ImmutableList.builder();
        for (ConnectorSplit split : splits) {
            try (ConnectorPageSource pageSource = pageSourceProvider.createPageSource(transaction.getTransactionHandle(), session, split, columnHandles)) {
                expectedStorageFormat.ifPresent(format -> assertPageSourceType(pageSource, format));
                MaterializedResult result = materializeSourceDataStream(session, pageSource, getTypes(columnHandles));
                allRows.addAll(result.getMaterializedRows());
            }
        }
        return new MaterializedResult(allRows.build(), getTypes(columnHandles));
    }

    public ExtendedHiveMetastore getMetastoreClient(String namespace)
    {
        return metastoreClient;
    }

    public LocationService getLocationService(String namespace)
    {
        return locationService;
    }

    protected static int getSplitCount(ConnectorSplitSource splitSource)
    {
        int splitCount = 0;
        while (!splitSource.isFinished()) {
            splitCount += getFutureValue(splitSource.getNextBatch(NOT_PARTITIONED, 1000)).getSplits().size();
        }
        return splitCount;
    }

    private List<ConnectorSplit> getAllSplits(ConnectorTableHandle tableHandle, TupleDomain<ColumnHandle> tupleDomain)
    {
        try (Transaction transaction = newTransaction()) {
            ConnectorSession session = newSession();
            ConnectorMetadata metadata = transaction.getMetadata();
            List<ConnectorTableLayoutResult> tableLayoutResults = metadata.getTableLayouts(session, tableHandle, new Constraint<>(tupleDomain, bindings -> true), Optional.empty());
            ConnectorTableLayoutHandle layoutHandle = getOnlyElement(tableLayoutResults).getTableLayout().getHandle();
            return getAllSplits(splitManager.getSplits(transaction.getTransactionHandle(), session, layoutHandle, UNGROUPED_SCHEDULING));
        }
    }

    protected static List<ConnectorSplit> getAllSplits(ConnectorSplitSource splitSource)
    {
        ImmutableList.Builder<ConnectorSplit> splits = ImmutableList.builder();
        while (!splitSource.isFinished()) {
            splits.addAll(getFutureValue(splitSource.getNextBatch(NOT_PARTITIONED, 1000)).getSplits());
        }
        return splits.build();
    }

    protected List<?> getAllPartitions(ConnectorTableLayoutHandle layoutHandle)
    {
        return ((HiveTableLayoutHandle) layoutHandle).getPartitions()
                .orElseThrow(() -> new AssertionError("layout has no partitions"));
    }

    protected String getPartitionId(Object partition)
    {
        return ((HivePartition) partition).getPartitionId();
    }

    protected static void assertPageSourceType(ConnectorPageSource pageSource, HiveStorageFormat hiveStorageFormat)
    {
        if (pageSource instanceof RecordPageSource) {
            RecordCursor hiveRecordCursor = ((RecordPageSource) pageSource).getCursor();
            hiveRecordCursor = ((HiveRecordCursor) hiveRecordCursor).getRegularColumnRecordCursor();
            if (hiveRecordCursor instanceof HiveCoercionRecordCursor) {
                hiveRecordCursor = ((HiveCoercionRecordCursor) hiveRecordCursor).getRegularColumnRecordCursor();
            }
            assertInstanceOf(hiveRecordCursor, recordCursorType(hiveStorageFormat), hiveStorageFormat.name());
        }
        else {
            assertInstanceOf(((HivePageSource) pageSource).getPageSource(), pageSourceType(hiveStorageFormat), hiveStorageFormat.name());
        }
    }

    private static Class<? extends RecordCursor> recordCursorType(HiveStorageFormat hiveStorageFormat)
    {
        switch (hiveStorageFormat) {
            case PARQUET:
                return ParquetHiveRecordCursor.class;
        }
        return GenericHiveRecordCursor.class;
    }

    private static Class<? extends ConnectorPageSource> pageSourceType(HiveStorageFormat hiveStorageFormat)
    {
        switch (hiveStorageFormat) {
            case RCTEXT:
            case RCBINARY:
                return RcFilePageSource.class;
            case ORC:
            case DWRF:
                return OrcPageSource.class;
            case PARQUET:
                return ParquetPageSource.class;
            default:
                throw new AssertionError("File type does not use a PageSource: " + hiveStorageFormat);
        }
    }

    private static void assertValueTypes(MaterializedRow row, List<ColumnMetadata> schema)
    {
        for (int columnIndex = 0; columnIndex < schema.size(); columnIndex++) {
            ColumnMetadata column = schema.get(columnIndex);
            Object value = row.getField(columnIndex);
            if (value != null) {
                if (BOOLEAN.equals(column.getType())) {
                    assertInstanceOf(value, Boolean.class);
                }
                else if (TINYINT.equals(column.getType())) {
                    assertInstanceOf(value, Byte.class);
                }
                else if (SMALLINT.equals(column.getType())) {
                    assertInstanceOf(value, Short.class);
                }
                else if (INTEGER.equals(column.getType())) {
                    assertInstanceOf(value, Integer.class);
                }
                else if (BIGINT.equals(column.getType())) {
                    assertInstanceOf(value, Long.class);
                }
                else if (DOUBLE.equals(column.getType())) {
                    assertInstanceOf(value, Double.class);
                }
                else if (REAL.equals(column.getType())) {
                    assertInstanceOf(value, Float.class);
                }
                else if (isVarcharType(column.getType())) {
                    assertInstanceOf(value, String.class);
                }
                else if (isCharType(column.getType())) {
                    assertInstanceOf(value, String.class);
                }
                else if (VARBINARY.equals(column.getType())) {
                    assertInstanceOf(value, SqlVarbinary.class);
                }
                else if (TIMESTAMP.equals(column.getType())) {
                    assertInstanceOf(value, SqlTimestamp.class);
                }
                else if (DATE.equals(column.getType())) {
                    assertInstanceOf(value, SqlDate.class);
                }
                else if (column.getType() instanceof ArrayType || column.getType() instanceof RowType) {
                    assertInstanceOf(value, List.class);
                }
                else if (column.getType() instanceof MapType) {
                    assertInstanceOf(value, Map.class);
                }
                else {
                    fail("Unknown primitive type " + columnIndex);
                }
            }
        }
    }

    private static void assertPrimitiveField(Map<String, ColumnMetadata> map, String name, Type type, boolean partitionKey)
    {
        assertTrue(map.containsKey(name));
        ColumnMetadata column = map.get(name);
        assertEquals(column.getType(), type, name);
        assertEquals(column.getExtraInfo(), columnExtraInfo(partitionKey));
    }

    protected static ImmutableMap<String, Integer> indexColumns(List<ColumnHandle> columnHandles)
    {
        ImmutableMap.Builder<String, Integer> index = ImmutableMap.builder();
        int i = 0;
        for (ColumnHandle columnHandle : columnHandles) {
            HiveColumnHandle hiveColumnHandle = (HiveColumnHandle) columnHandle;
            index.put(hiveColumnHandle.getName(), i);
            i++;
        }
        return index.build();
    }

    protected static ImmutableMap<String, Integer> indexColumns(ConnectorTableMetadata tableMetadata)
    {
        ImmutableMap.Builder<String, Integer> index = ImmutableMap.builder();
        int i = 0;
        for (ColumnMetadata columnMetadata : tableMetadata.getColumns()) {
            index.put(columnMetadata.getName(), i);
            i++;
        }
        return index.build();
    }

    protected SchemaTableName temporaryTable(String tableName)
    {
        return temporaryTable(database, tableName);
    }

    protected static SchemaTableName temporaryTable(String database, String tableName)
    {
        String randomName = UUID.randomUUID().toString().toLowerCase(ENGLISH).replace("-", "");
        return new SchemaTableName(database, TEMPORARY_TABLE_PREFIX + tableName + "_" + randomName);
    }

    protected static Map<String, Object> createTableProperties(HiveStorageFormat storageFormat)
    {
        return createTableProperties(storageFormat, ImmutableList.of());
    }

    private static Map<String, Object> createTableProperties(HiveStorageFormat storageFormat, Iterable<String> parititonedBy)
    {
        return ImmutableMap.<String, Object>builder()
                .put(STORAGE_FORMAT_PROPERTY, storageFormat)
                .put(PARTITIONED_BY_PROPERTY, ImmutableList.copyOf(parititonedBy))
                .put(BUCKETED_BY_PROPERTY, ImmutableList.of())
                .put(BUCKET_COUNT_PROPERTY, 0)
                .build();
    }

    protected static List<ColumnHandle> filterNonHiddenColumnHandles(Collection<ColumnHandle> columnHandles)
    {
        return columnHandles.stream()
                .filter(columnHandle -> !((HiveColumnHandle) columnHandle).isHidden())
                .collect(toList());
    }

    protected static List<ColumnMetadata> filterNonHiddenColumnMetadata(Collection<ColumnMetadata> columnMetadatas)
    {
        return columnMetadatas.stream()
                .filter(columnMetadata -> !columnMetadata.isHidden())
                .collect(toList());
    }

    protected void createEmptyTable(SchemaTableName schemaTableName, HiveStorageFormat hiveStorageFormat, List<Column> columns, List<Column> partitionColumns)
            throws Exception
    {
        Path targetPath;

        try (Transaction transaction = newTransaction()) {
            ConnectorSession session = newSession();

            String tableOwner = session.getUser();
            String schemaName = schemaTableName.getSchemaName();
            String tableName = schemaTableName.getTableName();

            LocationService locationService = getLocationService(schemaName);
            LocationHandle locationHandle = locationService.forNewTable(transaction.getMetastore(schemaName), session, schemaName, tableName);
            targetPath = locationService.targetPathRoot(locationHandle);

            Table.Builder tableBuilder = Table.builder()
                    .setDatabaseName(schemaName)
                    .setTableName(tableName)
                    .setOwner(tableOwner)
                    .setTableType(TableType.MANAGED_TABLE.name())
                    .setParameters(ImmutableMap.of(
                            PRESTO_VERSION_NAME, TEST_SERVER_VERSION,
                            PRESTO_QUERY_ID_NAME, session.getQueryId()))
                    .setDataColumns(columns)
                    .setPartitionColumns(partitionColumns);

            tableBuilder.getStorageBuilder()
                    .setLocation(targetPath.toString())
                    .setStorageFormat(StorageFormat.create(hiveStorageFormat.getSerDe(), hiveStorageFormat.getInputFormat(), hiveStorageFormat.getOutputFormat()))
                    .setSerdeParameters(ImmutableMap.of());

            PrincipalPrivileges principalPrivileges = new PrincipalPrivileges(
                    ImmutableMultimap.<String, HivePrivilegeInfo>builder()
                            .put(tableOwner, new HivePrivilegeInfo(HivePrivilege.SELECT, true))
                            .put(tableOwner, new HivePrivilegeInfo(HivePrivilege.INSERT, true))
                            .put(tableOwner, new HivePrivilegeInfo(HivePrivilege.UPDATE, true))
                            .put(tableOwner, new HivePrivilegeInfo(HivePrivilege.DELETE, true))
                            .build(),
                    ImmutableMultimap.of());
            transaction.getMetastore(schemaName).createTable(session, tableBuilder.build(), principalPrivileges, Optional.empty(), true);

            transaction.commit();
        }

        HdfsContext context = new HdfsContext(newSession(), schemaTableName.getSchemaName(), schemaTableName.getTableName());
        List<String> targetDirectoryList = listDirectory(context, targetPath);
        assertEquals(targetDirectoryList, ImmutableList.of());
    }

    private List<String> listDirectory(HdfsContext context, Path path)
            throws IOException
    {
        FileSystem fileSystem = hdfsEnvironment.getFileSystem(context, path);
        return Arrays.stream(fileSystem.listStatus(path))
                .map(FileStatus::getPath)
                .map(Path::getName)
                .filter(name -> !name.startsWith(".presto"))
                .collect(toList());
    }

    @Test
    public void testTransactionDeleteInsert()
            throws Exception
    {
        doTestTransactionDeleteInsert(
                RCBINARY,
                true,
                ImmutableList.<TransactionDeleteInsertTestCase>builder()
                        .add(new TransactionDeleteInsertTestCase(false, false, ROLLBACK_RIGHT_AWAY, Optional.empty()))
                        .add(new TransactionDeleteInsertTestCase(false, false, ROLLBACK_AFTER_DELETE, Optional.empty()))
                        .add(new TransactionDeleteInsertTestCase(false, false, ROLLBACK_AFTER_BEGIN_INSERT, Optional.empty()))
                        .add(new TransactionDeleteInsertTestCase(false, false, ROLLBACK_AFTER_APPEND_PAGE, Optional.empty()))
                        .add(new TransactionDeleteInsertTestCase(false, false, ROLLBACK_AFTER_SINK_FINISH, Optional.empty()))
                        .add(new TransactionDeleteInsertTestCase(false, false, ROLLBACK_AFTER_FINISH_INSERT, Optional.empty()))
                        .add(new TransactionDeleteInsertTestCase(false, false, COMMIT, Optional.of(new AddPartitionFailure())))
                        .add(new TransactionDeleteInsertTestCase(false, false, COMMIT, Optional.of(new DirectoryRenameFailure())))
                        .add(new TransactionDeleteInsertTestCase(false, false, COMMIT, Optional.of(new FileRenameFailure())))
                        .add(new TransactionDeleteInsertTestCase(true, false, COMMIT, Optional.of(new DropPartitionFailure())))
                        .add(new TransactionDeleteInsertTestCase(true, true, COMMIT, Optional.empty()))
                        .build());
    }

    protected void doTestTransactionDeleteInsert(HiveStorageFormat storageFormat, boolean allowInsertExisting, List<TransactionDeleteInsertTestCase> testCases)
            throws Exception
    {
        // There are 4 types of operations on a partition: add, drop, alter (drop then add), insert existing.
        // There are 12 partitions in this test, 3 for each type.
        // 3 is chosen to verify that cleanups, commit aborts, rollbacks are always as complete as possible regardless of failure.
        MaterializedResult beforeData =
                MaterializedResult.resultBuilder(SESSION, BIGINT, createUnboundedVarcharType(), createUnboundedVarcharType())
                        .row(110L, "a", "alter1")
                        .row(120L, "a", "insert1")
                        .row(140L, "a", "drop1")
                        .row(210L, "b", "drop2")
                        .row(310L, "c", "alter2")
                        .row(320L, "c", "alter3")
                        .row(510L, "e", "drop3")
                        .row(610L, "f", "insert2")
                        .row(620L, "f", "insert3")
                        .build();
        Domain domainToDrop = Domain.create(ValueSet.of(
                createUnboundedVarcharType(),
                utf8Slice("alter1"), utf8Slice("alter2"), utf8Slice("alter3"), utf8Slice("drop1"), utf8Slice("drop2"), utf8Slice("drop3")),
                false);
        List<MaterializedRow> extraRowsForInsertExisting = ImmutableList.of();
        if (allowInsertExisting) {
            extraRowsForInsertExisting = MaterializedResult.resultBuilder(SESSION, BIGINT, createUnboundedVarcharType(), createUnboundedVarcharType())
                    .row(121L, "a", "insert1")
                    .row(611L, "f", "insert2")
                    .row(621L, "f", "insert3")
                    .build()
                    .getMaterializedRows();
        }
        MaterializedResult insertData =
                MaterializedResult.resultBuilder(SESSION, BIGINT, createUnboundedVarcharType(), createUnboundedVarcharType())
                        .row(111L, "a", "alter1")
                        .row(131L, "a", "add1")
                        .row(221L, "b", "add2")
                        .row(311L, "c", "alter2")
                        .row(321L, "c", "alter3")
                        .row(411L, "d", "add3")
                        .rows(extraRowsForInsertExisting)
                        .build();
        MaterializedResult afterData =
                MaterializedResult.resultBuilder(SESSION, BIGINT, createUnboundedVarcharType(), createUnboundedVarcharType())
                        .row(120L, "a", "insert1")
                        .row(610L, "f", "insert2")
                        .row(620L, "f", "insert3")
                        .rows(insertData.getMaterializedRows())
                        .build();

        for (TransactionDeleteInsertTestCase testCase : testCases) {
            SchemaTableName temporaryDeleteInsert = temporaryTable("delete_insert");
            try {
                createEmptyTable(
                        temporaryDeleteInsert,
                        storageFormat,
                        ImmutableList.of(new Column("col1", HIVE_LONG, Optional.empty())),
                        ImmutableList.of(new Column("pk1", HIVE_STRING, Optional.empty()), new Column("pk2", HIVE_STRING, Optional.empty())));
                insertData(temporaryDeleteInsert, beforeData);
                try {
                    doTestTransactionDeleteInsert(
                            storageFormat,
                            temporaryDeleteInsert,
                            domainToDrop,
                            insertData,
                            testCase.isExpectCommitedData() ? afterData : beforeData,
                            testCase.getTag(),
                            testCase.isExpectQuerySucceed(),
                            testCase.getConflictTrigger());
                }
                catch (AssertionError e) {
                    throw new AssertionError(format("Test case: %s", testCase.toString()), e);
                }
            }
            finally {
                dropTable(temporaryDeleteInsert);
            }
        }
    }

    private void doTestTransactionDeleteInsert(
            HiveStorageFormat storageFormat,
            SchemaTableName tableName,
            Domain domainToDrop,
            MaterializedResult insertData,
            MaterializedResult expectedData,
            TransactionDeleteInsertTestTag tag,
            boolean expectQuerySucceed,
            Optional<ConflictTrigger> conflictTrigger)
            throws Exception
    {
        Path writePath = null;
        Path targetPath = null;

        try (Transaction transaction = newTransaction()) {
            try {
                ConnectorMetadata metadata = transaction.getMetadata();
                ConnectorTableHandle tableHandle = getTableHandle(metadata, tableName);
                ConnectorSession session;
                rollbackIfEquals(tag, ROLLBACK_RIGHT_AWAY);

                // Query 1: delete
                session = newSession();
                HiveColumnHandle dsColumnHandle = (HiveColumnHandle) metadata.getColumnHandles(session, tableHandle).get("pk2");
                TupleDomain<ColumnHandle> tupleDomain = TupleDomain.withColumnDomains(ImmutableMap.of(
                        dsColumnHandle, domainToDrop));
                Constraint<ColumnHandle> constraint = new Constraint<>(tupleDomain, convertToPredicate(tupleDomain));
                List<ConnectorTableLayoutResult> tableLayoutResults = metadata.getTableLayouts(session, tableHandle, constraint, Optional.empty());
                ConnectorTableLayoutHandle tableLayoutHandle = getOnlyElement(tableLayoutResults).getTableLayout().getHandle();
                metadata.metadataDelete(session, tableHandle, tableLayoutHandle);
                rollbackIfEquals(tag, ROLLBACK_AFTER_DELETE);

                // Query 2: insert
                session = newSession();
                ConnectorInsertTableHandle insertTableHandle = metadata.beginInsert(session, tableHandle);
                rollbackIfEquals(tag, ROLLBACK_AFTER_BEGIN_INSERT);
                writePath = getStagingPathRoot(insertTableHandle);
                targetPath = getTargetPathRoot(insertTableHandle);
                ConnectorPageSink sink = pageSinkProvider.createPageSink(transaction.getTransactionHandle(), session, insertTableHandle);
                sink.appendPage(insertData.toPage());
                rollbackIfEquals(tag, ROLLBACK_AFTER_APPEND_PAGE);
                Collection<Slice> fragments = getFutureValue(sink.finish());
                rollbackIfEquals(tag, ROLLBACK_AFTER_SINK_FINISH);
                metadata.finishInsert(session, insertTableHandle, fragments);
                rollbackIfEquals(tag, ROLLBACK_AFTER_FINISH_INSERT);

                assertEquals(tag, COMMIT);

                if (conflictTrigger.isPresent()) {
                    JsonCodec<PartitionUpdate> partitionUpdateCodec = JsonCodec.jsonCodec(PartitionUpdate.class);
                    List<PartitionUpdate> partitionUpdates = fragments.stream()
                            .map(Slice::getBytes)
                            .map(partitionUpdateCodec::fromJson)
                            .collect(toList());
                    conflictTrigger.get().triggerConflict(session, tableName, insertTableHandle, partitionUpdates);
                }
                transaction.commit();
                if (conflictTrigger.isPresent()) {
                    assertTrue(expectQuerySucceed);
                    conflictTrigger.get().verifyAndCleanup(tableName);
                }
            }
            catch (TestingRollbackException e) {
                transaction.rollback();
            }
            catch (PrestoException e) {
                assertFalse(expectQuerySucceed);
                if (conflictTrigger.isPresent()) {
                    conflictTrigger.get().verifyAndCleanup(tableName);
                }
            }
        }

        // check that temporary files are removed
        if (writePath != null && !writePath.equals(targetPath)) {
            HdfsContext context = new HdfsContext(newSession(), tableName.getSchemaName(), tableName.getTableName());
            FileSystem fileSystem = hdfsEnvironment.getFileSystem(context, writePath);
            assertFalse(fileSystem.exists(writePath));
        }

        try (Transaction transaction = newTransaction()) {
            // verify partitions
            List<String> partitionNames = transaction.getMetastore(tableName.getSchemaName())
                    .getPartitionNames(tableName.getSchemaName(), tableName.getTableName())
                    .orElseThrow(() -> new AssertionError("Table does not exist: " + tableName));
            assertEqualsIgnoreOrder(
                    partitionNames,
                    expectedData.getMaterializedRows().stream()
                            .map(row -> format("pk1=%s/pk2=%s", row.getField(1), row.getField(2)))
                            .distinct()
                            .collect(toList()));

            // load the new table
            ConnectorSession session = newSession();
            ConnectorMetadata metadata = transaction.getMetadata();
            ConnectorTableHandle tableHandle = getTableHandle(metadata, tableName);
            List<ColumnHandle> columnHandles = filterNonHiddenColumnHandles(metadata.getColumnHandles(session, tableHandle).values());

            // verify the data
            MaterializedResult result = readTable(transaction, tableHandle, columnHandles, session, TupleDomain.all(), OptionalInt.empty(), Optional.of(storageFormat));
            assertEqualsIgnoreOrder(result.getMaterializedRows(), expectedData.getMaterializedRows());
        }
    }

    private static void rollbackIfEquals(TransactionDeleteInsertTestTag tag, TransactionDeleteInsertTestTag expectedTag)
    {
        if (expectedTag == tag) {
            throw new TestingRollbackException();
        }
    }

    private static class TestingRollbackException
            extends RuntimeException
    {
    }

    protected static class TransactionDeleteInsertTestCase
    {
        private final boolean expectCommitedData;
        private final boolean expectQuerySucceed;
        private final TransactionDeleteInsertTestTag tag;
        private final Optional<ConflictTrigger> conflictTrigger;

        public TransactionDeleteInsertTestCase(boolean expectCommitedData, boolean expectQuerySucceed, TransactionDeleteInsertTestTag tag, Optional<ConflictTrigger> conflictTrigger)
        {
            this.expectCommitedData = expectCommitedData;
            this.expectQuerySucceed = expectQuerySucceed;
            this.tag = tag;
            this.conflictTrigger = conflictTrigger;
        }

        public boolean isExpectCommitedData()
        {
            return expectCommitedData;
        }

        public boolean isExpectQuerySucceed()
        {
            return expectQuerySucceed;
        }

        public TransactionDeleteInsertTestTag getTag()
        {
            return tag;
        }

        public Optional<ConflictTrigger> getConflictTrigger()
        {
            return conflictTrigger;
        }

        @Override
        public String toString()
        {
            return toStringHelper(this)
                    .add("tag", tag)
                    .add("conflictTrigger", conflictTrigger.map(conflictTrigger -> conflictTrigger.getClass().getName()))
                    .add("expectCommitedData", expectCommitedData)
                    .add("expectQuerySucceed", expectQuerySucceed)
                    .toString();
        }
    }

    protected enum TransactionDeleteInsertTestTag
    {
        ROLLBACK_RIGHT_AWAY,
        ROLLBACK_AFTER_DELETE,
        ROLLBACK_AFTER_BEGIN_INSERT,
        ROLLBACK_AFTER_APPEND_PAGE,
        ROLLBACK_AFTER_SINK_FINISH,
        ROLLBACK_AFTER_FINISH_INSERT,
        COMMIT,
    }

    protected interface ConflictTrigger
    {
        void triggerConflict(ConnectorSession session, SchemaTableName tableName, ConnectorInsertTableHandle insertTableHandle, List<PartitionUpdate> partitionUpdates)
                throws IOException;

        void verifyAndCleanup(SchemaTableName tableName)
                throws IOException;
    }

    protected class AddPartitionFailure
            implements ConflictTrigger
    {
        private final ImmutableList<String> copyPartitionFrom = ImmutableList.of("a", "insert1");
        private final ImmutableList<String> partitionValueToConflict = ImmutableList.of("b", "add2");
        private Partition conflictPartition;

        @Override
        public void triggerConflict(ConnectorSession session, SchemaTableName tableName, ConnectorInsertTableHandle insertTableHandle, List<PartitionUpdate> partitionUpdates)
        {
            // This method bypasses transaction interface because this method is inherently hacky and doesn't work well with the transaction abstraction.
            // Additionally, this method is not part of a test. Its purpose is to set up an environment for another test.
            ExtendedHiveMetastore metastoreClient = getMetastoreClient(tableName.getSchemaName());
            Optional<Partition> partition = metastoreClient.getPartition(tableName.getSchemaName(), tableName.getTableName(), copyPartitionFrom);
            conflictPartition = Partition.builder(partition.get())
                    .setValues(partitionValueToConflict)
                    .build();
            metastoreClient.addPartitions(tableName.getSchemaName(), tableName.getTableName(), ImmutableList.of(conflictPartition));
        }

        @Override
        public void verifyAndCleanup(SchemaTableName tableName)
        {
            // This method bypasses transaction interface because this method is inherently hacky and doesn't work well with the transaction abstraction.
            // Additionally, this method is not part of a test. Its purpose is to set up an environment for another test.
            ExtendedHiveMetastore metastoreClient = getMetastoreClient(tableName.getSchemaName());
            Optional<Partition> actualPartition = metastoreClient.getPartition(tableName.getSchemaName(), tableName.getTableName(), partitionValueToConflict);
            // Make sure the partition inserted to trigger conflict was not overwritten
            // Checking storage location is sufficient because implement never uses .../pk1=a/pk2=a2 as the directory for partition [b, b2].
            assertEquals(actualPartition.get().getStorage().getLocation(), conflictPartition.getStorage().getLocation());
            metastoreClient.dropPartition(tableName.getSchemaName(), tableName.getTableName(), conflictPartition.getValues(), false);
        }
    }

    protected class DropPartitionFailure
            implements ConflictTrigger
    {
        private final ImmutableList<String> partitionValueToConflict = ImmutableList.of("b", "drop2");

        @Override
        public void triggerConflict(ConnectorSession session, SchemaTableName tableName, ConnectorInsertTableHandle insertTableHandle, List<PartitionUpdate> partitionUpdates)
        {
            // This method bypasses transaction interface because this method is inherently hacky and doesn't work well with the transaction abstraction.
            // Additionally, this method is not part of a test. Its purpose is to set up an environment for another test.
            ExtendedHiveMetastore metastoreClient = getMetastoreClient(tableName.getSchemaName());
            metastoreClient.dropPartition(tableName.getSchemaName(), tableName.getTableName(), partitionValueToConflict, false);
        }

        @Override
        public void verifyAndCleanup(SchemaTableName tableName)
        {
            // Do not add back the deleted partition because the implementation is expected to move forward instead of backward when delete fails
        }
    }

    protected class DirectoryRenameFailure
            implements ConflictTrigger
    {
        private HdfsContext context;
        private Path path;

        @Override
        public void triggerConflict(ConnectorSession session, SchemaTableName tableName, ConnectorInsertTableHandle insertTableHandle, List<PartitionUpdate> partitionUpdates)
        {
            Path writePath = getStagingPathRoot(insertTableHandle);
            Path targetPath = getTargetPathRoot(insertTableHandle);
            if (writePath.equals(targetPath)) {
                // This conflict does not apply. Trigger a rollback right away so that this test case passes.
                throw new TestingRollbackException();
            }
            path = new Path(targetPath + "/pk1=b/pk2=add2");
            context = new HdfsContext(session, tableName.getSchemaName(), tableName.getTableName());
            createDirectory(context, hdfsEnvironment, path);
        }

        @Override
        public void verifyAndCleanup(SchemaTableName tableName)
                throws IOException
        {
            assertEquals(listDirectory(context, path), ImmutableList.of());
            hdfsEnvironment.getFileSystem(context, path).delete(path, false);
        }
    }

    protected class FileRenameFailure
            implements ConflictTrigger
    {
        private HdfsContext context;
        private Path path;

        @Override
        public void triggerConflict(ConnectorSession session, SchemaTableName tableName, ConnectorInsertTableHandle insertTableHandle, List<PartitionUpdate> partitionUpdates)
                throws IOException
        {
            for (PartitionUpdate partitionUpdate : partitionUpdates) {
                if ("pk2=insert2".equals(partitionUpdate.getTargetPath().getName())) {
                    path = new Path(partitionUpdate.getTargetPath(), partitionUpdate.getFileNames().get(0));
                    break;
                }
            }
            assertNotNull(path);

            context = new HdfsContext(session, tableName.getSchemaName(), tableName.getTableName());
            FileSystem fileSystem = hdfsEnvironment.getFileSystem(context, path);
            fileSystem.createNewFile(path);
        }

        @Override
        public void verifyAndCleanup(SchemaTableName tableName)
                throws IOException
        {
            // The file we added to trigger a conflict was cleaned up because it matches the query prefix.
            // Consider this the same as a network failure that caused the successful creation of file not reported to the caller.
            assertFalse(hdfsEnvironment.getFileSystem(context, path).exists(path));
        }
    }
}<|MERGE_RESOLUTION|>--- conflicted
+++ resolved
@@ -253,8 +253,6 @@
             .add(new ColumnMetadata("t_row", ROW_TYPE))
             .build();
 
-<<<<<<< HEAD
-=======
     private static final MaterializedResult CREATE_TABLE_DATA =
             MaterializedResult.resultBuilder(SESSION, BIGINT, createUnboundedVarcharType(), TINYINT, SMALLINT, INTEGER, BIGINT, REAL, DOUBLE, BOOLEAN, ARRAY_TYPE, MAP_TYPE, ROW_TYPE)
                     .row(1L, "hello", (byte) 45, (short) 345, 234, 123L, -754.1985f, 43.5, true, ImmutableList.of("apple", "banana"), ImmutableMap.of("one", 1L, "two", 2L), ImmutableList.of("true", 1L, true))
@@ -283,7 +281,6 @@
                     .row(6L, "bye", (byte) 46, (short) 346, 345, 456L, -754.2008f, 98.1, false, ImmutableList.of("ape", "bear"), ImmutableMap.of("three", 3L, "four", 4L), ImmutableList.of("false", 0L, false), "2015-07-04")
                     .build();
 
->>>>>>> 6ab4f8f6
     private static final List<ColumnMetadata> MISMATCH_SCHEMA_PRIMITIVE_COLUMN_BEFORE = ImmutableList.<ColumnMetadata>builder()
             .add(new ColumnMetadata("tinyint_to_smallint", TINYINT))
             .add(new ColumnMetadata("tinyint_to_integer", TINYINT))
@@ -294,11 +291,6 @@
             .add(new ColumnMetadata("integer_to_varchar", INTEGER))
             .add(new ColumnMetadata("varchar_to_integer", createUnboundedVarcharType()))
             .add(new ColumnMetadata("float_to_double", REAL))
-<<<<<<< HEAD
-            .add(new ColumnMetadata("varchar_to_varchar", createUnboundedVarcharType()))
-            .build();
-
-=======
             .add(new ColumnMetadata("varchar_to_drop_in_row", createUnboundedVarcharType()))
             .build();
 
@@ -340,7 +332,6 @@
                             }).collect(toList()))
                     .build();
 
->>>>>>> 6ab4f8f6
     private static final List<ColumnMetadata> MISMATCH_SCHEMA_PRIMITIVE_COLUMN_AFTER = ImmutableList.<ColumnMetadata>builder()
             .add(new ColumnMetadata("tinyint_to_smallint", SMALLINT))
             .add(new ColumnMetadata("tinyint_to_integer", INTEGER))
@@ -351,57 +342,7 @@
             .add(new ColumnMetadata("integer_to_varchar", createUnboundedVarcharType()))
             .add(new ColumnMetadata("varchar_to_integer", INTEGER))
             .add(new ColumnMetadata("float_to_double", DOUBLE))
-<<<<<<< HEAD
-            .add(new ColumnMetadata("varchar_to_varchar", createUnboundedVarcharType()))
-            .build();
-
-    private static final Type MISMATCH_SCHEMA_ROW_TYPE_BEFORE = TYPE_MANAGER.getParameterizedType(
-            ROW,
-            MISMATCH_SCHEMA_PRIMITIVE_COLUMN_BEFORE
-                    .stream()
-                    .map(col -> TypeSignatureParameter.of(new NamedTypeSignature(format("f_%s", col.getName()), col.getType().getTypeSignature())))
-                    .collect(toList()));
-    private static final Type MISMATCH_SCHEMA_ROW_TYPE_AFTER = TYPE_MANAGER.getParameterizedType(
-            ROW,
-            Stream.concat(
-                    MISMATCH_SCHEMA_PRIMITIVE_COLUMN_AFTER.stream(),
-                    MISMATCH_SCHEMA_PRIMITIVE_COLUMN_AFTER.stream().limit(1).map(columnMetadata -> new ColumnMetadata(format("%s_append", columnMetadata.getName()), columnMetadata.getType())))
-                    .map(col -> TypeSignatureParameter.of(new NamedTypeSignature(format("f_%s", col.getName()), col.getType().getTypeSignature())))
-                    .collect(toList()));
-    private static final Type MISMATCH_SCHEMA_ARRAY_TYPE_BEFORE = TYPE_MANAGER.getParameterizedType(
-            ARRAY,
-            ImmutableList.of(TypeSignatureParameter.of(MISMATCH_SCHEMA_ROW_TYPE_BEFORE.getTypeSignature())));
-    private static final Type MISMATCH_SCHEMA_ARRAY_TYPE_AFTER = TYPE_MANAGER.getParameterizedType(
-            ARRAY,
-            ImmutableList.of(TypeSignatureParameter.of(MISMATCH_SCHEMA_ROW_TYPE_AFTER.getTypeSignature())));
-    private static final Type MISMATCH_SCHEMA_MAP_TYPE_BEFORE = TYPE_MANAGER.getParameterizedType(
-            MAP,
-            ImmutableList.of(
-                    TypeSignatureParameter.of(MISMATCH_SCHEMA_ROW_TYPE_BEFORE.getTypeParameters().get(1).getTypeSignature()),
-                    TypeSignatureParameter.of(MISMATCH_SCHEMA_ROW_TYPE_BEFORE.getTypeSignature())));
-    private static final Type MISMATCH_SCHEMA_MAP_TYPE_AFTER = TYPE_MANAGER.getParameterizedType(
-            MAP,
-            ImmutableList.of(
-                    TypeSignatureParameter.of(MISMATCH_SCHEMA_ROW_TYPE_AFTER.getTypeParameters().get(1).getTypeSignature()),
-                    TypeSignatureParameter.of(MISMATCH_SCHEMA_ROW_TYPE_AFTER.getTypeSignature())));
-
-    private static final List<ColumnMetadata> MISMATCH_SCHEMA_TABLE_BEFORE = ImmutableList.<ColumnMetadata>builder()
-            .addAll(MISMATCH_SCHEMA_PRIMITIVE_COLUMN_BEFORE)
-            .add(new ColumnMetadata("struct_to_struct", MISMATCH_SCHEMA_ROW_TYPE_BEFORE))
-            .add(new ColumnMetadata("list_to_list", MISMATCH_SCHEMA_ARRAY_TYPE_BEFORE))
-            .add(new ColumnMetadata("map_to_map", MISMATCH_SCHEMA_MAP_TYPE_BEFORE))
-            .add(new ColumnMetadata("ds", createUnboundedVarcharType()))
-            .build();
-
-    private static final List<ColumnMetadata> MISMATCH_SCHEMA_TABLE_AFTER = ImmutableList.<ColumnMetadata>builder()
-            .addAll(MISMATCH_SCHEMA_PRIMITIVE_COLUMN_AFTER)
-            .add(new ColumnMetadata("struct_to_struct", MISMATCH_SCHEMA_ROW_TYPE_AFTER))
-            .add(new ColumnMetadata("list_to_list", MISMATCH_SCHEMA_ARRAY_TYPE_AFTER))
-            .add(new ColumnMetadata("map_to_map", MISMATCH_SCHEMA_MAP_TYPE_AFTER))
-            .add(new ColumnMetadata("ds", createUnboundedVarcharType()))
-=======
             .add(new ColumnMetadata("varchar_to_drop_in_row", createUnboundedVarcharType()))
->>>>>>> 6ab4f8f6
             .build();
 
     private static final Type MISMATCH_SCHEMA_ROW_TYPE_APPEND = toRowType(ImmutableList.<ColumnMetadata>builder()
@@ -410,15 +351,6 @@
             .build());
     private static final Type MISMATCH_SCHEMA_ROW_TYPE_DROP = toRowType(MISMATCH_SCHEMA_PRIMITIVE_COLUMN_AFTER.subList(0, MISMATCH_SCHEMA_PRIMITIVE_COLUMN_AFTER.size() - 1));
 
-<<<<<<< HEAD
-    private static final MaterializedResult MISMATCH_SCHEMA_PRIMITIVE_FIELDS_DATA_BEFORE =
-            MaterializedResult.resultBuilder(SESSION, TINYINT, TINYINT, TINYINT, SMALLINT, SMALLINT, INTEGER, INTEGER, createUnboundedVarcharType(), REAL, createUnboundedVarcharType())
-                    .row((byte) -11, (byte) 12, (byte) -13, (short) 14, (short) 15, -16, 17, "2147483647", 18.0f, "2016-08-01")
-                    .row((byte) 21, (byte) -22, (byte) 23, (short) -24, (short) 25, 26, -27, "asdf", -28.0f, "2016-08-02")
-                    .row((byte) -31, (byte) -32, (byte) 33, (short) 34, (short) -35, 36, 37, "-923", 39.5f, "2016-08-03")
-                    .row(null, (byte) 42, (byte) 43, (short) 44, (short) -45, 46, 47, "2147483648", 49.5f, "2016-08-03")
-                    .build();
-=======
     private static final List<ColumnMetadata> MISMATCH_SCHEMA_TABLE_AFTER = ImmutableList.<ColumnMetadata>builder()
             .addAll(MISMATCH_SCHEMA_PRIMITIVE_COLUMN_AFTER)
             .add(new ColumnMetadata("struct_to_struct", MISMATCH_SCHEMA_ROW_TYPE_APPEND))
@@ -426,7 +358,6 @@
             .add(new ColumnMetadata("map_to_map", mapType(MISMATCH_SCHEMA_PRIMITIVE_COLUMN_AFTER.get(1).getType(), MISMATCH_SCHEMA_ROW_TYPE_DROP)))
             .add(new ColumnMetadata("ds", createUnboundedVarcharType()))
             .build();
->>>>>>> 6ab4f8f6
 
     private static final MaterializedResult MISMATCH_SCHEMA_PRIMITIVE_FIELDS_DATA_AFTER =
             MaterializedResult.resultBuilder(SESSION, SMALLINT, INTEGER, BIGINT, INTEGER, BIGINT, BIGINT, createUnboundedVarcharType(), INTEGER, DOUBLE, createUnboundedVarcharType())
@@ -436,60 +367,12 @@
                     .row(null, 42, 43L, 44, -45L, 46L, "47", null, 49.5, "2016-08-03")
                     .build();
 
-<<<<<<< HEAD
-    private static final MaterializedResult MISMATCH_SCHEMA_TABLE_DATA_BEFORE =
-            MaterializedResult.resultBuilder(SESSION, MISMATCH_SCHEMA_TABLE_BEFORE.stream().map(ColumnMetadata::getType).collect(toList()))
-                    .rows(MISMATCH_SCHEMA_PRIMITIVE_FIELDS_DATA_BEFORE.getMaterializedRows()
-                            .stream()
-                            .map(materializedRow -> {
-                                List<Object> result = materializedRow.getFields();
-                                List<Object> rowResult = materializedRow.getFields();
-                                result.add(rowResult);
-                                result.add(ImmutableList.of(rowResult, rowResult));
-                                result.add(ImmutableMap.of(rowResult.get(1), rowResult));
-                                result.add(rowResult.get(9));
-                                return new MaterializedRow(materializedRow.getPrecision(), result);
-                            }).collect(toList()))
-                    .build();
-=======
->>>>>>> 6ab4f8f6
     private static final MaterializedResult MISMATCH_SCHEMA_TABLE_DATA_AFTER =
             MaterializedResult.resultBuilder(SESSION, MISMATCH_SCHEMA_TABLE_AFTER.stream().map(ColumnMetadata::getType).collect(toList()))
                     .rows(MISMATCH_SCHEMA_PRIMITIVE_FIELDS_DATA_AFTER.getMaterializedRows()
                             .stream()
                             .map(materializedRow -> {
                                 List<Object> result = materializedRow.getFields();
-<<<<<<< HEAD
-                                List<Object> rowResult = materializedRow.getFields();
-                                rowResult.add(null);
-                                result.add(rowResult);
-                                result.add(ImmutableList.of(rowResult, rowResult));
-                                result.add(ImmutableMap.of(rowResult.get(1), rowResult));
-                                result.add(rowResult.get(9));
-                                return new MaterializedRow(materializedRow.getPrecision(), result);
-                            }).collect(toList()))
-                    .build();
-
-    private static final List<ColumnMetadata> CREATE_TABLE_COLUMNS_PARTITIONED = ImmutableList.<ColumnMetadata>builder()
-            .addAll(CREATE_TABLE_COLUMNS)
-            .add(new ColumnMetadata("ds", createUnboundedVarcharType()))
-            .build();
-
-    private static final MaterializedResult CREATE_TABLE_PARTITIONED_DATA = new MaterializedResult(
-            CREATE_TABLE_DATA.getMaterializedRows().stream()
-                    .map(row -> new MaterializedRow(row.getPrecision(), newArrayList(concat(row.getFields(), ImmutableList.of("2015-07-0" + row.getField(0))))))
-                    .collect(toList()),
-            ImmutableList.<Type>builder()
-                    .addAll(CREATE_TABLE_DATA.getTypes())
-                    .add(createUnboundedVarcharType())
-                    .build());
-
-    private static final MaterializedResult CREATE_TABLE_PARTITIONED_DATA_2ND =
-            MaterializedResult.resultBuilder(SESSION, BIGINT, createUnboundedVarcharType(), TINYINT, SMALLINT, INTEGER, BIGINT, REAL, DOUBLE, BOOLEAN, ARRAY_TYPE, MAP_TYPE, ROW_TYPE, createUnboundedVarcharType())
-                    .row(4L, "hello", (byte) 45, (short) 345, 234, 123L, 754.1985f, 43.5, true, ImmutableList.of("apple", "banana"), ImmutableMap.of("one", 1L, "two", 2L), ImmutableList.of("true", 1L, true), "2015-07-04")
-                    .row(5L, null, null, null, null, null, null, null, null, null, null, null, "2015-07-04")
-                    .row(6L, "bye", (byte) 46, (short) 346, 345, 456L, -754.2008f, 98.1, false, ImmutableList.of("ape", "bear"), ImmutableMap.of("three", 3L, "four", 4L), ImmutableList.of("false", 0L, false), "2015-07-04")
-=======
                                 List<Object> appendFieldRowResult = materializedRow.getFields();
                                 appendFieldRowResult.add(null);
                                 List<Object> dropFieldRowResult = materializedRow.getFields().subList(0, materializedRow.getFields().size() - 1);
@@ -499,7 +382,6 @@
                                 result.add(result.get(9));
                                 return new MaterializedRow(materializedRow.getPrecision(), result);
                             }).collect(toList()))
->>>>>>> 6ab4f8f6
                     .build();
 
     protected Set<HiveStorageFormat> createTableFormats = difference(ImmutableSet.copyOf(HiveStorageFormat.values()), ImmutableSet.of(AVRO, THRIFTBINARY));
@@ -3115,16 +2997,9 @@
                     else {
                         assertTrue(row.getField(index) instanceof List);
                         List values = (List) row.getField(index);
-<<<<<<< HEAD
-                        assertEquals(values.size(), 3);
-                        assertEquals(values.get(0), "test abc");
-                        assertEquals(values.get(1), 0.1);
-                        assertNull(values.get(2));
-=======
                         assertEquals(values.size(), 2);
                         assertEquals(values.get(0), "test abc");
                         assertEquals(values.get(1), 0.1);
->>>>>>> 6ab4f8f6
                     }
                 }
 
