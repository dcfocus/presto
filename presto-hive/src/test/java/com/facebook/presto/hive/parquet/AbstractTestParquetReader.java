--- conflicted
+++ resolved
@@ -1137,11 +1137,7 @@
                 "  }" +
                 "} ");
         Iterable<List<Integer>> nonNullArrayElements = createTestArrays(intsBetween(0, 31_234));
-<<<<<<< HEAD
-        tester.testSingleLevelArrayRoundTrip(getStandardListObjectInspector(javaIntObjectInspector), nonNullArrayElements, nonNullArrayElements, new ArrayType(INTEGER), Optional.of(parquetMrAvroSchema));
-=======
         tester.testSingleLevelArrayRoundTrip(getStandardListObjectInspector(javaIntObjectInspector), nonNullArrayElements, nonNullArrayElements, "my_list", new ArrayType(INTEGER), Optional.of(parquetMrAvroSchema));
->>>>>>> e4aab64b
     }
 
     @Test
