--- conflicted
+++ resolved
@@ -140,11 +140,7 @@
                 booleanSessionProperty(
                         STATISTICS_ENABLED,
                         "Experimental: Expose table statistics",
-<<<<<<< HEAD
-                        false,
-=======
                         config.isTableStatisticsEnabled(),
->>>>>>> 727da223
                         false));
     }
 
