--- conflicted
+++ resolved
@@ -72,10 +72,6 @@
     private final File s3StagingDirectory;
     private final boolean pinS3ClientToCurrentRegion;
     private final String s3UserAgentPrefix;
-<<<<<<< HEAD
-    private final HiveCompressionCodec compressionCodec;
-=======
->>>>>>> 50c7a009
 
     @Inject
     public HdfsConfigurationUpdater(HiveClientConfig hiveClientConfig, HiveS3Config s3Config)
@@ -91,8 +87,6 @@
         this.domainSocketPath = hiveClientConfig.getDomainSocketPath();
         this.resourcePaths = hiveClientConfig.getResourceConfigFiles();
         this.compressionCodec = hiveClientConfig.getHiveCompressionCodec();
-<<<<<<< HEAD
-=======
         this.fileSystemMaxCacheSize = hiveClientConfig.getFileSystemMaxCacheSize();
 
         this.s3AwsAccessKey = s3Config.getS3AwsAccessKey();
@@ -116,7 +110,6 @@
         this.s3StagingDirectory = s3Config.getS3StagingDirectory();
         this.pinS3ClientToCurrentRegion = s3Config.isPinS3ClientToCurrentRegion();
         this.s3UserAgentPrefix = s3Config.getS3UserAgentPrefix();
->>>>>>> 50c7a009
     }
 
     public void updateConfiguration(Configuration config)
@@ -171,6 +164,8 @@
         if (s3SignerType != null) {
             config.set(PrestoS3FileSystem.S3_SIGNER_TYPE, s3SignerType.getSignerType());
         }
+
+        config.setInt("fs.cache.max-size", fileSystemMaxCacheSize);
 
         configureCompression(config, compressionCodec);
 
