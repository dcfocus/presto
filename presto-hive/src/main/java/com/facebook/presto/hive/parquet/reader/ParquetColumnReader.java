/*
 * Licensed under the Apache License, Version 2.0 (the "License");
 * you may not use this file except in compliance with the License.
 * You may obtain a copy of the License at
 *
 *     http://www.apache.org/licenses/LICENSE-2.0
 *
 * Unless required by applicable law or agreed to in writing, software
 * distributed under the License is distributed on an "AS IS" BASIS,
 * WITHOUT WARRANTIES OR CONDITIONS OF ANY KIND, either express or implied.
 * See the License for the specific language governing permissions and
 * limitations under the License.
 */
package com.facebook.presto.hive.parquet.reader;

import com.facebook.presto.hive.parquet.ParquetDataPage;
import com.facebook.presto.hive.parquet.ParquetDataPageV1;
import com.facebook.presto.hive.parquet.ParquetDataPageV2;
import com.facebook.presto.hive.parquet.ParquetDictionaryPage;
import com.facebook.presto.hive.parquet.ParquetEncoding;
import com.facebook.presto.hive.parquet.RichColumnDescriptor;
import com.facebook.presto.hive.parquet.dictionary.ParquetDictionary;
import com.facebook.presto.spi.PrestoException;
import com.facebook.presto.spi.block.Block;
import com.facebook.presto.spi.block.BlockBuilder;
import com.facebook.presto.spi.block.BlockBuilderStatus;
import com.facebook.presto.spi.type.Type;
import io.airlift.slice.Slice;
import it.unimi.dsi.fastutil.ints.IntList;
import parquet.bytes.BytesUtils;
import parquet.column.ColumnDescriptor;
import parquet.column.values.ValuesReader;
import parquet.column.values.rle.RunLengthBitPackingHybridDecoder;
import parquet.io.ParquetDecodingException;
import parquet.schema.DecimalMetadata;
import parquet.schema.OriginalType;

import java.io.ByteArrayInputStream;
import java.io.IOException;

import static com.facebook.presto.hive.parquet.ParquetValidationUtils.validateParquet;
import static com.facebook.presto.hive.parquet.ParquetValuesType.DEFINITION_LEVEL;
import static com.facebook.presto.hive.parquet.ParquetValuesType.REPETITION_LEVEL;
import static com.facebook.presto.hive.parquet.ParquetValuesType.VALUES;
import static com.facebook.presto.spi.StandardErrorCode.NOT_SUPPORTED;
import static com.google.common.base.Preconditions.checkArgument;
import static java.util.Objects.requireNonNull;

public abstract class ParquetColumnReader
{
    protected final ColumnDescriptor columnDescriptor;

    protected int definitionLevel;
    protected ValuesReader valuesReader;
    protected int nextBatchSize;

    private ParquetLevelReader repetitionReader;
    private ParquetLevelReader definitionReader;
    private int repetitionLevel;
    private long totalValueCount;
    private ParquetPageReader pageReader;
    private ParquetDictionary dictionary;
    private int currentValueCount;
    private int pageValueCount;
    private ParquetDataPage page;
    private int remainingValueCountInPage;
    private int readOffset;

    protected abstract void readValue(BlockBuilder blockBuilder, Type type);

    protected abstract void skipValue();

    public static ParquetColumnReader createReader(RichColumnDescriptor descriptor)
    {
        switch (descriptor.getType()) {
            case BOOLEAN:
                return new ParquetBooleanColumnReader(descriptor);
            case INT32:
                return new ParquetIntColumnReader(descriptor);
            case INT64:
                return new ParquetLongColumnReader(descriptor);
            case INT96:
                return new ParquetTimestampColumnReader(descriptor);
            case FLOAT:
                return new ParquetFloatColumnReader(descriptor);
            case DOUBLE:
                return new ParquetDoubleColumnReader(descriptor);
            case BINARY:
                return new ParquetBinaryColumnReader(descriptor);
            case FIXED_LEN_BYTE_ARRAY:
                if (descriptor.getPrimitiveType().getOriginalType() == OriginalType.DECIMAL) {
                    DecimalMetadata decimalMetadata = descriptor.getPrimitiveType().getDecimalMetadata();
                    return ParquetDecimalColumnReaderFactory.createReader(descriptor, decimalMetadata.getPrecision(), decimalMetadata.getScale());
                }
                else {
                    throw new PrestoException(NOT_SUPPORTED, "Parquet type FIXED_LEN_BYTE_ARRAY supported as DECIMAL; got " + descriptor.getPrimitiveType().getOriginalType());
                }
            default:
                throw new PrestoException(NOT_SUPPORTED, "Unsupported parquet type: " + descriptor.getType());
        }
    }

    public ParquetColumnReader(ColumnDescriptor columnDescriptor)
    {
        this.columnDescriptor = requireNonNull(columnDescriptor, "columnDescriptor");
        pageReader = null;
    }

    public ParquetPageReader getPageReader()
    {
        return pageReader;
    }

    public void setPageReader(ParquetPageReader pageReader)
    {
        this.pageReader = requireNonNull(pageReader, "pageReader");
        ParquetDictionaryPage dictionaryPage = pageReader.readDictionaryPage();

        if (dictionaryPage != null) {
            try {
                dictionary = dictionaryPage.getEncoding().initDictionary(columnDescriptor, dictionaryPage);
            }
            catch (IOException e) {
                throw new ParquetDecodingException("could not decode the dictionary for " + columnDescriptor, e);
            }
        }
        else {
            dictionary = null;
        }
        checkArgument(pageReader.getTotalValueCount() > 0, "page is empty");
        totalValueCount = pageReader.getTotalValueCount();
    }

    public void prepareNextRead(int batchSize)
    {
        readOffset = readOffset + nextBatchSize;
        nextBatchSize = batchSize;
    }

    public ColumnDescriptor getDescriptor()
    {
        return columnDescriptor;
    }

    public Block readPrimitive(Type type, IntList positions)
            throws IOException
    {
        seek();
        BlockBuilder blockBuilder = type.createBlockBuilder(new BlockBuilderStatus(), nextBatchSize);
        int valueCount = 0;
        while (valueCount < nextBatchSize) {
            if (page == null) {
                readNextPage();
            }
            int numValues = Math.min(remainingValueCountInPage, nextBatchSize - valueCount);
            readValues(blockBuilder, numValues, type, positions);
            valueCount += numValues;
            updatePosition(numValues);
        }
        checkArgument(valueCount == nextBatchSize, "valueCount " + valueCount + " not equals to batchSize " + nextBatchSize);

        readOffset = 0;
        nextBatchSize = 0;
        return blockBuilder.build();
    }

    private void readValues(BlockBuilder blockBuilder, int numValues, Type type, IntList positions)
    {
        definitionLevel = definitionReader.readLevel();
        repetitionLevel = repetitionReader.readLevel();
        int valueCount = 0;
        for (int i = 0; i < numValues; i++) {
            do {
                readValue(blockBuilder, type);
                try {
                    valueCount++;
                    repetitionLevel = repetitionReader.readLevel();
                    if (repetitionLevel == 0) {
                        positions.add(valueCount);
                        valueCount = 0;
                        if (i == numValues - 1) {
                            return;
                        }
                    }
                    definitionLevel = definitionReader.readLevel();
                }
                catch (IllegalArgumentException expected) {
                    // Reading past repetition stream, RunLengthBitPackingHybridDecoder throws IllegalArgumentException
                    positions.add(valueCount);
                    return;
                }
            } while (repetitionLevel != 0);
        }
    }

    private void skipValues(int offset)
    {
        definitionLevel = definitionReader.readLevel();
        repetitionLevel = repetitionReader.readLevel();
        for (int i = 0; i < offset; i++) {
            do {
                skipValue();
                try {
                    repetitionLevel = repetitionReader.readLevel();
                    if (i == offset - 1 && repetitionLevel == 0) {
                        return;
                    }
                    definitionLevel = definitionReader.readLevel();
                }
                catch (IllegalArgumentException expected) {
                    // Reading past repetition stream, RunLengthBitPackingHybridDecoder throws IllegalArgumentException
                    return;
                }
            } while (repetitionLevel != 0);
        }
    }

<<<<<<< HEAD
    public Block readBlock(Type type)
=======
    private void seek()
>>>>>>> 50c7a009
            throws IOException
    {
        checkArgument(currentValueCount <= totalValueCount, "Already read all values in column chunk");
        if (readOffset == 0) {
            return;
        }
        int valuePosition = 0;
        while (valuePosition < readOffset) {
            if (page == null) {
                readNextPage();
            }
            int offset = Math.min(remainingValueCountInPage, readOffset - valuePosition);
            skipValues(offset);
            valuePosition = valuePosition + offset;
            updatePosition(offset);
        }
        checkArgument(valuePosition == readOffset, "valuePosition " + valuePosition + " must be equal to readOffset " + readOffset);
    }

    private void readNextPage()
            throws IOException
    {
        page = pageReader.readPage();
        validateParquet(page != null, "Not enough values to read in column chunk");
        pageValueCount = page.getValueCount();
        remainingValueCountInPage = page.getValueCount();

        if (page instanceof ParquetDataPageV1) {
            valuesReader = readPageV1((ParquetDataPageV1) page);
        }
        else {
            valuesReader = readPageV2((ParquetDataPageV2) page);
        }
    }

    private void updatePosition(int numValues)
    {
        if (numValues == remainingValueCountInPage) {
            page = null;
            valuesReader = null;
        }
        remainingValueCountInPage = remainingValueCountInPage - numValues;
        currentValueCount += numValues;
    }

    private ValuesReader readPageV1(ParquetDataPageV1 page)
    {
        ValuesReader rlReader = page.getRepetitionLevelEncoding().getValuesReader(columnDescriptor, REPETITION_LEVEL);
        ValuesReader dlReader = page.getDefinitionLevelEncoding().getValuesReader(columnDescriptor, DEFINITION_LEVEL);
        repetitionReader = new ParquetLevelValuesReader(rlReader);
        definitionReader = new ParquetLevelValuesReader(dlReader);
        try {
            byte[] bytes = page.getSlice().getBytes();
            rlReader.initFromPage(pageValueCount, bytes, 0);
            int offset = rlReader.getNextOffset();
            dlReader.initFromPage(pageValueCount, bytes, offset);
            offset = dlReader.getNextOffset();
            return initDataReader(page.getValueEncoding(), bytes, offset);
        }
        catch (IOException e) {
            throw new ParquetDecodingException("Error reading parquet page " + page + " in column " + columnDescriptor, e);
        }
    }

    private ValuesReader readPageV2(ParquetDataPageV2 page)
    {
        repetitionReader = buildLevelRLEReader(columnDescriptor.getMaxRepetitionLevel(), page.getRepetitionLevels());
        definitionReader = buildLevelRLEReader(columnDescriptor.getMaxDefinitionLevel(), page.getDefinitionLevels());
        return initDataReader(page.getDataEncoding(), page.getSlice().getBytes(), 0);
    }

    private ParquetLevelReader buildLevelRLEReader(int maxLevel, Slice slice)
    {
        if (maxLevel == 0) {
            return new ParquetLevelNullReader();
        }
        return new ParquetLevelRLEReader(new RunLengthBitPackingHybridDecoder(BytesUtils.getWidthFromMaxInt(maxLevel), new ByteArrayInputStream(slice.getBytes())));
    }

    private ValuesReader initDataReader(ParquetEncoding dataEncoding, byte[] bytes, int offset)
    {
        ValuesReader valuesReader;
        if (dataEncoding.usesDictionary()) {
            if (dictionary == null) {
                throw new ParquetDecodingException("Dictionary is missing for Page");
            }
            valuesReader = dataEncoding.getDictionaryBasedValuesReader(columnDescriptor, VALUES, dictionary);
        }
        else {
            valuesReader = dataEncoding.getValuesReader(columnDescriptor, VALUES);
        }

        try {
            valuesReader.initFromPage(pageValueCount, bytes, offset);
            return valuesReader;
        }
        catch (IOException e) {
            throw new ParquetDecodingException("Error reading parquet page in column " + columnDescriptor, e);
        }
    }
}<|MERGE_RESOLUTION|>--- conflicted
+++ resolved
@@ -61,7 +61,6 @@
     private ParquetPageReader pageReader;
     private ParquetDictionary dictionary;
     private int currentValueCount;
-    private int pageValueCount;
     private ParquetDataPage page;
     private int remainingValueCountInPage;
     private int readOffset;
@@ -215,11 +214,7 @@
         }
     }
 
-<<<<<<< HEAD
-    public Block readBlock(Type type)
-=======
     private void seek()
->>>>>>> 50c7a009
             throws IOException
     {
         checkArgument(currentValueCount <= totalValueCount, "Already read all values in column chunk");
@@ -244,7 +239,6 @@
     {
         page = pageReader.readPage();
         validateParquet(page != null, "Not enough values to read in column chunk");
-        pageValueCount = page.getValueCount();
         remainingValueCountInPage = page.getValueCount();
 
         if (page instanceof ParquetDataPageV1) {
@@ -273,11 +267,11 @@
         definitionReader = new ParquetLevelValuesReader(dlReader);
         try {
             byte[] bytes = page.getSlice().getBytes();
-            rlReader.initFromPage(pageValueCount, bytes, 0);
+            rlReader.initFromPage(page.getValueCount(), bytes, 0);
             int offset = rlReader.getNextOffset();
-            dlReader.initFromPage(pageValueCount, bytes, offset);
+            dlReader.initFromPage(page.getValueCount(), bytes, offset);
             offset = dlReader.getNextOffset();
-            return initDataReader(page.getValueEncoding(), bytes, offset);
+            return initDataReader(page.getValueEncoding(), bytes, offset, page.getValueCount());
         }
         catch (IOException e) {
             throw new ParquetDecodingException("Error reading parquet page " + page + " in column " + columnDescriptor, e);
@@ -288,7 +282,7 @@
     {
         repetitionReader = buildLevelRLEReader(columnDescriptor.getMaxRepetitionLevel(), page.getRepetitionLevels());
         definitionReader = buildLevelRLEReader(columnDescriptor.getMaxDefinitionLevel(), page.getDefinitionLevels());
-        return initDataReader(page.getDataEncoding(), page.getSlice().getBytes(), 0);
+        return initDataReader(page.getDataEncoding(), page.getSlice().getBytes(), 0, page.getValueCount());
     }
 
     private ParquetLevelReader buildLevelRLEReader(int maxLevel, Slice slice)
@@ -299,7 +293,7 @@
         return new ParquetLevelRLEReader(new RunLengthBitPackingHybridDecoder(BytesUtils.getWidthFromMaxInt(maxLevel), new ByteArrayInputStream(slice.getBytes())));
     }
 
-    private ValuesReader initDataReader(ParquetEncoding dataEncoding, byte[] bytes, int offset)
+    private ValuesReader initDataReader(ParquetEncoding dataEncoding, byte[] bytes, int offset, int valueCount)
     {
         ValuesReader valuesReader;
         if (dataEncoding.usesDictionary()) {
@@ -313,7 +307,7 @@
         }
 
         try {
-            valuesReader.initFromPage(pageValueCount, bytes, offset);
+            valuesReader.initFromPage(valueCount, bytes, offset);
             return valuesReader;
         }
         catch (IOException e) {
