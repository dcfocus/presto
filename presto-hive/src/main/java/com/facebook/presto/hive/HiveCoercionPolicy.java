--- conflicted
+++ resolved
@@ -24,10 +24,6 @@
 import javax.inject.Inject;
 
 import java.util.List;
-<<<<<<< HEAD
-import java.util.stream.Collectors;
-=======
->>>>>>> 6ab4f8f6
 
 import static com.facebook.presto.hive.HiveType.HIVE_BYTE;
 import static com.facebook.presto.hive.HiveType.HIVE_DOUBLE;
@@ -86,12 +82,8 @@
         HiveType fromValueType = HiveType.valueOf(((MapTypeInfo) fromHiveType.getTypeInfo()).getMapValueTypeInfo().getTypeName());
         HiveType toKeyType = HiveType.valueOf(((MapTypeInfo) toHiveType.getTypeInfo()).getMapKeyTypeInfo().getTypeName());
         HiveType toValueType = HiveType.valueOf(((MapTypeInfo) toHiveType.getTypeInfo()).getMapValueTypeInfo().getTypeName());
-<<<<<<< HEAD
-        return (fromKeyType.equals(toKeyType) || canCoerce(fromKeyType, toKeyType)) && (fromValueType.equals(toValueType) || canCoerce(fromValueType, toValueType));
-=======
         return (fromKeyType.equals(toKeyType) || canCoerce(fromKeyType, toKeyType)) &&
                 (fromValueType.equals(toValueType) || canCoerce(fromValueType, toValueType));
->>>>>>> 6ab4f8f6
     }
 
     private boolean canCoerceForList(HiveType fromHiveType, HiveType toHiveType)
@@ -109,11 +101,6 @@
         if (!fromHiveType.getCategory().equals(Category.STRUCT) || !toHiveType.getCategory().equals(Category.STRUCT)) {
             return false;
         }
-<<<<<<< HEAD
-        List<HiveType> fromFieldTypes = getAllStructFieldTypeInfos(fromHiveType);
-        List<HiveType> toFieldTypes = getAllStructFieldTypeInfos(toHiveType);
-        for (int i = 0; i < Math.min(fromFieldTypes.size(), toFieldTypes.size()); i++) {
-=======
         List<String> fromFieldNames = ((StructTypeInfo) fromHiveType.getTypeInfo()).getAllStructFieldNames();
         List<String> toFieldNames = ((StructTypeInfo) toHiveType.getTypeInfo()).getAllStructFieldNames();
         List<HiveType> fromFieldTypes = extractStructFieldTypes(fromHiveType);
@@ -126,20 +113,10 @@
             if (!fromFieldNames.get(i).equals(toFieldNames.get(i))) {
                 return false;
             }
->>>>>>> 6ab4f8f6
             if (!fromFieldTypes.get(i).equals(toFieldTypes.get(i)) && !canCoerce(fromFieldTypes.get(i), toFieldTypes.get(i))) {
                 return false;
             }
         }
         return true;
-<<<<<<< HEAD
-    }
-
-    private List<HiveType> getAllStructFieldTypeInfos(HiveType hiveType)
-    {
-        return ((StructTypeInfo) hiveType.getTypeInfo()).getAllStructFieldTypeInfos()
-            .stream().map(typeInfo -> HiveType.valueOf(typeInfo.getTypeName())).collect(Collectors.toList());
-=======
->>>>>>> 6ab4f8f6
     }
 }