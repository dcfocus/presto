--- conflicted
+++ resolved
@@ -16,44 +16,39 @@
 import com.facebook.presto.hive.parquet.ParquetCorruptionException;
 import com.facebook.presto.hive.parquet.ParquetDataSource;
 import com.facebook.presto.hive.parquet.RichColumnDescriptor;
-<<<<<<< HEAD
-=======
 import com.facebook.presto.hive.parquet.memory.AggregatedMemoryContext;
 import com.facebook.presto.hive.parquet.memory.LocalMemoryContext;
 import com.facebook.presto.spi.block.ArrayBlock;
->>>>>>> 50c7a009
 import com.facebook.presto.spi.block.Block;
+import com.facebook.presto.spi.block.InterleavedBlock;
+import com.facebook.presto.spi.block.RunLengthEncodedBlock;
+import com.facebook.presto.spi.type.NamedTypeSignature;
 import com.facebook.presto.spi.type.Type;
-<<<<<<< HEAD
-=======
 import com.facebook.presto.spi.type.TypeManager;
 import com.facebook.presto.spi.type.TypeSignatureParameter;
 import it.unimi.dsi.fastutil.ints.IntArrayList;
 import it.unimi.dsi.fastutil.ints.IntList;
->>>>>>> 50c7a009
 import parquet.column.ColumnDescriptor;
 import parquet.hadoop.metadata.BlockMetaData;
 import parquet.hadoop.metadata.ColumnChunkMetaData;
 import parquet.hadoop.metadata.ColumnPath;
+import parquet.io.PrimitiveColumnIO;
 import parquet.schema.MessageType;
-import parquet.schema.PrimitiveType;
 
 import java.io.Closeable;
 import java.io.IOException;
-import java.util.ArrayList;
 import java.util.HashMap;
 import java.util.List;
 import java.util.Map;
-
+import java.util.Optional;
+
+import static com.facebook.presto.hive.parquet.ParquetTypeUtils.getColumns;
+import static com.facebook.presto.hive.parquet.ParquetTypeUtils.getDescriptor;
 import static com.facebook.presto.hive.parquet.ParquetValidationUtils.validateParquet;
-<<<<<<< HEAD
-import static com.google.common.primitives.Ints.checkedCast;
-=======
 import static com.facebook.presto.spi.type.StandardTypes.ARRAY;
 import static com.facebook.presto.spi.type.StandardTypes.MAP;
 import static com.facebook.presto.spi.type.StandardTypes.ROW;
 import static com.google.common.base.Preconditions.checkArgument;
->>>>>>> 50c7a009
 import static java.lang.Math.min;
 import static java.lang.Math.toIntExact;
 import static java.util.Objects.requireNonNull;
@@ -68,23 +63,20 @@
     private static final String ARRAY_TYPE_NAME = "bag";
     private static final String ARRAY_ELEMENT_NAME = "array_element";
 
+    private final MessageType fileSchema;
     private final MessageType requestedSchema;
     private final List<BlockMetaData> blocks;
     private final ParquetDataSource dataSource;
+    private final TypeManager typeManager;
 
     private int currentBlock;
     private BlockMetaData currentBlockMetadata;
     private long currentPosition;
     private long currentGroupRowCount;
     private long nextRowInGroup;
+    private int batchSize;
     private final Map<ColumnDescriptor, ParquetColumnReader> columnReadersMap = new HashMap<>();
 
-<<<<<<< HEAD
-    public ParquetReader(
-            MessageType requestedSchema,
-            List<BlockMetaData> blocks,
-            ParquetDataSource dataSource)
-=======
     private AggregatedMemoryContext currentRowGroupMemoryContext;
     private final AggregatedMemoryContext systemMemoryContext;
 
@@ -94,17 +86,14 @@
             ParquetDataSource dataSource,
             TypeManager typeManager,
             AggregatedMemoryContext systemMemoryContext)
->>>>>>> 50c7a009
-    {
+    {
+        this.fileSchema = fileSchema;
         this.requestedSchema = requestedSchema;
         this.blocks = blocks;
         this.dataSource = dataSource;
-<<<<<<< HEAD
-=======
         this.typeManager = typeManager;
         this.systemMemoryContext = requireNonNull(systemMemoryContext, "systemMemoryContext is null");
         this.currentRowGroupMemoryContext = systemMemoryContext.newAggregatedMemoryContext();
->>>>>>> 50c7a009
         initializeColumnReaders();
     }
 
@@ -127,15 +116,13 @@
             return -1;
         }
 
-<<<<<<< HEAD
-        int batchSize = checkedCast(min(MAX_VECTOR_LENGTH, currentGroupRowCount - nextRowInGroup));
-=======
         batchSize = toIntExact(min(MAX_VECTOR_LENGTH, currentGroupRowCount - nextRowInGroup));
->>>>>>> 50c7a009
 
         nextRowInGroup += batchSize;
         currentPosition += batchSize;
-        for (ColumnDescriptor column : getColumns(requestedSchema)) {
+        for (PrimitiveColumnIO columnIO : getColumns(fileSchema, requestedSchema)) {
+            ColumnDescriptor descriptor = columnIO.getColumnDescriptor();
+            RichColumnDescriptor column = new RichColumnDescriptor(descriptor.getPath(), columnIO.getType().asPrimitiveType(), descriptor.getMaxRepetitionLevel(), descriptor.getMaxDefinitionLevel());
             ParquetColumnReader columnReader = columnReadersMap.get(column);
             columnReader.prepareNextRead(batchSize);
         }
@@ -160,9 +147,6 @@
         return true;
     }
 
-<<<<<<< HEAD
-    public Block readBlock(ColumnDescriptor columnDescriptor, Type type)
-=======
     public Block readArray(Type type, List<String> path)
             throws IOException
     {
@@ -232,7 +216,6 @@
     }
 
     public Block readPrimitive(ColumnDescriptor columnDescriptor, Type type)
->>>>>>> 50c7a009
             throws IOException
     {
         return readPrimitive(columnDescriptor, type, new IntArrayList());
@@ -253,9 +236,6 @@
             ParquetColumnChunk columnChunk = new ParquetColumnChunk(descriptor, buffer, 0);
             columnReader.setPageReader(columnChunk.readAllPages());
         }
-<<<<<<< HEAD
-        return columnReader.readBlock(type);
-=======
         return columnReader.readPrimitive(type, offsets);
     }
 
@@ -265,7 +245,6 @@
         LocalMemoryContext blockMemoryContext = currentRowGroupMemoryContext.newLocalMemoryContext();
         blockMemoryContext.setBytes(buffer.length);
         return buffer;
->>>>>>> 50c7a009
     }
 
     private ColumnChunkMetaData getColumnChunkMetaData(ColumnDescriptor columnDescriptor)
@@ -281,26 +260,13 @@
 
     private void initializeColumnReaders()
     {
-        for (RichColumnDescriptor column : getColumns(requestedSchema)) {
+        for (PrimitiveColumnIO columnIO : getColumns(fileSchema, requestedSchema)) {
+            ColumnDescriptor descriptor = columnIO.getColumnDescriptor();
+            RichColumnDescriptor column = new RichColumnDescriptor(descriptor.getPath(), columnIO.getType().asPrimitiveType(), descriptor.getMaxRepetitionLevel(), descriptor.getMaxDefinitionLevel());
             columnReadersMap.put(column, ParquetColumnReader.createReader(column));
         }
     }
 
-<<<<<<< HEAD
-    private static List<RichColumnDescriptor> getColumns(MessageType schema)
-    {
-        List<String[]> paths = schema.getPaths();
-        List<RichColumnDescriptor> columns = new ArrayList<>(paths.size());
-        for (String[] path : paths) {
-            PrimitiveType primitiveType = schema.getType(path).asPrimitiveType();
-            columns.add(new RichColumnDescriptor(
-                    path,
-                    primitiveType,
-                    schema.getMaxRepetitionLevel(path),
-                    schema.getMaxDefinitionLevel(path)));
-        }
-        return columns;
-=======
     private Block readBlock(String name, Type type, List<String> path, IntList offsets)
             throws IOException
     {
@@ -336,6 +302,5 @@
         for (int i = 0; i < block.getPositionCount(); i++) {
             offsets.add(block.getLength(i));
         }
->>>>>>> 50c7a009
     }
 }