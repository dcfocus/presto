--- conflicted
+++ resolved
@@ -36,10 +36,6 @@
 import com.facebook.presto.spi.type.VarcharType;
 import org.apache.hadoop.hive.serde2.typeinfo.ListTypeInfo;
 import org.apache.hadoop.hive.serde2.typeinfo.MapTypeInfo;
-<<<<<<< HEAD
-import org.apache.hadoop.hive.serde2.typeinfo.StructTypeInfo;
-=======
->>>>>>> 6ab4f8f6
 import org.joda.time.DateTimeZone;
 
 import java.io.IOException;
@@ -310,16 +306,6 @@
         else if (fromHiveType.equals(HIVE_FLOAT) && toHiveType.equals(HIVE_DOUBLE)) {
             return new FloatToDoubleCoercer();
         }
-<<<<<<< HEAD
-        else if (HiveUtil.isArrayType(fromType) && HiveUtil.isArrayType(toType)) {
-            return new ListToListCoercer(typeManager, fromHiveType, toHiveType);
-        }
-        else if (HiveUtil.isMapType(fromType) && HiveUtil.isMapType(toType)) {
-            return new MapToMapCoercer(typeManager, fromHiveType, toHiveType);
-        }
-        else if (HiveUtil.isRowType(fromType) && HiveUtil.isRowType(toType)) {
-            return new StructToStructCoercer(typeManager, fromHiveType, toHiveType);
-=======
         else if (isArrayType(fromType) && isArrayType(toType)) {
             return new ListCoercer(typeManager, fromHiveType, toHiveType);
         }
@@ -328,7 +314,6 @@
         }
         else if (isRowType(fromType) && isRowType(toType)) {
             return new StructCoercer(typeManager, fromHiveType, toHiveType);
->>>>>>> 6ab4f8f6
         }
 
         throw new PrestoException(NOT_SUPPORTED, format("Unsupported coercion from %s to %s", fromHiveType, toHiveType));
@@ -467,21 +452,6 @@
         }
     }
 
-<<<<<<< HEAD
-    private static class ListToListCoercer
-            implements Function<Block, Block>
-    {
-        private final TypeManager typeManager;
-        private final HiveType fromHiveType;
-        private final HiveType toHiveType;
-        private final Function<Block, Block> elementCoercer;
-
-        public ListToListCoercer(TypeManager typeManager, HiveType fromHiveType, HiveType toHiveType)
-        {
-            this.typeManager = requireNonNull(typeManager, "typeManage is null");
-            this.fromHiveType = requireNonNull(fromHiveType, "fromHiveType is null");
-            this.toHiveType = requireNonNull(toHiveType, "toHiveType is null");
-=======
     private static class ListCoercer
             implements Function<Block, Block>
     {
@@ -492,7 +462,6 @@
             requireNonNull(typeManager, "typeManage is null");
             requireNonNull(fromHiveType, "fromHiveType is null");
             requireNonNull(toHiveType, "toHiveType is null");
->>>>>>> 6ab4f8f6
             HiveType fromElementHiveType = HiveType.valueOf(((ListTypeInfo) fromHiveType.getTypeInfo()).getListElementTypeInfo().getTypeName());
             HiveType toElementHiveType = HiveType.valueOf(((ListTypeInfo) toHiveType.getTypeInfo()).getListElementTypeInfo().getTypeName());
             this.elementCoercer = fromElementHiveType.equals(toElementHiveType) ? null : createCoercer(typeManager, fromElementHiveType, toElementHiveType);
@@ -501,55 +470,6 @@
         @Override
         public Block apply(Block block)
         {
-<<<<<<< HEAD
-            BlockBuilder blockBuilder = toHiveType.getType(typeManager).createBlockBuilder(new BlockBuilderStatus(), block.getPositionCount());
-            for (int i = 0; i < block.getPositionCount(); i++) {
-                if (block.isNull(i)) {
-                    blockBuilder.appendNull();
-                    continue;
-                }
-                Block singleArrayBlock = block.getObject(i, Block.class);
-                BlockBuilder singleArrayBuilder = blockBuilder.beginBlockEntry();
-                for (int j = 0; j < singleArrayBlock.getPositionCount(); j++) {
-                    if (singleArrayBlock.isNull(j)) {
-                        singleArrayBuilder.appendNull();
-                    }
-                    else if (elementCoercer == null) {
-                        singleArrayBlock.writePositionTo(j, singleArrayBuilder);
-                        singleArrayBuilder.closeEntry();
-                    }
-                    else {
-                        Block singleElementBlock = elementCoercer.apply(singleArrayBlock.getSingleValueBlock(j));
-                        if (singleElementBlock.isNull(0)) {
-                            singleArrayBuilder.appendNull();
-                        }
-                        else {
-                            singleElementBlock.writePositionTo(0, singleArrayBuilder);
-                            singleArrayBuilder.closeEntry();
-                        }
-                    }
-                }
-                blockBuilder.closeEntry();
-            }
-            return blockBuilder.build();
-        }
-    }
-
-    private static class MapToMapCoercer
-            implements Function<Block, Block>
-    {
-        private final TypeManager typeManager;
-        private final HiveType fromHiveType;
-        private final HiveType toHiveType;
-        private final Function<Block, Block> keyCoercer;
-        private final Function<Block, Block> valueCoercer;
-
-        public MapToMapCoercer(TypeManager typeManager, HiveType fromHiveType, HiveType toHiveType)
-        {
-            this.typeManager = requireNonNull(typeManager, "typeManage is null");
-            this.fromHiveType = requireNonNull(fromHiveType, "fromHiveType is null");
-            this.toHiveType = requireNonNull(toHiveType, "toHiveType is null");
-=======
             if (elementCoercer == null) {
                 return block;
             }
@@ -577,7 +497,6 @@
             requireNonNull(typeManager, "typeManage is null");
             requireNonNull(fromHiveType, "fromHiveType is null");
             this.toType = requireNonNull(toHiveType, "toHiveType is null").getType(typeManager);
->>>>>>> 6ab4f8f6
             HiveType fromKeyHiveType = HiveType.valueOf(((MapTypeInfo) fromHiveType.getTypeInfo()).getMapKeyTypeInfo().getTypeName());
             HiveType fromValueHiveType = HiveType.valueOf(((MapTypeInfo) fromHiveType.getTypeInfo()).getMapValueTypeInfo().getTypeName());
             HiveType toKeyHiveType = HiveType.valueOf(((MapTypeInfo) toHiveType.getTypeInfo()).getMapKeyTypeInfo().getTypeName());
@@ -589,77 +508,6 @@
         @Override
         public Block apply(Block block)
         {
-<<<<<<< HEAD
-            BlockBuilder blockBuilder = toHiveType.getType(typeManager).createBlockBuilder(new BlockBuilderStatus(), block.getPositionCount());
-            for (int i = 0; i < block.getPositionCount(); i++) {
-                if (block.isNull(i)) {
-                    blockBuilder.appendNull();
-                    continue;
-                }
-                Block singleMapBlock = block.getObject(i, Block.class);
-                BlockBuilder singleMapBuilder = blockBuilder.beginBlockEntry();
-                if (singleMapBlock.isNull(0)) {
-                    singleMapBuilder.appendNull();
-                }
-                else if (keyCoercer == null) {
-                    singleMapBlock.writePositionTo(0, singleMapBuilder);
-                    singleMapBuilder.closeEntry();
-                }
-                else {
-                    Block singleKeyBlock = keyCoercer.apply(singleMapBlock.getSingleValueBlock(0));
-                    if (singleKeyBlock.isNull(0)) {
-                        singleMapBuilder.appendNull();
-                    }
-                    else {
-                        singleKeyBlock.writePositionTo(0, singleMapBuilder);
-                        singleMapBuilder.closeEntry();
-                    }
-                }
-                if (singleMapBlock.isNull(1)) {
-                    singleMapBuilder.appendNull();
-                }
-                else if (valueCoercer == null) {
-                    singleMapBlock.writePositionTo(1, singleMapBuilder);
-                    singleMapBuilder.closeEntry();
-                }
-                else {
-                    Block singleValueBlock = valueCoercer.apply(singleMapBlock.getSingleValueBlock(1));
-                    if (singleValueBlock.isNull(0)) {
-                        singleMapBuilder.appendNull();
-                    }
-                    else {
-                        singleValueBlock.writePositionTo(0, singleMapBuilder);
-                        singleMapBuilder.closeEntry();
-                    }
-                }
-                blockBuilder.closeEntry();
-            }
-            return blockBuilder.build();
-        }
-    }
-
-    private static class StructToStructCoercer
-            implements Function<Block, Block>
-    {
-        private final TypeManager typeManager;
-        private final HiveType fromHiveType;
-        private final HiveType toHiveType;
-        private final List<HiveType> fromFieldTypes;
-        private final List<HiveType> toFieldTypes;
-        private final Function<Block, Block>[] coercers;
-
-        public StructToStructCoercer(TypeManager typeManager, HiveType fromHiveType, HiveType toHiveType)
-        {
-            this.typeManager = requireNonNull(typeManager, "typeManage is null");
-            this.fromHiveType = requireNonNull(fromHiveType, "fromHiveType is null");
-            this.toHiveType = requireNonNull(toHiveType, "toHiveType is null");
-            this.fromFieldTypes = getAllStructFieldTypeInfos(fromHiveType);
-            this.toFieldTypes = getAllStructFieldTypeInfos(toHiveType);
-            this.coercers = new Function[toFieldTypes.size()];
-            Arrays.fill(this.coercers, null);
-            for (int i = 0; i < Math.min(fromFieldTypes.size(), toFieldTypes.size()); i++) {
-                if (!fromFieldTypes.get(i).equals(toFieldTypes.get(i))) {
-=======
             ColumnarMap mapBlock = toColumnarMap(block);
             Block keysBlock = keyCoercer == null ? mapBlock.getKeysBlock() : keyCoercer.apply(mapBlock.getKeysBlock());
             Block valuesBlock = valueCoercer == null ? mapBlock.getValuesBlock() : valueCoercer.apply(mapBlock.getValuesBlock());
@@ -694,7 +542,6 @@
                     nullBlocks[i] = toFieldTypes.get(i).getType(typeManager).createBlockBuilder(blockBuilderStatus, 1).appendNull().build();
                 }
                 else if (!fromFieldTypes.get(i).equals(toFieldTypes.get(i))) {
->>>>>>> 6ab4f8f6
                     coercers[i] = createCoercer(typeManager, fromFieldTypes.get(i), toFieldTypes.get(i));
                 }
             }
@@ -703,38 +550,6 @@
         @Override
         public Block apply(Block block)
         {
-<<<<<<< HEAD
-            BlockBuilder blockBuilder = toHiveType.getType(typeManager).createBlockBuilder(new BlockBuilderStatus(), block.getPositionCount());
-            for (int i = 0; i < block.getPositionCount(); i++) {
-                if (block.isNull(i)) {
-                    blockBuilder.appendNull();
-                    continue;
-                }
-                Block singleRowBlock = block.getObject(i, Block.class);
-                BlockBuilder singleRowBuilder = blockBuilder.beginBlockEntry();
-                for (int j = 0; j < toFieldTypes.size(); j++) {
-                    if (j >= fromFieldTypes.size() || singleRowBlock.isNull(j)) {
-                        singleRowBuilder.appendNull();
-                    }
-                    else if (coercers[j] == null) {
-                        singleRowBlock.writePositionTo(j, singleRowBuilder);
-                        singleRowBuilder.closeEntry();
-                    }
-                    else {
-                        Block singleFieldBlock = coercers[j].apply(singleRowBlock.getSingleValueBlock(j));
-                        if (singleFieldBlock.isNull(0)) {
-                            singleRowBuilder.appendNull();
-                        }
-                        else {
-                            singleFieldBlock.writePositionTo(0, singleRowBuilder);
-                            singleRowBuilder.closeEntry();
-                        }
-                    }
-                }
-                blockBuilder.closeEntry();
-            }
-            return blockBuilder.build();
-=======
             ColumnarRow rowBlock = toColumnarRow(block);
             Block[] fields = new Block[coercers.length];
             int[] ids = new int[rowBlock.getField(0).getPositionCount()];
@@ -756,7 +571,6 @@
                 offsets[i + 1] = offsets[i] + (valueIsNull[i] ? 0 : 1);
             }
             return new RowBlock(0, rowBlock.getPositionCount(), valueIsNull, offsets, fields);
->>>>>>> 6ab4f8f6
         }
     }
 
@@ -789,10 +603,4 @@
             block = null;
         }
     }
-
-    private static List<HiveType> getAllStructFieldTypeInfos(HiveType hiveType)
-    {
-        return ((StructTypeInfo) hiveType.getTypeInfo()).getAllStructFieldTypeInfos()
-                .stream().map(typeInfo -> HiveType.valueOf(typeInfo.getTypeName())).collect(Collectors.toList());
-    }
 }