/*
 * Licensed under the Apache License, Version 2.0 (the "License");
 * you may not use this file except in compliance with the License.
 * You may obtain a copy of the License at
 *
 *     http://www.apache.org/licenses/LICENSE-2.0
 *
 * Unless required by applicable law or agreed to in writing, software
 * distributed under the License is distributed on an "AS IS" BASIS,
 * WITHOUT WARRANTIES OR CONDITIONS OF ANY KIND, either express or implied.
 * See the License for the specific language governing permissions and
 * limitations under the License.
 */
package com.facebook.presto.raptor.storage;

import com.facebook.presto.raptor.backup.BackupStore;
import com.facebook.presto.raptor.metadata.ShardManager;
import com.facebook.presto.raptor.metadata.ShardMetadata;
import com.facebook.presto.raptor.util.PrioritizedFifoExecutor;
import com.facebook.presto.spi.NodeManager;
import com.facebook.presto.spi.PrestoException;
import com.google.common.annotations.VisibleForTesting;
import com.google.common.cache.CacheBuilder;
import com.google.common.cache.CacheLoader;
import com.google.common.cache.LoadingCache;
import com.google.common.util.concurrent.FutureCallback;
import com.google.common.util.concurrent.Futures;
import com.google.common.util.concurrent.ListenableFuture;
import io.airlift.log.Logger;
import io.airlift.units.DataSize;
import io.airlift.units.Duration;
import org.weakref.jmx.Flatten;
import org.weakref.jmx.Managed;

import javax.annotation.PostConstruct;
import javax.annotation.PreDestroy;
import javax.inject.Inject;

import java.io.File;
import java.io.IOException;
import java.nio.file.FileAlreadyExistsException;
import java.nio.file.Files;
import java.util.Comparator;
import java.util.Objects;
import java.util.Optional;
import java.util.OptionalLong;
import java.util.Set;
import java.util.UUID;
import java.util.concurrent.ExecutionException;
import java.util.concurrent.ExecutorService;
import java.util.concurrent.Future;
import java.util.concurrent.ScheduledExecutorService;
import java.util.concurrent.ThreadLocalRandom;
import java.util.concurrent.TimeUnit;
import java.util.concurrent.atomic.AtomicBoolean;
import java.util.function.Consumer;

import static com.facebook.presto.raptor.RaptorErrorCode.RAPTOR_RECOVERY_ERROR;
import static com.google.common.base.MoreObjects.toStringHelper;
import static com.google.common.util.concurrent.MoreExecutors.directExecutor;
import static io.airlift.concurrent.Threads.daemonThreadsNamed;
import static io.airlift.units.DataSize.Unit.BYTE;
import static io.airlift.units.DataSize.succinctBytes;
import static io.airlift.units.DataSize.succinctDataSize;
import static io.airlift.units.Duration.nanosSince;
import static java.nio.file.StandardCopyOption.ATOMIC_MOVE;
import static java.util.Objects.requireNonNull;
import static java.util.concurrent.Executors.newCachedThreadPool;
import static java.util.concurrent.Executors.newScheduledThreadPool;
import static java.util.concurrent.TimeUnit.SECONDS;
import static java.util.stream.Collectors.toSet;

public class ShardRecoveryManager
{
    private static final Logger log = Logger.get(ShardRecoveryManager.class);

    private final StorageService storageService;
    private final Optional<BackupStore> backupStore;
    private final String nodeIdentifier;
    private final ShardManager shardManager;
    private final Duration missingShardDiscoveryInterval;

    private final AtomicBoolean started = new AtomicBoolean();
    private final MissingShardsQueue shardQueue;

    private final ScheduledExecutorService missingShardExecutor = newScheduledThreadPool(1, daemonThreadsNamed("missing-shard-discovery"));
    private final ExecutorService executorService = newCachedThreadPool(daemonThreadsNamed("shard-recovery-%s"));
    private final ShardRecoveryStats stats;

    @Inject
    public ShardRecoveryManager(
            StorageService storageService,
            Optional<BackupStore> backupStore,
            NodeManager nodeManager,
            ShardManager shardManager,
            StorageManagerConfig config)
    {
        this(storageService,
                backupStore,
                nodeManager,
                shardManager,
                config.getMissingShardDiscoveryInterval(),
                config.getRecoveryThreads());
    }

    public ShardRecoveryManager(
            StorageService storageService,
            Optional<BackupStore> backupStore,
            NodeManager nodeManager,
            ShardManager shardManager,
            Duration missingShardDiscoveryInterval,
            int recoveryThreads)
    {
        this.storageService = requireNonNull(storageService, "storageService is null");
        this.backupStore = requireNonNull(backupStore, "backupStore is null");
        this.nodeIdentifier = requireNonNull(nodeManager, "nodeManager is null").getCurrentNode().getNodeIdentifier();
        this.shardManager = requireNonNull(shardManager, "shardManager is null");
        this.missingShardDiscoveryInterval = requireNonNull(missingShardDiscoveryInterval, "missingShardDiscoveryInterval is null");
        this.shardQueue = new MissingShardsQueue(new PrioritizedFifoExecutor<>(executorService, recoveryThreads, new MissingShardComparator()));
        this.stats = new ShardRecoveryStats();
    }

    @PostConstruct
    public void start()
    {
        if (!backupStore.isPresent()) {
            return;
        }
        if (started.compareAndSet(false, true)) {
            scheduleRecoverMissingShards();
        }
    }

    @PreDestroy
    public void shutdown()
    {
        executorService.shutdownNow();
        missingShardExecutor.shutdownNow();
    }

    private void scheduleRecoverMissingShards()
    {
        missingShardExecutor.scheduleWithFixedDelay(() -> {
            try {
<<<<<<< HEAD
                SECONDS.sleep(ThreadLocalRandom.current().nextInt(1, 30));
                for (ShardMetadata shard : getMissingShards()) {
                    stats.incrementBackgroundShardRecovery();
                    Futures.addCallback(
                            shardQueue.submit(MissingShard.createBackgroundMissingShard(shard.getShardUuid(), shard.getCompressedSize())),
                            failureCallback(t -> log.warn(t, "Error recovering shard: %s", shard.getShardUuid())));
                }
=======
                // jitter to avoid overloading database
                long interval = missingShardDiscoveryInterval.roundTo(SECONDS);
                SECONDS.sleep(ThreadLocalRandom.current().nextLong(1, interval));
>>>>>>> 50c7a009
            }
            catch (InterruptedException e) {
                Thread.currentThread().interrupt();
            }
            enqueueMissingShards();
        }, 0, missingShardDiscoveryInterval.toMillis(), TimeUnit.MILLISECONDS);
    }

    @Managed
    public void recoverMissingShards()
    {
        missingShardExecutor.submit(this::enqueueMissingShards);
    }

    private synchronized void enqueueMissingShards()
    {
        try {
            for (ShardMetadata shard : getMissingShards()) {
                stats.incrementBackgroundShardRecovery();
                Futures.addCallback(
                        shardQueue.submit(MissingShard.createBackgroundMissingShard(shard.getShardUuid(), shard.getCompressedSize())),
                        failureCallback(t -> log.warn(t, "Error recovering shard: %s", shard.getShardUuid())));
            }
        }
        catch (Throwable t) {
            log.error(t, "Error creating shard recovery tasks");
        }
    }

    private Set<ShardMetadata> getMissingShards()
    {
        return shardManager.getNodeShards(nodeIdentifier).stream()
                .filter(shard -> shardNeedsRecovery(shard.getShardUuid(), shard.getCompressedSize()))
                .collect(toSet());
    }

    private boolean shardNeedsRecovery(UUID shardUuid, long shardSize)
    {
        File storageFile = storageService.getStorageFile(shardUuid);
        return !storageFile.exists() || (storageFile.length() != shardSize);
    }

    public Future<?> recoverShard(UUID shardUuid)
            throws ExecutionException
    {
        requireNonNull(shardUuid, "shardUuid is null");
        stats.incrementActiveShardRecovery();
        return shardQueue.submit(MissingShard.createActiveMissingShard(shardUuid));
    }

    @VisibleForTesting
    void restoreFromBackup(UUID shardUuid, OptionalLong shardSize)
    {
        File storageFile = storageService.getStorageFile(shardUuid);

        if (!backupStore.get().shardExists(shardUuid)) {
            stats.incrementShardRecoveryBackupNotFound();
            throw new PrestoException(RAPTOR_RECOVERY_ERROR, "No backup file found for shard: " + shardUuid);
        }

        if (storageFile.exists()) {
            if (!shardSize.isPresent() || (storageFile.length() == shardSize.getAsLong())) {
                return;
            }
            log.warn("Local shard file is corrupt. Deleting local file: %s", storageFile);
            storageFile.delete();
        }

        // create a temporary file in the staging directory
        File stagingFile = temporarySuffix(storageService.getStagingFile(shardUuid));
        storageService.createParents(stagingFile);

        // copy to temporary file
        log.info("Copying shard %s from backup...", shardUuid);
        long start = System.nanoTime();

        try {
            backupStore.get().restoreShard(shardUuid, stagingFile);
        }
        catch (PrestoException e) {
            stats.incrementShardRecoveryFailure();
            stagingFile.delete();
            throw e;
        }

        Duration duration = nanosSince(start);
        DataSize size = succinctBytes(stagingFile.length());
        DataSize rate = dataRate(size, duration).convertToMostSuccinctDataSize();
        stats.addShardRecoveryDataRate(rate, size, duration);

        log.info("Copied shard %s from backup in %s (%s at %s/s)", shardUuid, duration, size, rate);

        // move to final location
        storageService.createParents(storageFile);
        try {
            Files.move(stagingFile.toPath(), storageFile.toPath(), ATOMIC_MOVE);
        }
        catch (FileAlreadyExistsException e) {
            // someone else already created it (should not happen, but safe to ignore)
        }
        catch (IOException e) {
            stats.incrementShardRecoveryFailure();
            throw new PrestoException(RAPTOR_RECOVERY_ERROR, "Failed to move shard: " + shardUuid, e);
        }
        finally {
            stagingFile.delete();
        }

        if (!storageFile.exists() || (shardSize.isPresent() && (storageFile.length() != shardSize.getAsLong()))) {
            stats.incrementShardRecoveryFailure();
            log.info("Files do not match after recovery. Deleting local file: " + shardUuid);
            storageFile.delete();
            throw new PrestoException(RAPTOR_RECOVERY_ERROR, "File not recovered correctly: " + shardUuid);
        }

        stats.incrementShardRecoverySuccess();
    }

    @VisibleForTesting
    static class MissingShardComparator
            implements Comparator<MissingShardRunnable>
    {
        @Override
        public int compare(MissingShardRunnable shard1, MissingShardRunnable shard2)
        {
            if (shard1.isActive() == shard2.isActive()) {
                return 0;
            }
            return shard1.isActive() ? -1 : 1;
        }
    }

    interface MissingShardRunnable
            extends Runnable
    {
        boolean isActive();
    }

    private class MissingShardRecovery
            implements MissingShardRunnable
    {
        private final UUID shardUuid;
        private final OptionalLong shardSize;
        private final boolean active;

        public MissingShardRecovery(UUID shardUuid, OptionalLong shardSize, boolean active)
        {
            this.shardUuid = requireNonNull(shardUuid, "shardUuid is null");
            this.shardSize = requireNonNull(shardSize, "shardSize is null");
            this.active = active;
        }

        @Override
        public void run()
        {
            restoreFromBackup(shardUuid, shardSize);
        }

        @Override
        public boolean isActive()
        {
            return active;
        }
    }

    private static final class MissingShard
    {
        private final UUID shardUuid;
        private final OptionalLong shardSize;
        private final boolean active;

        private MissingShard(UUID shardUuid, OptionalLong shardSize, boolean active)
        {
            this.shardUuid = requireNonNull(shardUuid, "shardUuid is null");
            this.shardSize = requireNonNull(shardSize, "shardSize is null");
            this.active = active;
        }

        public static MissingShard createBackgroundMissingShard(UUID shardUuid, long shardSize)
        {
            return new MissingShard(shardUuid, OptionalLong.of(shardSize), false);
        }

        public static MissingShard createActiveMissingShard(UUID shardUuid)
        {
            return new MissingShard(shardUuid, OptionalLong.empty(), true);
        }

        public UUID getShardUuid()
        {
            return shardUuid;
        }

        public OptionalLong getShardSize()
        {
            return shardSize;
        }

        public boolean isActive()
        {
            return active;
        }

        @Override
        public boolean equals(Object o)
        {
            if (this == o) {
                return true;
            }
            if (o == null || getClass() != o.getClass()) {
                return false;
            }

            MissingShard other = (MissingShard) o;
            return Objects.equals(this.active, other.active) &&
                    Objects.equals(this.shardUuid, other.shardUuid);
        }

        @Override
        public int hashCode()
        {
            return Objects.hash(shardUuid, active);
        }

        @Override
        public String toString()
        {
            return toStringHelper(this)
                    .add("shardUuid", shardUuid)
                    .add("active", active)
                    .toString();
        }
    }

    private class MissingShardsQueue
    {
        private final LoadingCache<MissingShard, ListenableFuture<?>> queuedMissingShards;

        public MissingShardsQueue(PrioritizedFifoExecutor<MissingShardRunnable> shardRecoveryExecutor)
        {
            requireNonNull(shardRecoveryExecutor, "shardRecoveryExecutor is null");
            this.queuedMissingShards = CacheBuilder.newBuilder().build(new CacheLoader<MissingShard, ListenableFuture<?>>()
            {
                @Override
                public ListenableFuture<?> load(MissingShard missingShard)
                {
                    MissingShardRecovery task = new MissingShardRecovery(
                            missingShard.getShardUuid(),
                            missingShard.getShardSize(),
                            missingShard.isActive());
                    ListenableFuture<?> future = shardRecoveryExecutor.submit(task);
                    future.addListener(() -> queuedMissingShards.invalidate(missingShard), directExecutor());
                    return future;
                }
            });
        }

        public ListenableFuture<?> submit(MissingShard shard)
                throws ExecutionException
        {
            return queuedMissingShards.get(shard);
        }
    }

    static DataSize dataRate(DataSize size, Duration duration)
    {
        double rate = size.toBytes() / duration.getValue(SECONDS);
        if (Double.isNaN(rate) || Double.isInfinite(rate)) {
            rate = 0;
        }
        return succinctDataSize(rate, BYTE);
    }

    private static File temporarySuffix(File file)
    {
        return new File(file.getPath() + ".tmp-" + UUID.randomUUID());
    }

    @Managed
    @Flatten
    public ShardRecoveryStats getStats()
    {
        return stats;
    }

    private static <T> FutureCallback<T> failureCallback(Consumer<Throwable> callback)
    {
        return new FutureCallback<T>()
        {
            @Override
            public void onSuccess(T result) {}

            @Override
            public void onFailure(Throwable throwable)
            {
                callback.accept(throwable);
            }
        };
    }
}<|MERGE_RESOLUTION|>--- conflicted
+++ resolved
@@ -142,19 +142,9 @@
     {
         missingShardExecutor.scheduleWithFixedDelay(() -> {
             try {
-<<<<<<< HEAD
-                SECONDS.sleep(ThreadLocalRandom.current().nextInt(1, 30));
-                for (ShardMetadata shard : getMissingShards()) {
-                    stats.incrementBackgroundShardRecovery();
-                    Futures.addCallback(
-                            shardQueue.submit(MissingShard.createBackgroundMissingShard(shard.getShardUuid(), shard.getCompressedSize())),
-                            failureCallback(t -> log.warn(t, "Error recovering shard: %s", shard.getShardUuid())));
-                }
-=======
                 // jitter to avoid overloading database
                 long interval = missingShardDiscoveryInterval.roundTo(SECONDS);
                 SECONDS.sleep(ThreadLocalRandom.current().nextLong(1, interval));
->>>>>>> 50c7a009
             }
             catch (InterruptedException e) {
                 Thread.currentThread().interrupt();
