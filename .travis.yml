language: java

env:
  global:
    - MAVEN_OPTS="-Xmx512M -XX:+ExitOnOutOfMemoryError"
    - MAVEN_SKIP_CHECKS_AND_DOCS="-Dair.check.skip-all=true -Dmaven.javadoc.skip=true"
    - MAVEN_FAST_INSTALL="-DskipTests $MAVEN_SKIP_CHECKS_AND_DOCS -B -q -T C1"
    - ARTIFACTS_UPLOAD_PATH_BRANCH=travis_build_artifacts/${TRAVIS_REPO_SLUG}/${TRAVIS_BRANCH}/${TRAVIS_BUILD_NUMBER}
    - ARTIFACTS_UPLOAD_PATH_PR=travis_build_artifacts_pr/${TRAVIS_REPO_SLUG}/${TRAVIS_BRANCH}/${TRAVIS_BUILD_NUMBER}
    - TEST_FLAGS=""
  matrix:
    - MAVEN_CHECKS=true
    - TEST_SPECIFIC_MODULES=presto-tests
    - TEST_SPECIFIC_MODULES=presto-tests TEST_FLAGS="-P ci-only"
    - TEST_SPECIFIC_MODULES=presto-raptor
    - TEST_SPECIFIC_MODULES=presto-accumulo
    - TEST_SPECIFIC_MODULES=presto-cassandra
    - TEST_SPECIFIC_MODULES=presto-hive
    - TEST_OTHER_MODULES=!presto-tests,!presto-raptor,!presto-accumulo,!presto-cassandra,!presto-hive,!presto-docs,!presto-server,!presto-server-rpm
    - PRODUCT_TESTS_BASIC_ENVIRONMENT=true
    - PRODUCT_TESTS_SPECIFIC_ENVIRONMENT=true
    - HIVE_TESTS=true

sudo: required
dist: trusty
group: deprecated-2017Q3
<<<<<<< HEAD
=======
addons:
  apt:
    packages:
      - oracle-java8-installer
>>>>>>> 727da223

cache:
  directories:
    - $HOME/.m2/repository
    - $HOME/.thrift

services:
  - docker

before_install:
  - |
    if [[ ! -e $HOME/.thrift/bin/thrift ]]; then
      sudo apt-get install libboost-dev libboost-test-dev libboost-program-options-dev libboost-filesystem-dev libboost-thread-dev libevent-dev automake libtool flex bison pkg-config g++ libssl-dev
      wget https://www.apache.org/dist/thrift/0.9.3/thrift-0.9.3.tar.gz
      tar xfz thrift-0.9.3.tar.gz
      cd thrift-0.9.3 && ./configure --without-cpp --without-c_glib --without-python --without-ruby --without-php --without-erlang --without-go --without-nodejs -q --prefix=$HOME/.thrift
      sudo make install > thrift_make_install.log
      cd ..
    fi
  - |
    if [[ ! -e /usr/local/bin/thrift ]]; then
      sudo ln -s $HOME/.thrift/bin/thrift /usr/local/bin/thrift
    fi

install:
  - ./mvnw -v
  - |
    if [[ -v TEST_SPECIFIC_MODULES ]]; then
      ./mvnw install $MAVEN_FAST_INSTALL -P !twitter-modules -pl $TEST_SPECIFIC_MODULES -am
    fi
  - |
    if [[ -v TEST_OTHER_MODULES ]]; then
      ./mvnw install $MAVEN_FAST_INSTALL -P !twitter-modules  -pl '!presto-docs,!presto-server,!presto-server-rpm'
    fi
  - |
    if [[ -v PRODUCT_TESTS_BASIC_ENVIRONMENT || -v PRODUCT_TESTS_SPECIFIC_ENVIRONMENT ]]; then
      ./mvnw install $MAVEN_FAST_INSTALL -P !twitter-modules  -pl '!presto-docs,!presto-server-rpm'
    fi
  - |
    if [[ -v HIVE_TESTS ]]; then
      ./mvnw install $MAVEN_FAST_INSTALL -P !twitter-modules -pl presto-hive-hadoop2 -am
    fi

before_script:
  - |
    export ARTIFACTS_UPLOAD_PATH=${ARTIFACTS_UPLOAD_PATH_BRANCH}
    if [ "$TRAVIS_PULL_REQUEST" != "false" ]; then
      export ARTIFACTS_UPLOAD_PATH=${ARTIFACTS_UPLOAD_PATH_PR}
    fi

script:
  - |
    if [[ -v MAVEN_CHECKS ]]; then
      ./mvnw install -DskipTests -B -T C1 -P !twitter-modules
    fi
  - |
    if [[ -v TEST_SPECIFIC_MODULES ]]; then
      ./mvnw test $MAVEN_SKIP_CHECKS_AND_DOCS -P !twitter-modules -B -pl $TEST_SPECIFIC_MODULES $TEST_FLAGS
    fi
  - |
    if [[ -v TEST_OTHER_MODULES ]]; then
      ./mvnw test $MAVEN_SKIP_CHECKS_AND_DOCS -P !twitter-modules -B -pl $TEST_OTHER_MODULES
    fi
  - |
    if [[ -v PRODUCT_TESTS_BASIC_ENVIRONMENT ]]; then
      presto-product-tests/bin/run_on_docker.sh \
        multinode -x quarantine,big_query,storage_formats,profile_specific_tests,tpcds,cli,hive_connector
    fi
  - |
    if [[ -v PRODUCT_TESTS_SPECIFIC_ENVIRONMENT ]]; then
      presto-product-tests/bin/run_on_docker.sh \
        singlenode-kerberos-hdfs-impersonation -g storage_formats,hdfs_impersonation,authorization
    fi
  - |
    if [[ -v PRODUCT_TESTS_SPECIFIC_ENVIRONMENT ]]; then
      presto-product-tests/bin/run_on_docker.sh \
        singlenode-ldap -g ldap -x simba_jdbc,ldap_cli
    fi
# SQL server image sporadically hangs during the startup
# TODO: Uncomment it once issue is fixed
# https://github.com/Microsoft/mssql-docker/issues/76
#  - |
#    if [[ -v PRODUCT_TESTS_SPECIFIC_ENVIRONMENT ]]; then
#      presto-product-tests/bin/run_on_docker.sh \
#        singlenode-sqlserver -g sqlserver
#    fi
  - |
    if [[ -v PRODUCT_TESTS_SPECIFIC_ENVIRONMENT ]]; then
      presto-product-tests/bin/run_on_docker.sh \
        multinode-tls -g smoke,group-by,join,tls
    fi
  - |
    if [[ -v HIVE_TESTS ]]; then
      presto-hive-hadoop2/bin/run_on_docker.sh
    fi

before_cache:
  # Make the cache stable between builds by removing build output
  - rm -rf $HOME/.m2/repository/com/facebook

notifications:
  hipchat:
    rooms:
      secure: peNh1KxwlxIpFyb60S8AMvaJThgh1LsjE+Whf1rYkJalVd2wUrqBIoyDKVSueyHD01hQ06gT7rBV6Pu/QcBMR1a9BbMCjERfxLZFUAheuC2Rsb+p1c4dyvBcFUGacgW7XWKCaVYGDGxuUvb0I3Z8cR6KxhK2xi88tHiqBGVGV2yI6zzOTpWVknMfFBtn+ONU1Ob2P6trclXaDyFd4MxubULri6CQdl35eQAq/VnmR3SZOgyVu3V30MGKwI3zhSli+3VqmW0JmaDGoHN6gznM1+VqABLgmIq0P+n+r5gdZWRCorq10NZCFMhVQ8U6rQHcL7sAniYJJsC/yRt6+pjyzIF4N+LSzZ7T+FLxQqT7k/1ukNgrujLDfTpn76Mo9eYTZmfAdzbm1QKJDACwr8Slqhq1jGzcrFMHunvXhVqjOs24R+JAHblY0O9PXvv7aR29GOQWDCvD7nV5QBUr8Xz5q7ozbLqHTI+yH02Jj4EaZ+azWYdRmnr9wDBxWMYBEgOdj4pII9b298XEDB72TxA3KpLTpdLxBTR+gIk/LjJqb/wb84xUv8gPXkaXccltGd5YI90c84cX8isbzNkAylzyfF2Eyueh0XbnMHfpFqBS7qaVM0/D+UxZkU0WNJ0x7G9XJvkiq49bZz2q1KLE4XuvVnTZSSjVSUAS8RtHfwUV33c=

before_deploy:
  - mkdir /tmp/artifacts
  - cp -n presto-server/target/presto-server-*.tar.gz /tmp/artifacts
  - cp -n presto-server-rpm/target/presto-server-rpm-*.x86_64.rpm /tmp/artifacts
  - cp -n presto-product-tests/target/presto-product-tests-*-executable.jar /tmp/artifacts
  - cp -n presto-jdbc/target/presto-jdbc-*.jar /tmp/artifacts
  - cp -n presto-cli/target/presto-cli-*-executable.jar /tmp/artifacts
  - echo $TRAVIS_COMMIT > /tmp/artifacts/git-revision.txt
  - echo "<script>location='https://travis-ci.org/${TRAVIS_REPO_SLUG}/builds/${TRAVIS_BUILD_ID}'</script>"
    > /tmp/artifacts/travis_build.html
  - ls -lah /tmp/artifacts

deploy:
  on:
    all_branches: true
    condition: -v DEPLOY_S3_ACCESS_KEY && -v MAVEN_CHECKS
  provider: s3
  access_key_id: ${DEPLOY_S3_ACCESS_KEY}
  secret_access_key: ${DEPLOY_S3_SECRET_KEY}
  bucket: ${DEPLOY_S3_BUCKET}
  skip_cleanup: true
  local-dir: /tmp/artifacts
  upload-dir: ${ARTIFACTS_UPLOAD_PATH}
  acl: public_read

after_script:
- |
  if [[ -v DEPLOY_S3_ACCESS_KEY ]]; then
    sudo pip install awscli
    export AWS_ACCESS_KEY_ID=${DEPLOY_S3_ACCESS_KEY}
    export AWS_SECRET_ACCESS_KEY=${DEPLOY_S3_SECRET_KEY}

    JOB_ARTIFACTS_URL_PREFIX=s3://${DEPLOY_S3_BUCKET}/${ARTIFACTS_UPLOAD_PATH}/travis_jobs/${TRAVIS_JOB_NUMBER}-run
    JOB_RUN_ATTEMPTS=$( aws s3 ls ${JOB_ARTIFACTS_URL_PREFIX} | wc -l | tr -d '[:space:]' )
    JOB_STATUS=$( [ "$TRAVIS_TEST_RESULT" == "0" ] && echo SUCCESS || echo FAILURE )

    mkdir -p /tmp/job_artifacts/
    rsync -av -m \
      --include='**/' \
      --include='**/surefire-reports/**.xml' \
      --include='**/surefire-reports/emailable-report.html' \
      --exclude='*' \
      . /tmp/job_artifacts/
    wget https://api.travis-ci.org/jobs/${TRAVIS_JOB_ID}/log.txt?deansi=true -O /tmp/job_artifacts/log.txt

    aws s3 sync /tmp/job_artifacts ${JOB_ARTIFACTS_URL_PREFIX}_$((JOB_RUN_ATTEMPTS + 1))-${JOB_STATUS} --quiet
  fi<|MERGE_RESOLUTION|>--- conflicted
+++ resolved
@@ -24,13 +24,6 @@
 sudo: required
 dist: trusty
 group: deprecated-2017Q3
-<<<<<<< HEAD
-=======
-addons:
-  apt:
-    packages:
-      - oracle-java8-installer
->>>>>>> 727da223
 
 cache:
   directories:
