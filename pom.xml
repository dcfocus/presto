<?xml version="1.0" encoding="UTF-8"?>
<project xmlns="http://maven.apache.org/POM/4.0.0" xmlns:xsi="http://www.w3.org/2001/XMLSchema-instance" xsi:schemaLocation="http://maven.apache.org/POM/4.0.0 http://maven.apache.org/xsd/maven-4.0.0.xsd">
    <modelVersion>4.0.0</modelVersion>

    <parent>
        <groupId>io.airlift</groupId>
        <artifactId>airbase</artifactId>
        <version>59</version>
    </parent>

    <groupId>com.facebook.presto</groupId>
    <artifactId>presto-root</artifactId>
<<<<<<< HEAD
    <version>0.157-tw-0.30</version>
=======
    <version>0.166</version>
>>>>>>> 50c7a009
    <packaging>pom</packaging>

    <name>presto-root</name>
    <description>Presto</description>
    <url>https://github.com/facebook/presto</url>

    <inceptionYear>2012</inceptionYear>

    <licenses>
        <license>
            <name>Apache License 2.0</name>
            <url>http://www.apache.org/licenses/LICENSE-2.0</url>
            <distribution>repo</distribution>
        </license>
    </licenses>

    <scm>
<<<<<<< HEAD
        <connection>scm:git:git://github.com/twitter-forks/presto.git</connection>
        <url>https://github.com/twitter-forks/presto</url>
        <tag>0.157-tw-0.30</tag>
=======
        <connection>scm:git:git://github.com/facebook/presto.git</connection>
        <url>https://github.com/facebook/presto</url>
        <tag>0.166</tag>
>>>>>>> 50c7a009
    </scm>

    <properties>
        <air.main.basedir>${project.basedir}</air.main.basedir>

        <air.check.skip-extended>true</air.check.skip-extended>
        <air.check.skip-license>false</air.check.skip-license>

        <air.check.skip-checkstyle>${air.check.skip-basic}</air.check.skip-checkstyle>
        <air.check.fail-checkstyle>${air.check.fail-basic}</air.check.fail-checkstyle>

        <air.check.skip-modernizer>${air.check.skip-basic}</air.check.skip-modernizer>
        <air.check.fail-modernizer>${air.check.fail-basic}</air.check.fail-modernizer>

        <air.java.version>1.8.0-60</air.java.version>
        <air.maven.version>3.3.9</air.maven.version>

        <dep.antlr.version>4.6</dep.antlr.version>
        <dep.airlift.version>0.142</dep.airlift.version>
        <dep.packaging.version>${dep.airlift.version}</dep.packaging.version>
        <dep.slice.version>0.28</dep.slice.version>
        <dep.aws-sdk.version>1.11.30</dep.aws-sdk.version>
<<<<<<< HEAD
        <dep.tempto.version>1.14</dep.tempto.version>

        <!--
        Versions newer than 6.9 appear to have an issue where the @BeforeClass method in
        children of AbstractTestHiveClient doesn't always get called.
        TODO: remove once we can upgrade to a version that fixes it
        -->
        <dep.testng.version>6.8.21</dep.testng.version>
=======
        <dep.tempto.version>1.26</dep.tempto.version>
        <dep.testng.version>6.10</dep.testng.version>
>>>>>>> 50c7a009

        <cli.skip-execute>true</cli.skip-execute>
        <cli.main-class>None</cli.main-class>

        <!-- use a fractional hour timezone offset for tests -->
        <air.test.timezone>Asia/Katmandu</air.test.timezone>
        <air.test.parallel>methods</air.test.parallel>
        <air.test.thread-count>2</air.test.thread-count>
        <air.test.jvmsize>2g</air.test.jvmsize>

        <air.javadoc.lint>-missing</air.javadoc.lint>
    </properties>

    <modules>
        <module>presto-atop</module>
        <module>presto-spi</module>
        <module>presto-array</module>
        <module>presto-jmx</module>
        <module>presto-record-decoder</module>
        <module>presto-kafka</module>
        <module>presto-redis</module>
        <module>presto-accumulo</module>
        <module>presto-cassandra</module>
        <module>presto-blackhole</module>
        <module>presto-orc</module>
        <module>presto-rcfile</module>
        <module>presto-hive</module>
        <module>presto-hive-hadoop1</module>
        <module>presto-hive-hadoop2</module>
        <module>presto-hive-cdh4</module>
        <module>presto-hive-cdh5</module>
        <module>presto-teradata-functions</module>
        <module>presto-example-http</module>
        <module>twitter-eventlistener-plugin</module>
        <module>presto-local-file</module>
        <module>presto-tpch</module>
        <module>presto-raptor</module>
        <module>presto-base-jdbc</module>
        <module>presto-mysql</module>
        <module>presto-postgresql</module>
        <module>presto-mongodb</module>
        <module>presto-bytecode</module>
        <module>presto-client</module>
        <module>presto-parser</module>
        <module>presto-main</module>
        <module>presto-ml</module>
        <module>presto-benchmark</module>
        <module>presto-tests</module>
        <module>presto-product-tests</module>
        <module>presto-jdbc</module>
        <module>presto-cli</module>
        <module>presto-benchmark-driver</module>
        <module>presto-server</module>
        <module>presto-server-rpm</module>
        <module>presto-docs</module>
        <module>presto-verifier</module>
        <module>presto-testing-server-launcher</module>
        <module>presto-plugin-toolkit</module>
        <module>presto-resource-group-managers</module>
    </modules>

    <dependencyManagement>
        <dependencies>
            <dependency>
                <groupId>com.facebook.presto</groupId>
                <artifactId>presto-spi</artifactId>
                <version>${project.version}</version>
            </dependency>

            <dependency>
                <groupId>com.facebook.presto</groupId>
                <artifactId>presto-spi</artifactId>
                <version>${project.version}</version>
                <type>test-jar</type>
            </dependency>

            <dependency>
                <groupId>com.facebook.presto</groupId>
                <artifactId>presto-resource-group-managers</artifactId>
                <version>${project.version}</version>
            </dependency>

            <dependency>
                <groupId>com.facebook.presto</groupId>
                <artifactId>presto-resource-group-managers</artifactId>
                <version>${project.version}</version>
                <type>test-jar</type>
            </dependency>

            <dependency>
                <groupId>com.facebook.presto</groupId>
                <artifactId>presto-array</artifactId>
                <version>${project.version}</version>
            </dependency>

            <dependency>
                <groupId>com.facebook.presto</groupId>
                <artifactId>presto-plugin-toolkit</artifactId>
                <version>${project.version}</version>
            </dependency>

            <dependency>
                <groupId>com.facebook.presto</groupId>
                <artifactId>presto-record-decoder</artifactId>
                <version>${project.version}</version>
            </dependency>

            <dependency>
                <groupId>com.facebook.presto</groupId>
                <artifactId>presto-orc</artifactId>
                <version>${project.version}</version>
            </dependency>

            <dependency>
                <groupId>com.facebook.presto</groupId>
                <artifactId>presto-rcfile</artifactId>
                <version>${project.version}</version>
            </dependency>

            <dependency>
                <groupId>com.facebook.presto</groupId>
                <artifactId>presto-hive</artifactId>
                <version>${project.version}</version>
            </dependency>

            <dependency>
                <groupId>com.facebook.presto</groupId>
                <artifactId>presto-hive-cdh4</artifactId>
                <version>${project.version}</version>
                <type>zip</type>
            </dependency>

            <dependency>
                <groupId>com.facebook.presto</groupId>
                <artifactId>presto-example-http</artifactId>
                <version>${project.version}</version>
                <type>zip</type>
            </dependency>

            <dependency>
                <groupId>com.facebook.presto</groupId>
                <artifactId>presto-local-file</artifactId>
                <version>${project.version}</version>
            </dependency>

            <dependency>
                <groupId>com.facebook.presto</groupId>
                <artifactId>presto-hive</artifactId>
                <version>${project.version}</version>
                <type>test-jar</type>
            </dependency>

            <dependency>
                <groupId>com.teradata</groupId>
                <artifactId>re2j-td</artifactId>
                <version>1.4</version>
            </dependency>

            <dependency>
                <groupId>com.facebook.presto</groupId>
                <artifactId>presto-tpch</artifactId>
                <version>${project.version}</version>
            </dependency>

            <dependency>
                <groupId>com.facebook.presto</groupId>
                <artifactId>presto-blackhole</artifactId>
                <version>${project.version}</version>
            </dependency>

            <dependency>
                <groupId>com.facebook.presto</groupId>
                <artifactId>presto-base-jdbc</artifactId>
                <version>${project.version}</version>
            </dependency>

            <dependency>
                <groupId>com.facebook.presto</groupId>
                <artifactId>presto-mysql</artifactId>
                <version>${project.version}</version>
            </dependency>

            <dependency>
                <groupId>com.facebook.presto</groupId>
                <artifactId>presto-raptor</artifactId>
                <version>${project.version}</version>
            </dependency>

            <dependency>
                <groupId>com.facebook.presto</groupId>
                <artifactId>presto-cli</artifactId>
                <version>${project.version}</version>
            </dependency>

            <dependency>
                <groupId>com.facebook.presto</groupId>
                <artifactId>presto-bytecode</artifactId>
                <version>${project.version}</version>
            </dependency>

            <dependency>
                <groupId>com.facebook.presto</groupId>
                <artifactId>presto-client</artifactId>
                <version>${project.version}</version>
            </dependency>

            <dependency>
                <groupId>com.facebook.presto</groupId>
                <artifactId>presto-parser</artifactId>
                <version>${project.version}</version>
            </dependency>

            <dependency>
                <groupId>com.facebook.presto</groupId>
                <artifactId>presto-parser</artifactId>
                <version>${project.version}</version>
                <type>test-jar</type>
            </dependency>

            <dependency>
                <groupId>com.facebook.presto</groupId>
                <artifactId>presto-main</artifactId>
                <version>${project.version}</version>
            </dependency>

            <dependency>
                <groupId>com.facebook.presto</groupId>
                <artifactId>presto-main</artifactId>
                <version>${project.version}</version>
                <type>test-jar</type>
            </dependency>

            <dependency>
                <groupId>com.facebook.presto</groupId>
                <artifactId>presto-jdbc</artifactId>
                <version>${project.version}</version>
            </dependency>

            <dependency>
                <groupId>com.facebook.presto</groupId>
                <artifactId>presto-server</artifactId>
                <version>${project.version}</version>
            </dependency>

            <dependency>
                <groupId>com.facebook.presto</groupId>
                <artifactId>presto-server-rpm</artifactId>
                <version>${project.version}</version>
            </dependency>

            <dependency>
                <groupId>com.facebook.presto</groupId>
                <artifactId>presto-tests</artifactId>
                <version>${project.version}</version>
            </dependency>

            <dependency>
                <groupId>com.facebook.presto</groupId>
                <artifactId>presto-benchmark</artifactId>
                <version>${project.version}</version>
            </dependency>

            <dependency>
                <groupId>com.facebook.presto</groupId>
                <artifactId>presto-product-tests</artifactId>
                <version>${project.version}</version>
            </dependency>

            <dependency>
                <groupId>com.facebook.presto.hadoop</groupId>
                <artifactId>hadoop-apache1</artifactId>
                <version>0.3</version>
            </dependency>

            <dependency>
                <groupId>com.facebook.presto.hadoop</groupId>
                <artifactId>hadoop-apache2</artifactId>
                <version>0.9</version>
            </dependency>

            <dependency>
                <groupId>com.facebook.presto.hadoop</groupId>
                <artifactId>hadoop-cdh4</artifactId>
                <version>0.9</version>
            </dependency>

            <dependency>
                <groupId>com.facebook.presto.hive</groupId>
                <artifactId>hive-apache</artifactId>
                <version>0.21</version>
            </dependency>

            <dependency>
                <groupId>com.facebook.presto.orc</groupId>
                <artifactId>orc-protobuf</artifactId>
                <version>1</version>
            </dependency>

            <dependency>
                <groupId>com.facebook.hive</groupId>
                <artifactId>hive-dwrf</artifactId>
                <version>0.8</version>
                <exclusions>
                    <exclusion>
                        <groupId>commons-logging</groupId>
                        <artifactId>commons-logging</artifactId>
                    </exclusion>
                    <exclusion>
                        <groupId>org.iq80.snappy</groupId>
                        <artifactId>snappy</artifactId>
                    </exclusion>
                    <exclusion>
                        <groupId>com.facebook.presto.hadoop</groupId>
                        <artifactId>hadoop-cdh4</artifactId>
                    </exclusion>
                    <exclusion>
                        <groupId>it.unimi.dsi</groupId>
                        <artifactId>fastutil</artifactId>
                    </exclusion>
                </exclusions>
            </dependency>
            <dependency>
                <groupId>com.facebook.hive</groupId>
                <artifactId>hive-dwrf-shims</artifactId>
                <version>0.8</version>
                <exclusions>
                    <exclusion>
                        <artifactId>commons-logging</artifactId>
                        <groupId>commons-logging</groupId>
                    </exclusion>
                </exclusions>
            </dependency>

            <dependency>
                <groupId>io.airlift</groupId>
                <artifactId>aircompressor</artifactId>
                <version>0.4</version>
            </dependency>

            <dependency>
                <groupId>io.airlift</groupId>
                <artifactId>log</artifactId>
                <version>${dep.airlift.version}</version>
            </dependency>

            <dependency>
                <groupId>io.airlift</groupId>
                <artifactId>log-manager</artifactId>
                <version>${dep.airlift.version}</version>
            </dependency>

            <dependency>
                <groupId>io.airlift</groupId>
                <artifactId>json</artifactId>
                <version>${dep.airlift.version}</version>
            </dependency>

            <dependency>
                <groupId>io.airlift</groupId>
                <artifactId>units</artifactId>
                <version>1.0</version>
            </dependency>

            <dependency>
                <groupId>io.airlift</groupId>
                <artifactId>concurrent</artifactId>
                <version>${dep.airlift.version}</version>
            </dependency>

            <dependency>
                <groupId>io.airlift</groupId>
                <artifactId>configuration</artifactId>
                <version>${dep.airlift.version}</version>
            </dependency>

            <dependency>
                <groupId>io.airlift</groupId>
                <artifactId>discovery</artifactId>
                <version>${dep.airlift.version}</version>
            </dependency>

            <dependency>
                <groupId>io.airlift</groupId>
                <artifactId>testing</artifactId>
                <version>${dep.airlift.version}</version>
            </dependency>

            <dependency>
                <groupId>io.airlift</groupId>
                <artifactId>node</artifactId>
                <version>${dep.airlift.version}</version>
            </dependency>

            <dependency>
                <groupId>io.airlift</groupId>
                <artifactId>bootstrap</artifactId>
                <version>${dep.airlift.version}</version>
            </dependency>

            <dependency>
                <groupId>io.airlift</groupId>
                <artifactId>event</artifactId>
                <version>${dep.airlift.version}</version>
            </dependency>

            <dependency>
                <groupId>io.airlift</groupId>
                <artifactId>http-server</artifactId>
                <version>${dep.airlift.version}</version>
            </dependency>

            <dependency>
                <groupId>io.airlift</groupId>
                <artifactId>jaxrs</artifactId>
                <version>${dep.airlift.version}</version>
            </dependency>

            <dependency>
                <groupId>io.airlift</groupId>
                <artifactId>jmx</artifactId>
                <version>${dep.airlift.version}</version>
            </dependency>

            <dependency>
                <groupId>io.airlift</groupId>
                <artifactId>trace-token</artifactId>
                <version>${dep.airlift.version}</version>
            </dependency>

            <dependency>
                <groupId>io.airlift</groupId>
                <artifactId>dbpool</artifactId>
                <version>${dep.airlift.version}</version>
            </dependency>

            <dependency>
                <groupId>io.airlift</groupId>
                <artifactId>jmx-http</artifactId>
                <version>${dep.airlift.version}</version>
            </dependency>

            <dependency>
                <groupId>io.airlift</groupId>
                <artifactId>http-client</artifactId>
                <version>${dep.airlift.version}</version>
            </dependency>

            <dependency>
                <groupId>io.airlift</groupId>
                <artifactId>stats</artifactId>
                <version>${dep.airlift.version}</version>
            </dependency>

            <dependency>
                <groupId>io.airlift</groupId>
                <artifactId>joni</artifactId>
                <version>2.1.5.1</version>
            </dependency>

            <dependency>
                <groupId>io.airlift.tpch</groupId>
                <artifactId>tpch</artifactId>
                <version>0.8</version>
            </dependency>

            <dependency>
                <groupId>org.ow2.asm</groupId>
                <artifactId>asm-all</artifactId>
                <version>5.0.4</version>
            </dependency>

            <dependency>
                <groupId>com.h2database</groupId>
                <artifactId>h2</artifactId>
                <version>1.4.189</version>
            </dependency>

            <dependency>
                <groupId>org.sonatype.aether</groupId>
                <artifactId>aether-api</artifactId>
                <version>1.13.1</version>
            </dependency>

            <dependency>
                <groupId>io.airlift.resolver</groupId>
                <artifactId>resolver</artifactId>
                <version>1.3</version>
            </dependency>

            <dependency>
                <groupId>io.airlift</groupId>
                <artifactId>airline</artifactId>
                <version>0.7</version>
            </dependency>

            <dependency>
                <groupId>org.iq80.snappy</groupId>
                <artifactId>snappy</artifactId>
                <version>0.3</version>
            </dependency>

            <dependency>
                <groupId>org.openjdk.jol</groupId>
                <artifactId>jol-core</artifactId>
                <version>0.2</version>
            </dependency>

            <dependency>
                <groupId>org.jetbrains</groupId>
                <artifactId>annotations</artifactId>
                <version>13.0</version>
            </dependency>

            <dependency>
                <groupId>it.unimi.dsi</groupId>
                <artifactId>fastutil</artifactId>
                <version>6.5.9</version>
            </dependency>

            <dependency>
                <groupId>com.facebook.thirdparty</groupId>
                <artifactId>libsvm</artifactId>
                <version>3.18.1</version>
            </dependency>

            <dependency>
                <groupId>mysql</groupId>
                <artifactId>mysql-connector-java</artifactId>
                <version>5.1.35</version>
            </dependency>

            <dependency>
                <groupId>org.postgresql</groupId>
                <artifactId>postgresql</artifactId>
                <version>9.3-1102-jdbc41</version>
            </dependency>

            <dependency>
                <groupId>org.antlr</groupId>
                <artifactId>antlr4-runtime</artifactId>
                <version>${dep.antlr.version}</version>
            </dependency>

            <dependency>
                <groupId>jline</groupId>
                <artifactId>jline</artifactId>
                <version>2.13</version>
                <exclusions>
                    <exclusion>
                        <groupId>org.fusesource.jansi</groupId>
                        <artifactId>jansi</artifactId>
                    </exclusion>
                </exclusions>
            </dependency>

            <dependency>
                <groupId>org.jdbi</groupId>
                <artifactId>jdbi</artifactId>
                <version>2.63.1</version>
            </dependency>

            <dependency>
                <groupId>org.apache.thrift</groupId>
                <artifactId>libthrift</artifactId>
                <version>0.9.1</version>
                <exclusions>
                    <exclusion>
                        <groupId>org.apache.commons</groupId>
                        <artifactId>commons-lang3</artifactId>
                    </exclusion>
                    <exclusion>
                        <groupId>org.apache.httpcomponents</groupId>
                        <artifactId>httpcore</artifactId>
                    </exclusion>
                    <exclusion>
                        <groupId>org.apache.httpcomponents</groupId>
                        <artifactId>httpclient</artifactId>
                    </exclusion>
                </exclusions>
            </dependency>

            <dependency>
                <groupId>net.sf.opencsv</groupId>
                <artifactId>opencsv</artifactId>
                <version>2.3</version>
            </dependency>

            <dependency>
                <groupId>org.apache.commons</groupId>
                <artifactId>commons-math3</artifactId>
                <version>3.2</version>
            </dependency>

            <dependency>
                <groupId>org.apache.commons</groupId>
                <artifactId>commons-pool2</artifactId>
                <version>2.4.2</version>
            </dependency>

            <dependency>
                <groupId>commons-codec</groupId>
                <artifactId>commons-codec</artifactId>
                <version>1.9</version>
            </dependency>

            <dependency>
                <groupId>io.netty</groupId>
                <artifactId>netty</artifactId>
                <version>3.7.0.Final</version>
            </dependency>

            <dependency>
                <groupId>io.airlift.discovery</groupId>
                <artifactId>discovery-server</artifactId>
                <version>1.27</version>
            </dependency>

            <dependency>
                <groupId>com.amazonaws</groupId>
                <artifactId>aws-java-sdk-core</artifactId>
                <version>${dep.aws-sdk.version}</version>
                <exclusions>
                    <exclusion>
                        <groupId>commons-logging</groupId>
                        <artifactId>commons-logging</artifactId>
                    </exclusion>
                </exclusions>
            </dependency>

            <dependency>
                <groupId>com.amazonaws</groupId>
                <artifactId>aws-java-sdk-s3</artifactId>
                <version>${dep.aws-sdk.version}</version>
                <exclusions>
                    <exclusion>
                        <groupId>commons-logging</groupId>
                        <artifactId>commons-logging</artifactId>
                    </exclusion>
                </exclusions>
            </dependency>

            <dependency>
                <groupId>io.airlift</groupId>
                <artifactId>testing-mysql-server</artifactId>
                <version>0.1</version>
            </dependency>

            <dependency>
                <groupId>io.airlift</groupId>
                <artifactId>testing-postgresql-server</artifactId>
                <version>0.3</version>
            </dependency>

            <dependency>
                <groupId>org.apache.kafka</groupId>
                <artifactId>kafka_2.10</artifactId>
                <version>0.8.2.2</version>
                <exclusions>
                    <exclusion>
                        <groupId>log4j</groupId>
                        <artifactId>log4j</artifactId>
                    </exclusion>
                    <exclusion>
                        <groupId>org.slf4j</groupId>
                        <artifactId>slf4j-log4j12</artifactId>
                    </exclusion>
                </exclusions>
            </dependency>

            <dependency>
                <groupId>org.xerial.snappy</groupId>
                <artifactId>snappy-java</artifactId>
                <version>1.1.1.7</version>
            </dependency>

            <dependency>
                <groupId>org.apache.zookeeper</groupId>
                <artifactId>zookeeper</artifactId>
                <version>3.4.6</version>
                <exclusions>
                    <exclusion>
                        <artifactId>junit</artifactId>
                        <groupId>junit</groupId>
                    </exclusion>
                    <exclusion>
                        <artifactId>log4j</artifactId>
                        <groupId>log4j</groupId>
                    </exclusion>
                    <exclusion>
                        <groupId>org.slf4j</groupId>
                        <artifactId>slf4j-log4j12</artifactId>
                    </exclusion>
                </exclusions>
            </dependency>

            <dependency>
                <groupId>com.101tec</groupId>
                <artifactId>zkclient</artifactId>
                <version>0.8</version>
                <exclusions>
                    <exclusion>
                        <artifactId>log4j</artifactId>
                        <groupId>log4j</groupId>
                    </exclusion>
                    <exclusion>
                        <groupId>org.slf4j</groupId>
                        <artifactId>slf4j-log4j12</artifactId>
                    </exclusion>
                </exclusions>
            </dependency>

            <dependency>
                <groupId>org.jgrapht</groupId>
                <artifactId>jgrapht-core</artifactId>
                <version>0.9.0</version>
            </dependency>

            <dependency>
                <groupId>redis.clients</groupId>
                <artifactId>jedis</artifactId>
                <version>2.6.2</version>
            </dependency>

            <dependency>
                <groupId>com.orange.redis-embedded</groupId>
                <artifactId>embedded-redis</artifactId>
                <version>0.6</version>
            </dependency>

            <dependency>
                <groupId>org.assertj</groupId>
                <artifactId>assertj-core</artifactId>
                <version>3.0.0</version>
            </dependency>

            <dependency>
                <groupId>com.teradata.tempto</groupId>
                <artifactId>tempto-core</artifactId>
                <version>${dep.tempto.version}</version>
            </dependency>

            <dependency>
                <groupId>com.teradata.tempto</groupId>
                <artifactId>tempto-runner</artifactId>
                <version>${dep.tempto.version}</version>
            </dependency>

            <dependency>
                <groupId>com.facebook.presto.hive</groupId>
                <artifactId>hive-apache-jdbc</artifactId>
                <version>0.13.1-3</version>
            </dependency>

            <dependency>
                <groupId>dnsjava</groupId>
                <artifactId>dnsjava</artifactId>
                <version>2.1.7</version>
            </dependency>

            <dependency>
                <groupId>org.anarres.lzo</groupId>
                <artifactId>lzo-hadoop</artifactId>
                <version>1.0.5</version>
                <exclusions>
                    <exclusion>
                        <groupId>org.apache.hadoop</groupId>
                        <artifactId>hadoop-core</artifactId>
                    </exclusion>
                    <exclusion>
                        <groupId>com.google.code.findbugs</groupId>
                        <artifactId>jsr305</artifactId>
                    </exclusion>
                    <exclusion>
                        <groupId>commons-logging</groupId>
                        <artifactId>commons-logging</artifactId>
                    </exclusion>
                </exclusions>
            </dependency>

        </dependencies>
    </dependencyManagement>

    <build>
        <pluginManagement>
            <plugins>
                <plugin>
                    <groupId>org.antlr</groupId>
                    <artifactId>antlr4-maven-plugin</artifactId>
                    <version>${dep.antlr.version}</version>
                    <executions>
                        <execution>
                            <goals>
                                <goal>antlr4</goal>
                            </goals>
                        </execution>
                    </executions>
                    <configuration>
                        <visitor>true</visitor>
                    </configuration>
                </plugin>

                <plugin>
                    <groupId>org.apache.maven.plugins</groupId>
                    <artifactId>maven-shade-plugin</artifactId>
                    <version>2.4.3</version>
                </plugin>

                <plugin>
                    <groupId>org.skife.maven</groupId>
                    <artifactId>really-executable-jar-maven-plugin</artifactId>
                    <version>1.0.5</version>
                </plugin>

                <plugin>
                    <groupId>org.codehaus.mojo</groupId>
                    <artifactId>exec-maven-plugin</artifactId>
                    <version>1.2.1</version>
                </plugin>

                <plugin>
                    <groupId>kr.motd.maven</groupId>
                    <artifactId>sphinx-maven-plugin</artifactId>
                    <version>1.3.1.Final</version>
                </plugin>

                <plugin>
                    <groupId>org.gaul</groupId>
                    <artifactId>modernizer-maven-plugin</artifactId>
                    <version>1.5.0</version>
                    <configuration>
                        <skip>${air.check.skip-modernizer}</skip>
                        <javaVersion>1.8</javaVersion>
                        <failOnViolations>true</failOnViolations>
                        <exclusionPatterns>
                            <exclusionPattern>org/joda/time/.*</exclusionPattern>
                        </exclusionPatterns>
                    </configuration>
                </plugin>

                <!--This plugin's configuration is used to store Eclipse m2e settings only. It has no influence on the Maven build itself.-->
                <plugin>
                    <!--suppress MavenModelInspection -->
                    <groupId>org.eclipse.m2e</groupId>
                    <!--suppress MavenModelInspection -->
                    <artifactId>lifecycle-mapping</artifactId>
                    <!--suppress MavenModelInspection -->
                    <version>1.0.0</version>
                    <configuration>
                        <lifecycleMappingMetadata>
                            <pluginExecutions>
                                <pluginExecution>
                                    <pluginExecutionFilter>
                                        <groupId>org.apache.maven.plugins</groupId>
                                        <artifactId>maven-dependency-plugin</artifactId>
                                        <versionRange>[2.5.1,)</versionRange>
                                        <goals>
                                            <goal>copy</goal>
                                            <goal>analyze-dep-mgt</goal>
                                            <goal>analyze-duplicate</goal>
                                            <goal>analyze-only</goal>
                                        </goals>
                                    </pluginExecutionFilter>
                                    <action>
                                        <ignore />
                                    </action>
                                </pluginExecution>
                                <pluginExecution>
                                    <pluginExecutionFilter>
                                        <groupId>org.jacoco</groupId>
                                        <artifactId>jacoco-maven-plugin</artifactId>
                                        <versionRange>[0.6.2.201302030002,)</versionRange>
                                        <goals>
                                            <goal>prepare-agent</goal>
                                        </goals>
                                    </pluginExecutionFilter>
                                    <action>
                                        <ignore />
                                    </action>
                                </pluginExecution>
                                <pluginExecution>
                                    <pluginExecutionFilter>
                                        <groupId>com.mycila</groupId>
                                        <artifactId>license-maven-plugin</artifactId>
                                        <versionRange>[2.3,)</versionRange>
                                        <goals>
                                            <goal>check</goal>
                                        </goals>
                                    </pluginExecutionFilter>
                                    <action>
                                        <ignore />
                                    </action>
                                </pluginExecution>
                                <pluginExecution>
                                    <pluginExecutionFilter>
                                        <groupId>com.ning.maven.plugins</groupId>
                                        <artifactId>maven-duplicate-finder-plugin</artifactId>
                                        <versionRange>[1.0.4,)</versionRange>
                                        <goals>
                                            <goal>check</goal>
                                        </goals>
                                    </pluginExecutionFilter>
                                    <action>
                                        <ignore />
                                    </action>
                                </pluginExecution>
                                <pluginExecution>
                                    <pluginExecutionFilter>
                                        <groupId>org.apache.maven.plugins</groupId>
                                        <artifactId>maven-checkstyle-plugin</artifactId>
                                        <versionRange>[0,)</versionRange>
                                        <goals>
                                            <goal>check</goal>
                                        </goals>
                                    </pluginExecutionFilter>
                                    <action>
                                        <ignore />
                                    </action>
                                </pluginExecution>
                                <pluginExecution>
                                    <pluginExecutionFilter>
                                        <groupId>io.takari.maven.plugins</groupId>
                                        <artifactId>presto-maven-plugin</artifactId>
                                        <versionRange>[0,)</versionRange>
                                        <goals>
                                            <goal>generate-service-descriptor</goal>
                                        </goals>
                                    </pluginExecutionFilter>
                                    <action>
                                        <ignore />
                                    </action>
                                </pluginExecution>
                                <pluginExecution>
                                    <pluginExecutionFilter>
                                        <groupId>io.takari.maven.plugins</groupId>
                                        <artifactId>takari-lifecycle-plugin</artifactId>
                                        <versionRange>[0,)</versionRange>
                                        <goals>
                                            <goal>compile</goal>
                                            <goal>process-resources</goal>
                                            <goal>process-test-resources</goal>
                                            <goal>testCompile</goal>
                                        </goals>
                                    </pluginExecutionFilter>
                                    <action>
                                        <ignore />
                                    </action>
                                </pluginExecution>
                                <pluginExecution>
                                    <pluginExecutionFilter>
                                        <groupId>org.gaul</groupId>
                                        <artifactId>modernizer-maven-plugin</artifactId>
                                        <versionRange>[0,)</versionRange>
                                        <goals>
                                            <goal>modernizer</goal>
                                        </goals>
                                    </pluginExecutionFilter>
                                    <action>
                                        <ignore />
                                    </action>
                                </pluginExecution>
                            </pluginExecutions>
                        </lifecycleMappingMetadata>
                    </configuration>
                </plugin>
            </plugins>
        </pluginManagement>

        <plugins>
            <plugin>
                <groupId>org.gaul</groupId>
                <artifactId>modernizer-maven-plugin</artifactId>
                <executions>
                    <execution>
                        <id>modernizer</id>
                        <goals>
                            <goal>modernizer</goal>
                        </goals>
                    </execution>
                </executions>
            </plugin>

            <plugin>
                <groupId>org.apache.maven.plugins</groupId>
                <artifactId>maven-checkstyle-plugin</artifactId>
                <version>2.17</version>
                <executions>
                    <execution>
                        <phase>validate</phase>
                        <goals>
                            <goal>check</goal>
                        </goals>
                        <configuration>
                            <skip>${air.check.skip-checkstyle}</skip>
                            <failOnViolation>${air.check.fail-checkstyle}</failOnViolation>
                            <consoleOutput>true</consoleOutput>
                            <includeTestSourceDirectory>true</includeTestSourceDirectory>
                            <configLocation>${air.main.basedir}/src/checkstyle/checks.xml</configLocation>
                            <sourceDirectories>
                                <directory>${project.build.sourceDirectory}</directory>
                            </sourceDirectories>
                            <testSourceDirectories>
                                <directory>${project.build.testSourceDirectory}</directory>
                            </testSourceDirectories>
                        </configuration>
                    </execution>
                </executions>
                <dependencies>
                    <dependency>
                        <groupId>com.puppycrawl.tools</groupId>
                        <artifactId>checkstyle</artifactId>
                        <version>7.3</version>
                    </dependency>
                </dependencies>
            </plugin>

            <plugin>
                <groupId>io.takari.maven.plugins</groupId>
                <artifactId>presto-maven-plugin</artifactId>
                <version>0.1.12</version>
                <extensions>true</extensions>
            </plugin>

            <plugin>
                <groupId>io.takari.maven.plugins</groupId>
                <artifactId>provisio-maven-plugin</artifactId>
                <version>0.1.40</version>
                <extensions>true</extensions>
            </plugin>

            <plugin>
                <groupId>org.apache.maven.plugins</groupId>
                <artifactId>maven-compiler-plugin</artifactId>
                <configuration combine.children="append">
                    <fork>false</fork>
                </configuration>
            </plugin>
        </plugins>
    </build>

    <profiles>
        <!-- run cli for development: mvn -am -pl presto-cli -P cli compile exec:java -->
        <profile>
            <id>cli</id>
            <build>
                <plugins>
                    <plugin>
                        <groupId>org.codehaus.mojo</groupId>
                        <artifactId>exec-maven-plugin</artifactId>
                        <configuration>
                            <skip>${cli.skip-execute}</skip>
                            <executable>${java.home}/bin/java</executable>
                            <mainClass>${cli.main-class}</mainClass>
                            <arguments>
                                <argument>--debug</argument>
                            </arguments>
                        </configuration>
                    </plugin>
                </plugins>
            </build>
        </profile>
        <profile>
            <id>eclipse-compiler</id>
            <build>
                <plugins>
                    <plugin>
                        <groupId>org.apache.maven.plugins</groupId>
                        <artifactId>maven-compiler-plugin</artifactId>
                        <configuration>
                            <compilerId>eclipse</compilerId>
                        </configuration>
                        <dependencies>
                            <dependency>
                                <groupId>org.codehaus.plexus</groupId>
                                <artifactId>plexus-compiler-eclipse</artifactId>
                                <version>2.6</version>
                            </dependency>
                        </dependencies>
                    </plugin>
                </plugins>
            </build>
        </profile>
    </profiles>
</project><|MERGE_RESOLUTION|>--- conflicted
+++ resolved
@@ -10,11 +10,7 @@
 
     <groupId>com.facebook.presto</groupId>
     <artifactId>presto-root</artifactId>
-<<<<<<< HEAD
-    <version>0.157-tw-0.30</version>
-=======
-    <version>0.166</version>
->>>>>>> 50c7a009
+    <version>0.166-tw-0.31</version>
     <packaging>pom</packaging>
 
     <name>presto-root</name>
@@ -32,15 +28,9 @@
     </licenses>
 
     <scm>
-<<<<<<< HEAD
         <connection>scm:git:git://github.com/twitter-forks/presto.git</connection>
         <url>https://github.com/twitter-forks/presto</url>
-        <tag>0.157-tw-0.30</tag>
-=======
-        <connection>scm:git:git://github.com/facebook/presto.git</connection>
-        <url>https://github.com/facebook/presto</url>
-        <tag>0.166</tag>
->>>>>>> 50c7a009
+        <tag>0.166-tw-0.31</tag>
     </scm>
 
     <properties>
@@ -63,19 +53,8 @@
         <dep.packaging.version>${dep.airlift.version}</dep.packaging.version>
         <dep.slice.version>0.28</dep.slice.version>
         <dep.aws-sdk.version>1.11.30</dep.aws-sdk.version>
-<<<<<<< HEAD
-        <dep.tempto.version>1.14</dep.tempto.version>
-
-        <!--
-        Versions newer than 6.9 appear to have an issue where the @BeforeClass method in
-        children of AbstractTestHiveClient doesn't always get called.
-        TODO: remove once we can upgrade to a version that fixes it
-        -->
-        <dep.testng.version>6.8.21</dep.testng.version>
-=======
         <dep.tempto.version>1.26</dep.tempto.version>
         <dep.testng.version>6.10</dep.testng.version>
->>>>>>> 50c7a009
 
         <cli.skip-execute>true</cli.skip-execute>
         <cli.main-class>None</cli.main-class>
@@ -347,19 +326,19 @@
             <dependency>
                 <groupId>com.facebook.presto.hadoop</groupId>
                 <artifactId>hadoop-apache1</artifactId>
-                <version>0.3</version>
+                <version>0.4</version>
             </dependency>
 
             <dependency>
                 <groupId>com.facebook.presto.hadoop</groupId>
                 <artifactId>hadoop-apache2</artifactId>
-                <version>0.9</version>
+                <version>0.10</version>
             </dependency>
 
             <dependency>
                 <groupId>com.facebook.presto.hadoop</groupId>
                 <artifactId>hadoop-cdh4</artifactId>
-                <version>0.9</version>
+                <version>0.10</version>
             </dependency>
 
             <dependency>
@@ -896,9 +875,9 @@
                 </plugin>
 
                 <plugin>
-                    <groupId>kr.motd.maven</groupId>
+                    <groupId>io.airlift.maven.plugins</groupId>
                     <artifactId>sphinx-maven-plugin</artifactId>
-                    <version>1.3.1.Final</version>
+                    <version>2.0</version>
                 </plugin>
 
                 <plugin>
