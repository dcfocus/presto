<?xml version="1.0" encoding="UTF-8"?>
<project xmlns="http://maven.apache.org/POM/4.0.0" xmlns:xsi="http://www.w3.org/2001/XMLSchema-instance" xsi:schemaLocation="http://maven.apache.org/POM/4.0.0 http://maven.apache.org/xsd/maven-4.0.0.xsd">
    <modelVersion>4.0.0</modelVersion>

    <parent>
        <groupId>io.airlift</groupId>
        <artifactId>airbase</artifactId>
        <version>83</version>
    </parent>

    <groupId>com.facebook.presto</groupId>
    <artifactId>presto-root</artifactId>
    <version>0.210</version>
    <packaging>pom</packaging>

    <name>presto-root</name>
    <description>Presto</description>
    <url>https://github.com/facebook/presto</url>

    <inceptionYear>2012</inceptionYear>

    <licenses>
        <license>
            <name>Apache License 2.0</name>
            <url>http://www.apache.org/licenses/LICENSE-2.0</url>
            <distribution>repo</distribution>
        </license>
    </licenses>

    <scm>
<<<<<<< HEAD
        <connection>scm:git:git://github.com/twitter-forks/presto.git</connection>
        <url>https://github.com/twitter-forks/presto</url>
=======
        <connection>scm:git:git://github.com/facebook/presto.git</connection>
        <url>https://github.com/facebook/presto</url>
>>>>>>> 0538ee39
        <tag>0.210</tag>
    </scm>

    <properties>
        <air.main.basedir>${project.basedir}</air.main.basedir>

        <air.check.skip-spotbugs>true</air.check.skip-spotbugs>
        <air.check.skip-pmd>true</air.check.skip-pmd>
        <air.check.skip-jacoco>true</air.check.skip-jacoco>

        <air.java.version>1.8.0-151</air.java.version>
        <air.maven.version>3.3.9</air.maven.version>

        <dep.antlr.version>4.7.1</dep.antlr.version>
        <dep.airlift.version>0.172</dep.airlift.version>
        <dep.packaging.version>${dep.airlift.version}</dep.packaging.version>
        <dep.slice.version>0.36</dep.slice.version>
        <dep.aws-sdk.version>1.11.293</dep.aws-sdk.version>
        <dep.okhttp.version>3.9.0</dep.okhttp.version>
        <dep.jdbi3.version>3.0.0</dep.jdbi3.version>
        <dep.drift.version>1.12</dep.drift.version>
        <dep.tempto.version>1.49</dep.tempto.version>
        <dep.testng.version>6.10</dep.testng.version>
        <dep.assertj-core.version>3.8.0</dep.assertj-core.version>

        <!-- use a fractional hour timezone offset for tests -->
        <air.test.timezone>Asia/Katmandu</air.test.timezone>
        <air.test.parallel>methods</air.test.parallel>
        <air.test.thread-count>2</air.test.thread-count>
        <air.test.jvmsize>2g</air.test.jvmsize>

        <air.javadoc.lint>-missing</air.javadoc.lint>
    </properties>

    <modules>
        <module>presto-atop</module>
        <module>presto-spi</module>
        <module>presto-array</module>
        <module>presto-jmx</module>
        <module>presto-record-decoder</module>
        <module>presto-kafka</module>
        <module>presto-redis</module>
        <module>presto-accumulo</module>
        <module>presto-cassandra</module>
        <module>presto-blackhole</module>
        <module>presto-memory</module>
        <module>presto-orc</module>
        <module>presto-rcfile</module>
        <module>presto-hive</module>
        <module>presto-hive-hadoop2</module>
        <module>presto-teradata-functions</module>
        <module>presto-example-http</module>
        <module>presto-local-file</module>
        <module>presto-tpch</module>
        <module>presto-tpcds</module>
        <module>presto-raptor</module>
        <module>presto-base-jdbc</module>
        <module>presto-mysql</module>
        <module>presto-postgresql</module>
        <module>presto-redshift</module>
        <module>presto-sqlserver</module>
        <module>presto-mongodb</module>
        <module>presto-client</module>
        <module>presto-parser</module>
        <module>presto-main</module>
        <module>presto-ml</module>
        <module>presto-geospatial</module>
        <module>presto-geospatial-toolkit</module>
        <module>presto-benchmark</module>
        <module>presto-tests</module>
        <module>presto-product-tests</module>
        <module>presto-jdbc</module>
        <module>presto-cli</module>
        <module>presto-benchmark-driver</module>
        <module>presto-server</module>
        <module>presto-server-rpm</module>
        <module>presto-docs</module>
        <module>presto-verifier</module>
        <module>presto-testing-server-launcher</module>
        <module>presto-plugin-toolkit</module>
        <module>presto-resource-group-managers</module>
        <module>presto-password-authenticators</module>
        <module>presto-benchto-benchmarks</module>
        <module>presto-thrift-connector-api</module>
        <module>presto-thrift-testing-server</module>
        <module>presto-thrift-connector</module>
        <module>presto-matching</module>
        <module>presto-twitter-functions</module>
        <module>presto-memory-context</module>
        <module>presto-proxy</module>
        <module>presto-kudu</module>
    </modules>

    <dependencyManagement>
        <dependencies>
            <dependency>
                <groupId>com.facebook.presto</groupId>
                <artifactId>presto-spi</artifactId>
                <version>${project.version}</version>
            </dependency>

            <dependency>
                <groupId>com.facebook.presto</groupId>
                <artifactId>presto-spi</artifactId>
                <version>${project.version}</version>
                <type>test-jar</type>
            </dependency>

            <dependency>
                <groupId>com.facebook.presto</groupId>
                <artifactId>presto-resource-group-managers</artifactId>
                <version>${project.version}</version>
            </dependency>

            <dependency>
                <groupId>com.facebook.presto</groupId>
                <artifactId>presto-resource-group-managers</artifactId>
                <version>${project.version}</version>
                <type>test-jar</type>
            </dependency>

            <dependency>
                <groupId>com.facebook.presto</groupId>
                <artifactId>presto-password-authenticators</artifactId>
                <version>${project.version}</version>
            </dependency>

            <dependency>
                <groupId>com.facebook.presto</groupId>
                <artifactId>presto-array</artifactId>
                <version>${project.version}</version>
            </dependency>

            <dependency>
                <groupId>com.facebook.presto</groupId>
                <artifactId>presto-plugin-toolkit</artifactId>
                <version>${project.version}</version>
            </dependency>

            <dependency>
                <groupId>com.facebook.presto</groupId>
                <artifactId>presto-record-decoder</artifactId>
                <version>${project.version}</version>
            </dependency>

            <dependency>
                <groupId>com.facebook.presto</groupId>
                <artifactId>presto-orc</artifactId>
                <version>${project.version}</version>
            </dependency>

            <dependency>
                <groupId>com.facebook.presto</groupId>
                <artifactId>presto-rcfile</artifactId>
                <version>${project.version}</version>
            </dependency>

            <dependency>
                <groupId>com.facebook.presto</groupId>
                <artifactId>presto-hive</artifactId>
                <version>${project.version}</version>
            </dependency>

            <dependency>
                <groupId>com.facebook.presto</groupId>
                <artifactId>presto-hive-hadoop2</artifactId>
                <version>${project.version}</version>
            </dependency>

            <dependency>
                <groupId>com.facebook.presto</groupId>
                <artifactId>presto-example-http</artifactId>
                <version>${project.version}</version>
                <type>zip</type>
            </dependency>

            <dependency>
                <groupId>com.facebook.presto</groupId>
                <artifactId>presto-local-file</artifactId>
                <version>${project.version}</version>
            </dependency>

            <dependency>
                <groupId>com.facebook.presto</groupId>
                <artifactId>presto-hive</artifactId>
                <version>${project.version}</version>
                <type>test-jar</type>
            </dependency>

            <dependency>
                <groupId>com.teradata</groupId>
                <artifactId>re2j-td</artifactId>
                <version>1.4</version>
            </dependency>

            <dependency>
                <groupId>com.facebook.presto</groupId>
                <artifactId>presto-tpch</artifactId>
                <version>${project.version}</version>
            </dependency>

            <dependency>
                <groupId>com.facebook.presto</groupId>
                <artifactId>presto-blackhole</artifactId>
                <version>${project.version}</version>
            </dependency>

            <dependency>
                <groupId>com.facebook.presto</groupId>
                <artifactId>presto-memory</artifactId>
                <version>${project.version}</version>
            </dependency>

            <dependency>
                <groupId>com.facebook.presto</groupId>
                <artifactId>presto-base-jdbc</artifactId>
                <version>${project.version}</version>
            </dependency>

            <dependency>
                <groupId>com.facebook.presto</groupId>
                <artifactId>presto-mysql</artifactId>
                <version>${project.version}</version>
            </dependency>

            <dependency>
                <groupId>com.facebook.presto</groupId>
                <artifactId>presto-geospatial</artifactId>
                <version>${project.version}</version>
            </dependency>

            <dependency>
                <groupId>com.facebook.presto</groupId>
                <artifactId>presto-geospatial-toolkit</artifactId>
                <version>${project.version}</version>
            </dependency>

            <dependency>
                <groupId>com.facebook.presto</groupId>
                <artifactId>presto-raptor</artifactId>
                <version>${project.version}</version>
            </dependency>

            <dependency>
                <groupId>com.facebook.presto</groupId>
                <artifactId>presto-cli</artifactId>
                <version>${project.version}</version>
            </dependency>

            <dependency>
                <groupId>com.facebook.presto</groupId>
                <artifactId>presto-client</artifactId>
                <version>${project.version}</version>
            </dependency>

            <dependency>
                <groupId>com.facebook.presto</groupId>
                <artifactId>presto-parser</artifactId>
                <version>${project.version}</version>
            </dependency>

            <dependency>
                <groupId>com.facebook.presto</groupId>
                <artifactId>presto-parser</artifactId>
                <version>${project.version}</version>
                <type>test-jar</type>
            </dependency>

            <dependency>
                <groupId>com.facebook.presto</groupId>
                <artifactId>presto-main</artifactId>
                <version>${project.version}</version>
            </dependency>

            <dependency>
                <groupId>com.facebook.presto</groupId>
                <artifactId>presto-main</artifactId>
                <version>${project.version}</version>
                <type>test-jar</type>
            </dependency>

            <dependency>
                <groupId>com.facebook.presto</groupId>
                <artifactId>presto-matching</artifactId>
                <version>${project.version}</version>
            </dependency>

            <dependency>
                <groupId>com.facebook.presto</groupId>
                <artifactId>presto-memory-context</artifactId>
                <version>${project.version}</version>
            </dependency>

            <dependency>
                <groupId>com.facebook.presto</groupId>
                <artifactId>presto-jdbc</artifactId>
                <version>${project.version}</version>
            </dependency>

            <dependency>
                <groupId>com.facebook.presto</groupId>
                <artifactId>presto-server</artifactId>
                <version>${project.version}</version>
            </dependency>

            <dependency>
                <groupId>com.facebook.presto</groupId>
                <artifactId>presto-server-rpm</artifactId>
                <version>${project.version}</version>
            </dependency>

            <dependency>
                <groupId>com.facebook.presto</groupId>
                <artifactId>presto-tests</artifactId>
                <version>${project.version}</version>
            </dependency>

            <dependency>
                <groupId>com.facebook.presto</groupId>
                <artifactId>presto-benchmark</artifactId>
                <version>${project.version}</version>
            </dependency>

            <dependency>
                <groupId>com.facebook.presto</groupId>
                <artifactId>presto-product-tests</artifactId>
                <version>${project.version}</version>
            </dependency>

            <dependency>
                <groupId>com.facebook.presto</groupId>
                <artifactId>presto-sqlserver</artifactId>
                <version>${project.version}</version>
            </dependency>

            <dependency>
                <groupId>com.facebook.presto.hadoop</groupId>
                <artifactId>hadoop-apache2</artifactId>
                <version>2.7.4-3</version>
            </dependency>

            <dependency>
                <groupId>com.facebook.presto.hive</groupId>
                <artifactId>hive-apache</artifactId>
                <version>1.2.0-2</version>
            </dependency>

            <dependency>
                <groupId>com.facebook.presto.orc</groupId>
                <artifactId>orc-protobuf</artifactId>
                <version>6</version>
            </dependency>

            <dependency>
                <groupId>com.facebook.presto</groupId>
                <artifactId>presto-thrift-connector-api</artifactId>
                <version>${project.version}</version>
            </dependency>

            <dependency>
                <groupId>com.facebook.presto</groupId>
                <artifactId>presto-thrift-connector-api</artifactId>
                <version>${project.version}</version>
                <type>test-jar</type>
            </dependency>

            <dependency>
                <groupId>com.facebook.presto</groupId>
                <artifactId>presto-thrift-testing-server</artifactId>
                <version>${project.version}</version>
            </dependency>

            <dependency>
                <groupId>com.facebook.presto</groupId>
                <artifactId>presto-thrift-connector</artifactId>
                <version>${project.version}</version>
                <type>zip</type>
            </dependency>

            <dependency>
                <groupId>com.facebook.hive</groupId>
                <artifactId>hive-dwrf</artifactId>
                <version>0.8.2</version>
            </dependency>

            <dependency>
                <groupId>io.airlift</groupId>
                <artifactId>aircompressor</artifactId>
                <version>0.11</version>
            </dependency>

            <dependency>
                <groupId>io.airlift</groupId>
                <artifactId>log</artifactId>
                <version>${dep.airlift.version}</version>
            </dependency>

            <dependency>
                <groupId>io.airlift</groupId>
                <artifactId>log-manager</artifactId>
                <version>${dep.airlift.version}</version>
            </dependency>

            <dependency>
                <groupId>io.airlift</groupId>
                <artifactId>json</artifactId>
                <version>${dep.airlift.version}</version>
            </dependency>

            <dependency>
                <groupId>io.airlift</groupId>
                <artifactId>security</artifactId>
                <version>${dep.airlift.version}</version>
            </dependency>

            <dependency>
                <groupId>io.airlift</groupId>
                <artifactId>units</artifactId>
                <version>1.3</version>
            </dependency>

            <dependency>
                <groupId>io.airlift</groupId>
                <artifactId>concurrent</artifactId>
                <version>${dep.airlift.version}</version>
            </dependency>

            <dependency>
                <groupId>io.airlift</groupId>
                <artifactId>configuration</artifactId>
                <version>${dep.airlift.version}</version>
            </dependency>

            <dependency>
                <groupId>io.airlift</groupId>
                <artifactId>discovery</artifactId>
                <version>${dep.airlift.version}</version>
            </dependency>

            <dependency>
                <groupId>io.airlift</groupId>
                <artifactId>testing</artifactId>
                <version>${dep.airlift.version}</version>
            </dependency>

            <dependency>
                <groupId>io.airlift</groupId>
                <artifactId>node</artifactId>
                <version>${dep.airlift.version}</version>
            </dependency>

            <dependency>
                <groupId>io.airlift</groupId>
                <artifactId>bootstrap</artifactId>
                <version>${dep.airlift.version}</version>
            </dependency>

            <dependency>
                <groupId>io.airlift</groupId>
                <artifactId>event</artifactId>
                <version>${dep.airlift.version}</version>
            </dependency>

            <dependency>
                <groupId>io.airlift</groupId>
                <artifactId>http-server</artifactId>
                <version>${dep.airlift.version}</version>
            </dependency>

            <dependency>
                <groupId>io.airlift</groupId>
                <artifactId>jaxrs</artifactId>
                <version>${dep.airlift.version}</version>
            </dependency>

            <dependency>
                <groupId>io.airlift</groupId>
                <artifactId>jaxrs-testing</artifactId>
                <version>${dep.airlift.version}</version>
            </dependency>

            <dependency>
                <groupId>io.airlift</groupId>
                <artifactId>jmx</artifactId>
                <version>${dep.airlift.version}</version>
            </dependency>

            <dependency>
                <groupId>io.airlift</groupId>
                <artifactId>trace-token</artifactId>
                <version>${dep.airlift.version}</version>
            </dependency>

            <dependency>
                <groupId>io.airlift</groupId>
                <artifactId>dbpool</artifactId>
                <version>${dep.airlift.version}</version>
            </dependency>

            <dependency>
                <groupId>io.airlift</groupId>
                <artifactId>jmx-http</artifactId>
                <version>${dep.airlift.version}</version>
            </dependency>

            <dependency>
                <groupId>io.airlift</groupId>
                <artifactId>http-client</artifactId>
                <version>${dep.airlift.version}</version>
            </dependency>

            <dependency>
                <groupId>io.airlift</groupId>
                <artifactId>stats</artifactId>
                <version>${dep.airlift.version}</version>
            </dependency>

            <dependency>
                <groupId>io.airlift</groupId>
                <artifactId>bytecode</artifactId>
                <version>1.1</version>
            </dependency>

            <dependency>
                <groupId>io.airlift</groupId>
                <artifactId>joni</artifactId>
                <version>2.1.5.1</version>
            </dependency>

            <dependency>
                <groupId>io.airlift.drift</groupId>
                <artifactId>drift-api</artifactId>
                <version>${dep.drift.version}</version>
            </dependency>

            <dependency>
                <groupId>io.airlift.drift</groupId>
                <artifactId>drift-client</artifactId>
                <version>${dep.drift.version}</version>
            </dependency>

            <dependency>
                <groupId>io.airlift.drift</groupId>
                <artifactId>drift-codec</artifactId>
                <version>${dep.drift.version}</version>
            </dependency>

            <dependency>
                <groupId>io.airlift.drift</groupId>
                <artifactId>drift-protocol</artifactId>
                <version>${dep.drift.version}</version>
            </dependency>

            <dependency>
                <groupId>io.airlift.drift</groupId>
                <artifactId>drift-server</artifactId>
                <version>${dep.drift.version}</version>
            </dependency>

            <dependency>
                <groupId>io.airlift.drift</groupId>
                <artifactId>drift-transport-spi</artifactId>
                <version>${dep.drift.version}</version>
            </dependency>

            <dependency>
                <groupId>io.airlift.drift</groupId>
                <artifactId>drift-transport-netty</artifactId>
                <version>${dep.drift.version}</version>
            </dependency>

            <dependency>
                <groupId>io.airlift.tpch</groupId>
                <artifactId>tpch</artifactId>
                <version>0.9</version>
            </dependency>

            <dependency>
                <groupId>com.teradata.tpcds</groupId>
                <artifactId>tpcds</artifactId>
                <version>1.2</version>
                <exclusions>
                    <exclusion>
                        <groupId>com.google.code.findbugs</groupId>
                        <artifactId>annotations</artifactId>
                    </exclusion>
                </exclusions>
            </dependency>

            <dependency>
                <groupId>org.ow2.asm</groupId>
                <artifactId>asm</artifactId>
                <version>6.2.1</version>
            </dependency>

            <dependency>
                <groupId>com.h2database</groupId>
                <artifactId>h2</artifactId>
                <version>1.4.196</version>
            </dependency>

            <dependency>
                <groupId>org.sonatype.aether</groupId>
                <artifactId>aether-api</artifactId>
                <version>1.13.1</version>
            </dependency>

            <dependency>
                <groupId>io.airlift.resolver</groupId>
                <artifactId>resolver</artifactId>
                <version>1.4</version>
            </dependency>

            <dependency>
                <groupId>io.airlift</groupId>
                <artifactId>airline</artifactId>
                <version>0.8</version>
            </dependency>

            <dependency>
                <groupId>org.openjdk.jol</groupId>
                <artifactId>jol-core</artifactId>
                <version>0.2</version>
            </dependency>

            <dependency>
                <groupId>org.jetbrains</groupId>
                <artifactId>annotations</artifactId>
                <version>13.0</version>
            </dependency>

            <dependency>
                <groupId>it.unimi.dsi</groupId>
                <artifactId>fastutil</artifactId>
                <version>6.5.9</version>
            </dependency>

            <dependency>
                <groupId>com.facebook.thirdparty</groupId>
                <artifactId>libsvm</artifactId>
                <version>3.18.1</version>
            </dependency>

            <dependency>
                <groupId>mysql</groupId>
                <artifactId>mysql-connector-java</artifactId>
                <version>5.1.44</version>
            </dependency>

            <dependency>
                <groupId>org.postgresql</groupId>
                <artifactId>postgresql</artifactId>
                <version>42.1.4</version>
            </dependency>

            <dependency>
                <groupId>org.pcollections</groupId>
                <artifactId>pcollections</artifactId>
                <version>2.1.2</version>
            </dependency>

            <dependency>
                <groupId>org.antlr</groupId>
                <artifactId>antlr4-runtime</artifactId>
                <version>${dep.antlr.version}</version>
            </dependency>

            <dependency>
                <groupId>com.microsoft.sqlserver</groupId>
                <artifactId>mssql-jdbc</artifactId>
                <version>6.1.0.jre8</version>
                <exclusions>
                    <exclusion>
                        <groupId>net.jcip</groupId>
                        <artifactId>jcip-annotations</artifactId>
                    </exclusion>
                    <exclusion>
                        <groupId>commons-logging</groupId>
                        <artifactId>commons-logging</artifactId>
                    </exclusion>
                    <exclusion>
                        <groupId>com.sun.jersey</groupId>
                        <artifactId>jersey-core</artifactId>
                    </exclusion>
                </exclusions>
            </dependency>

            <dependency>
                <groupId>jline</groupId>
                <artifactId>jline</artifactId>
                <version>2.14.6</version>
                <exclusions>
                    <exclusion>
                        <groupId>org.fusesource.jansi</groupId>
                        <artifactId>jansi</artifactId>
                    </exclusion>
                </exclusions>
            </dependency>

            <dependency>
                <groupId>org.jdbi</groupId>
                <artifactId>jdbi</artifactId>
                <version>2.78</version>
            </dependency>

            <dependency>
                <groupId>org.jdbi</groupId>
                <artifactId>jdbi3-core</artifactId>
                <version>${dep.jdbi3.version}</version>
            </dependency>

            <dependency>
                <groupId>org.jdbi</groupId>
                <artifactId>jdbi3-sqlobject</artifactId>
                <version>${dep.jdbi3.version}</version>
            </dependency>

            <dependency>
                <groupId>com.squareup.okhttp3</groupId>
                <artifactId>okhttp</artifactId>
                <version>${dep.okhttp.version}</version>
            </dependency>

            <dependency>
                <groupId>com.squareup.okhttp3</groupId>
                <artifactId>okhttp-urlconnection</artifactId>
                <version>${dep.okhttp.version}</version>
            </dependency>

            <dependency>
                <groupId>com.squareup.okhttp3</groupId>
                <artifactId>mockwebserver</artifactId>
                <version>${dep.okhttp.version}</version>
            </dependency>

            <dependency>
                <groupId>io.jsonwebtoken</groupId>
                <artifactId>jjwt</artifactId>
                <version>0.9.0</version>
            </dependency>

            <dependency>
                <groupId>org.apache.thrift</groupId>
                <artifactId>libthrift</artifactId>
                <version>0.9.1</version>
                <exclusions>
                    <exclusion>
                        <groupId>org.apache.commons</groupId>
                        <artifactId>commons-lang3</artifactId>
                    </exclusion>
                    <exclusion>
                        <groupId>org.apache.httpcomponents</groupId>
                        <artifactId>httpcore</artifactId>
                    </exclusion>
                    <exclusion>
                        <groupId>org.apache.httpcomponents</groupId>
                        <artifactId>httpclient</artifactId>
                    </exclusion>
                </exclusions>
            </dependency>

            <dependency>
                <groupId>net.sf.opencsv</groupId>
                <artifactId>opencsv</artifactId>
                <version>2.3</version>
            </dependency>

            <dependency>
                <groupId>org.apache.commons</groupId>
                <artifactId>commons-math3</artifactId>
                <version>3.6.1</version>
            </dependency>

            <dependency>
                <groupId>org.apache.commons</groupId>
                <artifactId>commons-pool2</artifactId>
                <version>2.4.2</version>
            </dependency>

            <dependency>
                <groupId>io.airlift.discovery</groupId>
                <artifactId>discovery-server</artifactId>
                <version>1.29</version>
            </dependency>

            <dependency>
                <groupId>com.amazonaws</groupId>
                <artifactId>aws-java-sdk-core</artifactId>
                <version>${dep.aws-sdk.version}</version>
                <exclusions>
                    <exclusion>
                        <groupId>commons-logging</groupId>
                        <artifactId>commons-logging</artifactId>
                    </exclusion>
                    <exclusion>
                        <groupId>joda-time</groupId>
                        <artifactId>joda-time</artifactId>
                    </exclusion>
                </exclusions>
            </dependency>

            <dependency>
                <groupId>com.amazonaws</groupId>
                <artifactId>aws-java-sdk-glue</artifactId>
                <version>${dep.aws-sdk.version}</version>
                <exclusions>
                    <exclusion>
                        <groupId>commons-logging</groupId>
                        <artifactId>commons-logging</artifactId>
                    </exclusion>
                    <exclusion>
                        <groupId>joda-time</groupId>
                        <artifactId>joda-time</artifactId>
                    </exclusion>
                </exclusions>
            </dependency>

            <dependency>
                <groupId>com.amazonaws</groupId>
                <artifactId>aws-java-sdk-s3</artifactId>
                <version>${dep.aws-sdk.version}</version>
                <exclusions>
                    <exclusion>
                        <groupId>commons-logging</groupId>
                        <artifactId>commons-logging</artifactId>
                    </exclusion>
                    <exclusion>
                        <groupId>joda-time</groupId>
                        <artifactId>joda-time</artifactId>
                    </exclusion>
                </exclusions>
            </dependency>

            <dependency>
                <groupId>io.airlift</groupId>
                <artifactId>testing-mysql-server</artifactId>
                <version>5.7.19-3</version>
            </dependency>

            <dependency>
                <groupId>io.airlift</groupId>
                <artifactId>testing-postgresql-server</artifactId>
                <version>9.6.3-3</version>
            </dependency>

            <dependency>
                <groupId>org.apache.kafka</groupId>
                <artifactId>kafka_2.10</artifactId>
                <version>0.8.2.2</version>
                <exclusions>
                    <exclusion>
                        <groupId>log4j</groupId>
                        <artifactId>log4j</artifactId>
                    </exclusion>
                    <exclusion>
                        <groupId>org.slf4j</groupId>
                        <artifactId>slf4j-log4j12</artifactId>
                    </exclusion>
                </exclusions>
            </dependency>

            <dependency>
                <groupId>org.xerial.snappy</groupId>
                <artifactId>snappy-java</artifactId>
                <version>1.1.2.6</version>
            </dependency>

            <dependency>
                <groupId>org.apache.curator</groupId>
                <artifactId>curator-recipes</artifactId>
                <version>4.0.0</version>
                <exclusions>
                    <exclusion>
                        <groupId>org.apache.zookeeper</groupId>
                        <artifactId>zookeeper</artifactId>
                    </exclusion>
                </exclusions>
            </dependency>

            <dependency>
                <groupId>org.apache.curator</groupId>
                <artifactId>curator-framework</artifactId>
                <version>4.0.0</version>
                <exclusions>
                    <exclusion>
                        <groupId>org.apache.zookeeper</groupId>
                        <artifactId>zookeeper</artifactId>
                    </exclusion>
                </exclusions>
            </dependency>

            <dependency>
                <groupId>org.apache.curator</groupId>
                <artifactId>curator-client</artifactId>
                <version>4.0.0</version>
                <exclusions>
                    <exclusion>
                        <groupId>org.apache.zookeeper</groupId>
                        <artifactId>zookeeper</artifactId>
                    </exclusion>
                </exclusions>
            </dependency>

            <dependency>
                <groupId>org.apache.curator</groupId>
                <artifactId>curator-test</artifactId>
                <version>2.12.0</version>
                <exclusions>
                    <exclusion>
                        <groupId>org.apache.zookeeper</groupId>
                        <artifactId>zookeeper</artifactId>
                    </exclusion>
                </exclusions>
            </dependency>

            <dependency>
                <groupId>org.apache.zookeeper</groupId>
                <artifactId>zookeeper</artifactId>
                <version>3.4.9</version>
                <exclusions>
                    <exclusion>
                        <artifactId>jline</artifactId>
                        <groupId>jline</groupId>
                    </exclusion>
                    <exclusion>
                        <artifactId>log4j</artifactId>
                        <groupId>log4j</groupId>
                    </exclusion>
                    <exclusion>
                        <groupId>org.slf4j</groupId>
                        <artifactId>slf4j-log4j12</artifactId>
                    </exclusion>
                </exclusions>
            </dependency>

            <dependency>
                <groupId>com.101tec</groupId>
                <artifactId>zkclient</artifactId>
                <version>0.10</version>
                <exclusions>
                    <exclusion>
                        <artifactId>log4j</artifactId>
                        <groupId>log4j</groupId>
                    </exclusion>
                    <exclusion>
                        <groupId>org.slf4j</groupId>
                        <artifactId>slf4j-log4j12</artifactId>
                    </exclusion>
                    <exclusion>
                        <groupId>org.apache.zookeeper</groupId>
                        <artifactId>zookeeper</artifactId>
                    </exclusion>
                </exclusions>
            </dependency>

            <dependency>
                <groupId>org.jgrapht</groupId>
                <artifactId>jgrapht-core</artifactId>
                <version>0.9.0</version>
            </dependency>

            <dependency>
                <groupId>redis.clients</groupId>
                <artifactId>jedis</artifactId>
                <version>2.6.2</version>
            </dependency>

            <dependency>
                <groupId>com.orange.redis-embedded</groupId>
                <artifactId>embedded-redis</artifactId>
                <version>0.6</version>
            </dependency>

            <dependency>
                <groupId>io.prestodb.tempto</groupId>
                <artifactId>tempto-core</artifactId>
                <version>${dep.tempto.version}</version>
                <exclusions>
                    <exclusion>
                        <groupId>com.datastax.cassandra</groupId>
                        <artifactId>cassandra-driver-core</artifactId>
                    </exclusion>
                    <exclusion>
                        <groupId>com.google.code.findbugs</groupId>
                        <artifactId>annotations</artifactId>
                    </exclusion>
                </exclusions>
            </dependency>

            <dependency>
                <groupId>io.prestodb.tempto</groupId>
                <artifactId>tempto-ldap</artifactId>
                <version>${dep.tempto.version}</version>
                <exclusions>
                    <exclusion>
                        <groupId>com.datastax.cassandra</groupId>
                        <artifactId>cassandra-driver-core</artifactId>
                    </exclusion>
                </exclusions>
            </dependency>

            <dependency>
                <groupId>io.prestodb.tempto</groupId>
                <artifactId>tempto-kafka</artifactId>
                <version>${dep.tempto.version}</version>
                <exclusions>
                    <exclusion>
                        <groupId>com.datastax.cassandra</groupId>
                        <artifactId>cassandra-driver-core</artifactId>
                    </exclusion>
                    <exclusion>
                        <groupId>org.slf4j</groupId>
                        <artifactId>slf4j-log4j12</artifactId>
                    </exclusion>
                </exclusions>
            </dependency>

            <dependency>
                <groupId>io.prestodb.tempto</groupId>
                <artifactId>tempto-runner</artifactId>
                <version>${dep.tempto.version}</version>
                <exclusions>
                    <exclusion>
                        <groupId>com.datastax.cassandra</groupId>
                        <artifactId>cassandra-driver-core</artifactId>
                    </exclusion>
                </exclusions>
            </dependency>

            <dependency>
                <groupId>com.facebook.presto.hive</groupId>
                <artifactId>hive-apache-jdbc</artifactId>
                <version>0.13.1-5</version>
            </dependency>

            <dependency>
                <groupId>com.esri.geometry</groupId>
                <artifactId>esri-geometry-api</artifactId>
                <version>2.2.0</version>
                <exclusions>
                    <exclusion>
                        <groupId>com.fasterxml.jackson.core</groupId>
                        <artifactId>jackson-core</artifactId>
                    </exclusion>
                </exclusions>
            </dependency>

            <dependency>
                <groupId>org.apache.lucene</groupId>
                <artifactId>lucene-analyzers-common</artifactId>
                <version>7.2.1</version>
                <exclusions>
                    <exclusion>
                        <groupId>org.apache.lucene</groupId>
                        <artifactId>lucene-core</artifactId>
                    </exclusion>
                </exclusions>
            </dependency>

            <dependency>
                <groupId>org.locationtech.jts</groupId>
                <artifactId>jts-core</artifactId>
                <version>1.15.0</version>
            </dependency>

            <dependency>
                <groupId>org.anarres.lzo</groupId>
                <artifactId>lzo-hadoop</artifactId>
                <version>1.0.5</version>
                <exclusions>
                    <exclusion>
                        <groupId>org.apache.hadoop</groupId>
                        <artifactId>hadoop-core</artifactId>
                    </exclusion>
                    <exclusion>
                        <groupId>com.google.code.findbugs</groupId>
                        <artifactId>annotations</artifactId>
                    </exclusion>
                    <exclusion>
                        <groupId>commons-logging</groupId>
                        <artifactId>commons-logging</artifactId>
                    </exclusion>
                </exclusions>
            </dependency>

            <dependency>
                <groupId>com.facebook.presto.cassandra</groupId>
                <artifactId>cassandra-server</artifactId>
                <version>2.1.16-1</version>
                <exclusions>
                    <exclusion>
                        <groupId>io.netty</groupId>
                        <artifactId>netty-all</artifactId>
                    </exclusion>
                </exclusions>
            </dependency>

            <dependency>
                <groupId>com.facebook.presto.cassandra</groupId>
                <artifactId>cassandra-driver</artifactId>
                <version>3.1.4-1</version>
            </dependency>

            <!-- force newer version to be used for dependencies -->
            <dependency>
                <groupId>org.javassist</groupId>
                <artifactId>javassist</artifactId>
                <version>3.22.0-GA</version>
            </dependency>
        </dependencies>
    </dependencyManagement>

    <build>
        <pluginManagement>
            <plugins>
                <plugin>
                    <groupId>org.antlr</groupId>
                    <artifactId>antlr4-maven-plugin</artifactId>
                    <version>${dep.antlr.version}</version>
                    <executions>
                        <execution>
                            <goals>
                                <goal>antlr4</goal>
                            </goals>
                        </execution>
                    </executions>
                    <configuration>
                        <visitor>true</visitor>
                    </configuration>
                </plugin>

                <plugin>
                    <groupId>org.apache.maven.plugins</groupId>
                    <artifactId>maven-shade-plugin</artifactId>
                    <version>3.1.1</version>
                </plugin>

                <plugin>
                    <groupId>org.skife.maven</groupId>
                    <artifactId>really-executable-jar-maven-plugin</artifactId>
                    <version>1.0.5</version>
                </plugin>

                <plugin>
                    <groupId>org.apache.maven.plugins</groupId>
                    <artifactId>maven-antrun-plugin</artifactId>
                    <version>1.8</version>
                </plugin>

                <plugin>
                    <groupId>org.codehaus.mojo</groupId>
                    <artifactId>exec-maven-plugin</artifactId>
                    <version>1.6.0</version>
                </plugin>

                <plugin>
                    <groupId>io.airlift.maven.plugins</groupId>
                    <artifactId>sphinx-maven-plugin</artifactId>
                    <version>2.0</version>
                </plugin>

                <plugin>
                    <groupId>io.airlift.drift</groupId>
                    <artifactId>drift-maven-plugin</artifactId>
                    <version>${dep.drift.version}</version>
                </plugin>

                <plugin>
                    <groupId>org.gaul</groupId>
                    <artifactId>modernizer-maven-plugin</artifactId>
                    <configuration>
                        <violationsFiles>
                            <violationsFile>${air.main.basedir}/src/modernizer/violations.xml</violationsFile>
                        </violationsFiles>
                        <exclusionPatterns>
                            <exclusionPattern>org/joda/time/.*</exclusionPattern>
                        </exclusionPatterns>
                    </configuration>
                </plugin>

                <plugin>
                    <groupId>com.ning.maven.plugins</groupId>
                    <artifactId>maven-dependency-versions-check-plugin</artifactId>
                    <configuration>
                        <exceptions>
                            <exception>
                                <groupId>org.javassist</groupId>
                                <artifactId>javassist</artifactId>
                                <expectedVersion>3.22.0-CR2</expectedVersion>
                                <resolvedVersion>3.22.0-GA</resolvedVersion>
                            </exception>
                            <exception>
                                <groupId>org.javassist</groupId>
                                <artifactId>javassist</artifactId>
                                <expectedVersion>3.22.0-CR2</expectedVersion>
                                <resolvedVersion>3.22.0-GA</resolvedVersion>
                            </exception>
                            <exception>
                                <groupId>com.fasterxml.jackson.core</groupId>
                                <artifactId>jackson-core</artifactId>
                                <expectedVersion>2.8.9</expectedVersion>
                                <resolvedVersion>${dep.jackson.version}</resolvedVersion>
                            </exception>
                            <exception>
                                <groupId>com.fasterxml.jackson.core</groupId>
                                <artifactId>jackson-databind</artifactId>
                                <expectedVersion>2.8.9</expectedVersion>
                                <resolvedVersion>${dep.jackson.version}</resolvedVersion>
                            </exception>
                        </exceptions>
                    </configuration>
                </plugin>

                <plugin>
                    <groupId>org.apache.maven.plugins</groupId>
                    <artifactId>maven-release-plugin</artifactId>
                    <configuration>
                        <preparationGoals>clean verify -DskipTests</preparationGoals>
                    </configuration>
                </plugin>
            </plugins>
        </pluginManagement>

        <plugins>
            <plugin>
                <groupId>com.facebook.presto</groupId>
                <artifactId>presto-maven-plugin</artifactId>
                <version>0.3</version>
                <extensions>true</extensions>
            </plugin>

            <plugin>
                <groupId>io.takari.maven.plugins</groupId>
                <artifactId>provisio-maven-plugin</artifactId>
                <version>0.1.40</version>
                <extensions>true</extensions>
            </plugin>

            <plugin>
                <groupId>org.apache.maven.plugins</groupId>
                <artifactId>maven-compiler-plugin</artifactId>
                <configuration combine.children="append">
                    <fork>false</fork>
                </configuration>
            </plugin>

            <plugin>
                <groupId>org.apache.maven.plugins</groupId>
                <artifactId>maven-surefire-plugin</artifactId>
                <configuration combine.children="append">
                    <includes>
                        <include>**/Test*.java</include>
                        <include>**/Benchmark*.java</include>
                    </includes>
                    <excludes>
                        <exclude>**/*jmhTest*.java</exclude>
                        <exclude>**/*jmhType*.java</exclude>
                    </excludes>
                </configuration>
            </plugin>
        </plugins>
    </build>

    <profiles>
        <profile>
            <id>twitter-modules</id>
            <activation>
                <activeByDefault>true</activeByDefault>
            </activation>
            <modules>
                <module>presto-kafka07</module>
                <module>twitter-eventlistener-plugin</module>
                <module>presto-twitter-server</module>
            </modules>
        </profile>
        <profile>
            <id>tests-with-dependencies</id>
            <!--
                Assembles an uber (fat) jar that includes the entire "test" scope classpath for a module.

                For example after running:

                ./mvnw clean install -P tests-with-dependencies -pl presto-geospatial

                The uber jar that contains the entire "test" scope class path of the "presto-geospatial"
                is created and placed to that modules target directory:

                ./presto-geospatial/target/presto-geospatial-0.197-SNAPSHOT-tests-with-dependencies.jar

                Now using this jar we can easily run any benchmark from that module via command line:

                java \
                  -cp ./presto-geospatial/target/presto-geospatial-*-tests-with-dependencies.jar \
                  com.facebook.presto.plugin.geospatial.BenchmarkSTIntersects
            -->
            <build>
                <plugins>
                    <plugin>
                        <artifactId>maven-assembly-plugin</artifactId>
                        <configuration>
                            <descriptor>${air.main.basedir}/src/assembly/tests-with-dependencies.xml</descriptor>
                        </configuration>
                        <executions>
                            <execution>
                                <id>make-assembly</id>
                                <phase>package</phase>
                                <goals>
                                    <goal>single</goal>
                                </goals>
                            </execution>
                        </executions>
                    </plugin>
                </plugins>
            </build>
        </profile>
    </profiles>
</project><|MERGE_RESOLUTION|>--- conflicted
+++ resolved
@@ -10,7 +10,7 @@
 
     <groupId>com.facebook.presto</groupId>
     <artifactId>presto-root</artifactId>
-    <version>0.210</version>
+    <version>0.210-tw-0.54</version>
     <packaging>pom</packaging>
 
     <name>presto-root</name>
@@ -28,14 +28,9 @@
     </licenses>
 
     <scm>
-<<<<<<< HEAD
         <connection>scm:git:git://github.com/twitter-forks/presto.git</connection>
         <url>https://github.com/twitter-forks/presto</url>
-=======
-        <connection>scm:git:git://github.com/facebook/presto.git</connection>
-        <url>https://github.com/facebook/presto</url>
->>>>>>> 0538ee39
-        <tag>0.210</tag>
+        <tag>0.210-tw-0.54</tag>
     </scm>
 
     <properties>
